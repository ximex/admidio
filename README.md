--- conflicted
+++ resolved
@@ -79,20 +79,11 @@
 
 ## Changelog
 
-<<<<<<< HEAD
-Please visit our [changelog](https://www.admidio.org/index.php?page=changelog) for detail information about the bugfixes and enhancements in each version.
-=======
-Please visit our [changelog](https://admidio.org/changelog.php) for detail information about the bugfixes and enhancements in each version.
->>>>>>> d0ded148
+Please visit our [changelog](https://www.admidio.org/changelog.php) for detail information about the bugfixes and enhancements in each version.
 
 ## Donation
 
-If you like the software and our project then we are happy if you [donate
-<<<<<<< HEAD
-some money](https://www.admidio.org/index.php?page=donate) to the project.
-=======
-some money](https://www.admidio.org/donate.php) to the project.
->>>>>>> d0ded148
+If you like the software and our project then we are happy if you [donate some money](https://www.admidio.org/donate.php) to the project.
 
 ## Copyright and License
 
