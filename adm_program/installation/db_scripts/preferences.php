--- conflicted
+++ resolved
@@ -140,25 +140,14 @@
     'profile_photo_storage'     => '0',
 
     // Events
-<<<<<<< HEAD
-    'enable_dates_module'        => '1',
-    'dates_per_page'             => '10',
-    'dates_view'                 => 'detail',
-    'dates_show_map_link'        => '1',
-    'dates_show_rooms'           => '0',
-    'enable_dates_ical'          => '1',
-    'dates_ical_days_past'       => '30',
-    'dates_ical_days_future'     => '365',
-=======
     'enable_dates_module'       => '1',
     'dates_per_page'            => '10',
-    'dates_viewmode'            => 'html',
+    'dates_view'                => 'detail',
     'dates_show_map_link'       => '1',
     'dates_show_rooms'          => '0',
     'enable_dates_ical'         => '1',
     'dates_ical_days_past'      => '30',
     'dates_ical_days_future'    => '365',
->>>>>>> 17341cac
 
     // Weblinks
     'enable_weblinks_module'    => '1',
