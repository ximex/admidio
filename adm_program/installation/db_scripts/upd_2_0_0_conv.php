<?php
/**
 ***********************************************************************************************
 * Data conversion for version 2.0
 *
 * @copyright 2004-2016 The Admidio Team
 * @see https://www.admidio.org/
 * @license https://www.gnu.org/licenses/gpl-2.0.html GNU General Public License v2.0 only
 ***********************************************************************************************
 */

// E-Mail-Flags bei Rolle Webmaster per Default setzen, damit immer eine Rolle in Mail vorhanden ist
// ausserdemm sollte er automatisch mit dem Recht ausgestattet werden alle Listen einzusehen
$sql = 'UPDATE '.TBL_ROLES.' SET rol_mail_login  = 1
                               , rol_mail_logout = 1
                               , rol_all_lists_view = 1
         WHERE rol_name = \'Webmaster\'';
$gDb->query($sql);

// Allgemeine Kategorien anlegen
$sql = 'INSERT INTO '.TBL_CATEGORIES.' (cat_org_id, cat_type, cat_name, cat_hidden, cat_system, cat_sequence)
                                VALUES (NULL, \'USF\', \'Stammdaten\', 0, 1, 0)';
$gDb->query($sql);
$catIdStammdaten = $gDb->lastInsertId();

$sql = 'INSERT INTO '.TBL_CATEGORIES.' (cat_org_id, cat_type, cat_name, cat_hidden, cat_system, cat_sequence)
                                VALUES (NULL, \'USF\', \'Messenger\', 0, 0, 1)';
$gDb->query($sql);
$catIdMessenger = $gDb->lastInsertId();

// neue Userfelder anlegen
$sql = 'INSERT INTO '.TBL_USER_FIELDS.' (usf_cat_id, usf_type, usf_name, usf_system, usf_mandatory, usf_disabled, usf_sequence)
                                 VALUES ('.$catIdStammdaten.', \'TEXT\', \'Nachname\', 1, 1, 0, 1)';
$gDb->query($sql);
$usfIdLastName = $gDb->lastInsertId();

$sql = 'INSERT INTO '.TBL_USER_FIELDS.' (usf_cat_id, usf_type, usf_name, usf_system, usf_mandatory, usf_disabled, usf_sequence)
                                 VALUES ('.$catIdStammdaten.', \'TEXT\', \'Vorname\', 1, 1, 0, 2)';
$gDb->query($sql);
$usfIdFirstName = $gDb->lastInsertId();

$sql = 'INSERT INTO '.TBL_USER_FIELDS.' (usf_cat_id, usf_type, usf_name, usf_system, usf_sequence)
                                 VALUES ('.$catIdStammdaten.', \'TEXT\', \'Adresse\', 1, 3)';
$gDb->query($sql);
$usfIdAddress = $gDb->lastInsertId();

$sql = 'INSERT INTO '.TBL_USER_FIELDS.' (usf_cat_id, usf_type, usf_name, usf_system, usf_sequence)
                                 VALUES ('.$catIdStammdaten.', \'TEXT\', \'PLZ\', 1, 4)';
$gDb->query($sql);
$usfIdZipCode = $gDb->lastInsertId();

$sql = 'INSERT INTO '.TBL_USER_FIELDS.' (usf_cat_id, usf_type, usf_name, usf_system, usf_sequence)
                                 VALUES ('.$catIdStammdaten.', \'TEXT\', \'Ort\', 1, 5)';
$gDb->query($sql);
$usfIdCity = $gDb->lastInsertId();

$sql = 'INSERT INTO '.TBL_USER_FIELDS.' (usf_cat_id, usf_type, usf_name, usf_system, usf_sequence)
                                 VALUES ('.$catIdStammdaten.', \'TEXT\', \'Land\', 1, 6)';
$gDb->query($sql);
$usfIdCountry = $gDb->lastInsertId();

$sql = 'INSERT INTO '.TBL_USER_FIELDS.' (usf_cat_id, usf_type, usf_name, usf_system, usf_sequence)
                                 VALUES ('.$catIdStammdaten.', \'TEXT\', \'Telefon\', 1, 7)';
$gDb->query($sql);
$usfIdPhone = $gDb->lastInsertId();

$sql = 'INSERT INTO '.TBL_USER_FIELDS.' (usf_cat_id, usf_type, usf_name, usf_system, usf_sequence)
                                 VALUES ('.$catIdStammdaten.', \'TEXT\', \'Handy\', 1, 8)';
$gDb->query($sql);
$usfIdMobile = $gDb->lastInsertId();

$sql = 'INSERT INTO '.TBL_USER_FIELDS.' (usf_cat_id, usf_type, usf_name, usf_system, usf_sequence)
                                 VALUES ('.$catIdStammdaten.', \'TEXT\', \'Fax\', 1, 9)';
$gDb->query($sql);
$usfIdFax = $gDb->lastInsertId();

$sql = 'INSERT INTO '.TBL_USER_FIELDS.' (usf_cat_id, usf_type, usf_name, usf_system, usf_sequence)
                                 VALUES ('.$catIdStammdaten.', \'DATE\', \'Geburtstag\', 1, 10)';
$gDb->query($sql);
$usfIdBirthday = $gDb->lastInsertId();

$sql = 'INSERT INTO '.TBL_USER_FIELDS.' (usf_cat_id, usf_type, usf_name, usf_system, usf_sequence)
                                 VALUES ('.$catIdStammdaten.', \'NUMERIC\', \'Geschlecht\', 1, 11)';
$gDb->query($sql);
$usfIdGender = $gDb->lastInsertId();

$sql = 'INSERT INTO '.TBL_USER_FIELDS.' (usf_cat_id, usf_type, usf_name, usf_description, usf_system, usf_mandatory, usf_sequence)
                                 VALUES ('.$catIdStammdaten.', \'EMAIL\', \'E-Mail\', \'Es muss eine gültige E-Mail-Adresse angegeben werden.<br />Ohne diese kann das Programm nicht genutzt werden.\', 1, 1, 12)';
$gDb->query($sql);
$usfIdEmail = $gDb->lastInsertId();

$sql = 'INSERT INTO '.TBL_USER_FIELDS.' (usf_cat_id, usf_type, usf_name, usf_system, usf_sequence)
                                 VALUES ('.$catIdStammdaten.', \'URL\', \'Homepage\', 1, 13)';
$gDb->query($sql);
$usfIdHomepage = $gDb->lastInsertId();

// Termine auf "ganztaegig" konvertieren
$sql = 'UPDATE '.TBL_DATES.' SET dat_all_day = 1
         WHERE date_format(dat_begin, \'%H:%i:%s\') = \'00:00:00\'
           AND date_format(dat_end,   \'%H:%i:%s\') = \'00:00:00\'';
$gDb->query($sql);

$sql = 'UPDATE '.TBL_DATES.' SET dat_end = date_add(dat_end, interval 1 day)
         WHERE dat_all_day = 1';
$gDb->query($sql);

$sql = 'DELETE FROM '.TBL_DATES.'
         WHERE dat_begin = \'0000-00-00 00:00:00\'';
$gDb->query($sql);

// Userdaten in adm_user_fields kopieren
$sql = 'SELECT * FROM '.TBL_USERS;
$usrStatement = $gDb->query($sql);

while($rowUsr = $usrStatement->fetchObject())
{
    $sql = 'INSERT INTO '.TBL_USER_DATA.' (usd_usr_id, usd_usf_id, usd_value)
                                   VALUES ('.$rowUsr->usr_id.', '.$usfIdLastName.',  \''.addslashes($rowUsr->usr_last_name).'\')
                                        , ('.$rowUsr->usr_id.', '.$usfIdFirstName.', \''.addslashes($rowUsr->usr_first_name).'\')
                                        , ('.$rowUsr->usr_id.', '.$usfIdAddress.',   \''.addslashes($rowUsr->usr_address).'\')
                                        , ('.$rowUsr->usr_id.', '.$usfIdZipCode.',   \''.addslashes($rowUsr->usr_zip_code).'\')
                                        , ('.$rowUsr->usr_id.', '.$usfIdCity.',      \''.addslashes($rowUsr->usr_city).'\')
                                        , ('.$rowUsr->usr_id.', '.$usfIdCountry.',   \''.addslashes($rowUsr->usr_country).'\')
                                        , ('.$rowUsr->usr_id.', '.$usfIdPhone.',     \''.addslashes($rowUsr->usr_phone).'\')
                                        , ('.$rowUsr->usr_id.', '.$usfIdMobile.',    \''.addslashes($rowUsr->usr_mobile).'\')
                                        , ('.$rowUsr->usr_id.', '.$usfIdFax.',       \''.addslashes($rowUsr->usr_fax).'\')
                                        , ('.$rowUsr->usr_id.', '.$usfIdBirthday.',  \''.addslashes($rowUsr->usr_birthday).'\')
                                        , ('.$rowUsr->usr_id.', '.$usfIdGender.',    \''.addslashes($rowUsr->usr_gender).'\')
                                        , ('.$rowUsr->usr_id.', '.$usfIdEmail.',     \''.addslashes($rowUsr->usr_email).'\')
                                        , ('.$rowUsr->usr_id.', '.$usfIdHomepage.',  \''.addslashes($rowUsr->usr_homepage).'\')';
    $result = $gDb->query($sql);
}

// Daten bereinigen
$sql = 'DELETE FROM '.TBL_USER_DATA.' WHERE LENGTH(usd_value) = 0';
$gDb->query($sql);

$sql = 'UPDATE '.TBL_USER_DATA.' SET usd_value = CONCAT(\'http://\', usd_value)
         WHERE usd_usf_id = '.$usfIdHomepage.'
           AND LOCATE(\'http\', usd_value) = 0';
$gDb->query($sql);

$sql = 'UPDATE '.TBL_ROLES.' SET rol_approve_users  = 1
                               , rol_all_lists_view = 1
         WHERE rol_assign_roles = 1';
$gDb->query($sql);

// Orga-spezifische Kategorie anlegen
$sql = 'SELECT * FROM '.TBL_ORGANIZATIONS;
$orgaStatement = $gDb->query($sql);

while($rowOrga = $orgaStatement->fetchObject())
{
    if($orgaStatement->rowCount() > 1)
    {
        $sql = 'INSERT INTO '.TBL_CATEGORIES.' (cat_org_id, cat_type, cat_name, cat_hidden, cat_sequence)
                                        VALUES ('.$rowOrga->org_id.', \'USF\', \'Zusätzliche Daten\', 0, 2)';
    }
    else
    {
        $sql = 'INSERT INTO '.TBL_CATEGORIES.' (cat_org_id, cat_type, cat_name, cat_hidden, cat_sequence)
                                        VALUES (NULL, \'USF\', \'Zusätzliche Daten\', 0, 2)';
    }
    $gDb->query($sql);
    $cat_id_data = $gDb->lastInsertId();

    // Systemeinstellungen anlegen
    $sql = 'UPDATE '.TBL_PREFERENCES.' SET prf_value = \'0\'
             WHERE prf_name = \'lists_roles_per_page\'';
    $gDb->query($sql);

    $sql = 'UPDATE '.TBL_PREFERENCES.' SET prf_value = \'0\'
             WHERE prf_name = \'lists_members_per_page\'';
    $gDb->query($sql);

    $sql = 'UPDATE '.TBL_USER_FIELDS.' SET usf_cat_id = '.$cat_id_data.'
             WHERE usf_org_shortname = '.$rowOrga->org_shortname;
    $gDb->query($sql);

    // Datenbank-Versionsnummer schreiben
    $sql = 'INSERT INTO '.TBL_PREFERENCES.' (prf_org_id, prf_name, prf_value)
                                     VALUES ('.$rowOrga->org_id.', \'db_version\', \'2.0.0\')';
    $gDb->query($sql);

    // Fuer das neue Downloadmodul wird der Root-Ordner in die DB eingetragen
    $sql = 'INSERT INTO '.TBL_FOLDERS.' (fol_org_id, fol_type, fol_name, fol_path, fol_locked, fol_public, fol_timestamp)
                                 VALUES ('.$rowOrga->org_id.', \'DOWNLOAD\', \'download\', \'' . FOLDER_DATA . '\',
                                          0, 1, \''.date('Y-m-d h:i:s', time()).'\')';
    $gDb->query($sql);
}

// Messenger-Felder aktualisieren
$sql = 'UPDATE '.TBL_USER_FIELDS.' SET usf_cat_id = '.$catIdMessenger.'
                                     , usf_type   = \'TEXT\'
                                     , usf_system = 0
         WHERE usf_type = \'MESSENGER\'';
$gDb->query($sql);

// usf_shortname nun loeschen
$sql = 'ALTER TABLE '.TBL_USER_FIELDS.' DROP COLUMN usf_org_shortname';
$gDb->query($sql);

$sql = 'ALTER TABLE '.TBL_USER_FIELDS.' CHANGE COLUMN `usf_cat_id` `usf_cat_id` int(11) unsigned NOT NULL';
$gDb->query($sql);

// Orga-Felder zur Sortierung durchnummerieren
$sql = 'SELECT * FROM '.TBL_USER_FIELDS.'
         WHERE usf_sequence = 0
      ORDER BY usf_cat_id, usf_name';
$usfStatement = $gDb->query($sql);
$catIdMerker  = 0;
$sequence     = 1;

while($rowUsf = $usfStatement->fetch())
{
<<<<<<< HEAD
    if($rowUsf['usf_cat_id'] != $catIdMerker)
    {
        $sequence = 1;
        $catIdMerker = $rowUsf['usf_cat_id'];
=======
    if((int) $row_usf['usf_cat_id'] !== $cat_id_merker)
    {
        $sequence = 1;
        $cat_id_merker = (int) $row_usf['usf_cat_id'];
>>>>>>> 7371a499
    }
    $sql = 'UPDATE '.TBL_USER_FIELDS.' SET usf_sequence = '.$sequence.'
             WHERE usf_id = '.$rowUsf['usf_id'];
    $gDb->query($sql);

    ++$sequence;
}

// Reihenfolgenummern bei den Kategorien anlegen (USF existiert schon)
$sql = 'SELECT * FROM '.TBL_CATEGORIES.'
         WHERE cat_sequence = 0
           AND cat_type    <> \'USF\'
      ORDER BY cat_type, cat_org_id, cat_name';
$catStatement = $gDb->query($sql);
$typeMerker   = '';
$orgIdMerker  = 0;
$sequence     = 1;

while($rowCat = $catStatement->fetch())
{
<<<<<<< HEAD
    if($rowCat['cat_org_id'] != $orgIdMerker || $rowCat['cat_type'] != $typeMerker)
    {
        $sequence = 1;
        $orgIdMerker = $rowCat['cat_org_id'];
        $typeMerker  = $rowCat['cat_type'];
=======
    if((int) $row_cat['cat_org_id'] !== $org_id_merker || $row_cat['cat_type'] != $type_merker)
    {
        $sequence = 1;
        $org_id_merker = (int) $row_cat['cat_org_id'];
        $type_merker = $row_cat['cat_type'];
>>>>>>> 7371a499
    }
    $sql = 'UPDATE '.TBL_CATEGORIES.' SET cat_sequence = '.$sequence.'
             WHERE cat_id = '.$rowCat['cat_id'];
    $gDb->query($sql);

    ++$sequence;
}

// alte User-Felder aus adm_users entfernen
$sql = 'ALTER TABLE '.TBL_USERS.'
        DROP COLUMN `usr_last_name`,
        DROP COLUMN `usr_first_name`,
        DROP COLUMN `usr_address`,
        DROP COLUMN `usr_zip_code`,
        DROP COLUMN `usr_city`,
        DROP COLUMN `usr_country`,
        DROP COLUMN `usr_phone`,
        DROP COLUMN `usr_mobile`,
        DROP COLUMN `usr_fax`,
        DROP COLUMN `usr_birthday`,
        DROP COLUMN `usr_gender`,
        DROP COLUMN `usr_email`,
        DROP COLUMN `usr_homepage`';
$gDb->query($sql);<|MERGE_RESOLUTION|>--- conflicted
+++ resolved
@@ -213,17 +213,10 @@
 
 while($rowUsf = $usfStatement->fetch())
 {
-<<<<<<< HEAD
-    if($rowUsf['usf_cat_id'] != $catIdMerker)
+    if((int) $rowUsf['usf_cat_id'] !== $catIdMerker)
     {
         $sequence = 1;
-        $catIdMerker = $rowUsf['usf_cat_id'];
-=======
-    if((int) $row_usf['usf_cat_id'] !== $cat_id_merker)
-    {
-        $sequence = 1;
-        $cat_id_merker = (int) $row_usf['usf_cat_id'];
->>>>>>> 7371a499
+        $catIdMerker = (int) $rowUsf['usf_cat_id'];
     }
     $sql = 'UPDATE '.TBL_USER_FIELDS.' SET usf_sequence = '.$sequence.'
              WHERE usf_id = '.$rowUsf['usf_id'];
@@ -244,19 +237,11 @@
 
 while($rowCat = $catStatement->fetch())
 {
-<<<<<<< HEAD
-    if($rowCat['cat_org_id'] != $orgIdMerker || $rowCat['cat_type'] != $typeMerker)
+    if((int) $rowCat['cat_org_id'] !== $orgIdMerker || $rowCat['cat_type'] != $typeMerker)
     {
         $sequence = 1;
-        $orgIdMerker = $rowCat['cat_org_id'];
+        $orgIdMerker = (int) $rowCat['cat_org_id'];
         $typeMerker  = $rowCat['cat_type'];
-=======
-    if((int) $row_cat['cat_org_id'] !== $org_id_merker || $row_cat['cat_type'] != $type_merker)
-    {
-        $sequence = 1;
-        $org_id_merker = (int) $row_cat['cat_org_id'];
-        $type_merker = $row_cat['cat_type'];
->>>>>>> 7371a499
     }
     $sql = 'UPDATE '.TBL_CATEGORIES.' SET cat_sequence = '.$sequence.'
              WHERE cat_id = '.$rowCat['cat_id'];
