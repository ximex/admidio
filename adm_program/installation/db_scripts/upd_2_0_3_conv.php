<?php
/**
 ***********************************************************************************************
 * Data conversion for version 2.0.3
 *
 * @copyright 2004-2016 The Admidio Team
 * @see https://www.admidio.org/
 * @license https://www.gnu.org/licenses/gpl-2.0.html GNU General Public License v2.0 only
 ***********************************************************************************************
 */

// Reihenfolge der Felder noch einmal komplett neu vergeben
$lastCatId = 0;
$counter   = 0;
$sql = 'SELECT * FROM '. TBL_USER_FIELDS. '
      ORDER BY usf_cat_id, usf_sequence ';
$fieldsStatement = $gDb->query($sql);

while($rowFields = $fieldsStatement->fetch())
{
<<<<<<< HEAD
    if($rowFields['usf_cat_id'] != $lastCatId)
    {
        $counter = 1;
        $lastCatId = $rowFields['usf_cat_id'];
=======
    if((int) $row_fields['usf_cat_id'] !== $last_cat_id)
    {
        $counter = 1;
        $last_cat_id = (int) $row_fields['usf_cat_id'];
>>>>>>> 7371a499
    }

    $sql = 'UPDATE '. TBL_USER_FIELDS. ' SET usf_sequence = '. $counter. '
             WHERE usf_id = '. $rowFields['usf_id'];
    $gDb->query($sql);

    ++$counter;
}

// Reihenfolge der Kategorien noch einmal komplett neu vergeben
$sql = 'SELECT * FROM '. TBL_ORGANIZATIONS;
$orgaStatement = $gDb->query($sql);

while($rowOrga = $orgaStatement->fetch())
{
    $lastCatType = '';
    $counter     = 0;
    $sql = 'SELECT * FROM '. TBL_CATEGORIES. '
             WHERE (  cat_org_id = '. $rowOrga['org_id']. '
                   OR cat_org_id IS NULL )
          ORDER BY cat_type, cat_org_id, cat_sequence ';
    $catStatement = $gDb->query($sql);

    while($rowCat = $catStatement->fetch())
    {
        if($rowCat['cat_type'] != $lastCatType)
        {
            $counter = 1;
            $lastCatType = $rowCat['cat_type'];
        }

        $sql = 'UPDATE '. TBL_CATEGORIES. ' SET cat_sequence = '. $counter. '
                 WHERE cat_id = '. $rowCat['cat_id'];
        $gDb->query($sql);

        ++$counter;
    }
}<|MERGE_RESOLUTION|>--- conflicted
+++ resolved
@@ -18,17 +18,10 @@
 
 while($rowFields = $fieldsStatement->fetch())
 {
-<<<<<<< HEAD
-    if($rowFields['usf_cat_id'] != $lastCatId)
+    if((int) $rowFields['usf_cat_id'] !== $lastCatId)
     {
         $counter = 1;
-        $lastCatId = $rowFields['usf_cat_id'];
-=======
-    if((int) $row_fields['usf_cat_id'] !== $last_cat_id)
-    {
-        $counter = 1;
-        $last_cat_id = (int) $row_fields['usf_cat_id'];
->>>>>>> 7371a499
+        $lastCatId = (int) $rowFields['usf_cat_id'];
     }
 
     $sql = 'UPDATE '. TBL_USER_FIELDS. ' SET usf_sequence = '. $counter. '
