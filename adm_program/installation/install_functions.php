--- conflicted
+++ resolved
@@ -59,11 +59,7 @@
     {
         $message = $gL10n->get('SYS_DATABASE_VERSION').': <strong>'.$db->getVersion().'</strong><br /><br />'.
                    $gL10n->get('INS_WRONG_MYSQL_VERSION', ADMIDIO_VERSION_TEXT, $db->getMinimumRequiredVersion(),
-<<<<<<< HEAD
-                               '<a href="'.ADMIDIO_HOMEPAGE.'index.php?page=download">', '</a>');
-=======
-                               '<a href="https://www.admidio.org/download.php">', '</a>');
->>>>>>> d0ded148
+                               '<a href="'.ADMIDIO_HOMEPAGE.'download.php">', '</a>');
     }
 
     return $message;
@@ -84,11 +80,7 @@
     {
         $message = $gL10n->get('SYS_PHP_VERSION').': <strong>'.phpversion().'</strong><br /><br />'.
                    $gL10n->get('INS_WRONG_PHP_VERSION', ADMIDIO_VERSION_TEXT, MIN_PHP_VERSION,
-<<<<<<< HEAD
-                               '<a href="'.ADMIDIO_HOMEPAGE.'index.php?page=download">', '</a>');
-=======
-                               '<a href="https://www.admidio.org/download.php">', '</a>');
->>>>>>> d0ded148
+                               '<a href="'.ADMIDIO_HOMEPAGE.'download.php">', '</a>');
     }
 
     return $message;
