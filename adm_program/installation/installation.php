--- conflicted
+++ resolved
@@ -825,11 +825,7 @@
     }
 
     // show dialog with success notification
-<<<<<<< HEAD
-    $form = new HtmlFormInstallation('installation-form', ADMIDIO_HOMEPAGE.'index.php?page=donate');
-=======
-    $form = new HtmlFormInstallation('installation-form', 'https://www.admidio.org/donate.php');
->>>>>>> d0ded148
+    $form = new HtmlFormInstallation('installation-form', ADMIDIO_HOMEPAGE.'donate.php');
     $form->setFormDescription($text, '<div class="alert alert-success form-alert"><span class="glyphicon glyphicon-ok"></span>
                                       <strong>'.$gL10n->get('INS_INSTALLATION_WAS_SUCCESSFUL').'</strong></div>');
     $form->openButtonGroup();
