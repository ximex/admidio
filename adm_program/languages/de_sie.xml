<<<<<<< HEAD
<?xml version="1.0" encoding="UTF-8"?>
<language id="de_sie">
    <version id="3.1.0" translator="Markus Faßbender">
        <text id="BAC_FILE_NAME_INVALID" development="changed" translation="todo">Der ausgewählte Dateiname enthält ungültige Zeichen.\n\nErlaubt sind nur Buchstaben und Umlaute, Zahlen 0-9 und die Sonderzeichen $!?._+-()&amp; .</text>
        <text id="DOW_SELECT_FILES" development="new" translation="todo">Dateien auswählen</text>
        <text id="DOW_FILES_UPLOAD_SUCCESSFUL" development="new" translation="todo">Alle Dateien wurden erfolgreich hochgeladen.\n\nDer Dialog kann jetzt geschlossen werden.</text>
        <text id="DOW_FILES_UPLOAD_NOT_SUCCESSFUL" development="new" translation="todo">Es wurden nicht alle Dateien erfolgreich hochgeladen.</text>
        <text id="DOW_FILES_UPLOAD_DESC" development="new" translation="todo">Wählen Sie bitte alle Dateien aus, die Sie in den Ordner %VAR1_BOLD% hochladen möchten.</text>
        <text id="DOW_ROLE_ACCESS_PERMISSIONS_DESC" development="changed" translation="todo">Auf dieser Seite können Sie einstellen, wer den Ordner %VAR1_BOLD% sehen und die Dateien herunterladen darf. Die gesetzten Berechtigungen werden an alle Unterordner vererbt und bereits vorhandene Berechtigungen in Unterordnern werden überschrieben. Es stehen Ihnen nur Rollen zur Verfügung, die auf den übergeordneten Ordner Zugriff haben.</text>
        <text id="DOW_UPLOAD_FILES" development="new" translation="todo">Dateien hochladen</text>
        <text id="LST_ADD_COLUMNS_DESC" development="new" translation="todo">Ordnen Sie in der folgenden Tabelle beliebig vielen Spalten entsprechende Profilfelder zu. Zusätzlich können Sie die Standardsortierung vorgeben und Bedingungen zu Feldern hinzufügen, nach denen die jeweiligen Mitglieder gefiltert werden sollen.</text>
        <text id="LST_DEFAULT_CONFIGURATION" development="new" translation="todo">Standardkonfiguration</text>
        <text id="LST_DEFAULT_CONFIGURATION_DESC" development="new" translation="todo">Eine der hier vorgegebenen Konfigurationen kann zur Standardkonfiguration für Listen dieser Organisation gemacht werden. Mitgliederlisten von Rollen, die keine Listenkonfiguration hinterlegt haben, werden in mit dieser Konfiguration angezeigt.</text>
        <text id="LST_VARIOUS_ROLES" development="new" translation="todo">Verschiedene Rollen</text>
        <text id="LST_ERROR_DELETE_DEFAULT_LIST" development="new" translation="todo">Die Liste %VAR1_BOLD% ist die Standardkonfiguration für Listen in dieser Organisation und kann nicht gelöscht werden. Wählen Sie in den Moduleinstellungen eine andere Konfiguration zur Standardkonfiguration und versuchen Sie danach diese Konfiguration zu löschen.</text>
        <text id="LST_SAVE_CHANGES" development="new" translation="todo">Änderungen speichern</text>
        <text id="LST_SELECT_CONFIGURATION" development="new" translation="todo">Konfiguration auswählen</text>
        <text id="LST_SELECT_MEMBERS" development="new" translation="todo">Mitglieder auswählen</text>
        <text id="ORG_BROWSER_UPDATE_CHECK" development="new" translation="todo">Update Meldung für veraltete Browser</text>
        <text id="ORG_BROWSER_UPDATE_CHECK_DESC" development="new" translation="todo">Nach Aktivierung wird Benutzern mit veraltetem Browser geraten ein Browserupdate durchzuführen. Neuere Browser schützen besser vor Betrug, Viren, Trojanern, Datendiebstahl und anderen Bedrohungen Ihrer Privatsphäre und Sicherheit. Jede neue Browsergeneration verbessert die Geschwindigkeit und die Unterstützung neuer Webtechniken, mit der Webseiten besser dargestellt werden können. Hierzu wird das Service von https://browser-update.org/ verwendet.</text>
        <text id="ORG_FIELD_DISABLED_DESC" development="changed" translation="todo">Ein gesperrtes Feld kann vom Benutzer im eigenen Profil nicht mehr bearbeitet werden. Es kann nur noch von Benutzern bearbeitet werden, die das Rollenrecht besitzen alle Benutzer zu bearbeiten. Leiter einer Rolle mit dem Recht, Profile der Rollenmitglieder zu bearbeiten, können dieses Feld ebenfalls bearbeiten.</text>
        <text id="SYS_CATEGORIES_VAR" development="new" translation="todo">%VAR1%-Kategorien</text>
        <text id="SYS_CATEGORY_VAR" development="new" translation="todo">%VAR1%-Kategorie</text>
        <text id="SYS_COPY_VAR" development="new" translation="todo">%VAR1% kopieren</text>
        <text id="SYS_DATABASE_NO_LOGIN" development="new" translation="todo">Es konnte keine Verbindung zur Datenbank erstellt werden!\n\nFolgender Fehler ist aufgetreten:\n%VAR1%.</text>
        <text id="SYS_PHONE_INVALID_CHAR" development="new" translation="todo">Die Telefonnummer im Feld %VAR1_BOLD% enthält ungültige Zeichen.\n\nErlaubt sind nur Zahlen 0-9 und die Sonderzeichen +-/ ().</text>
        <text id="SYS_VIEW" development="new" translation="todo">Ansicht</text>
    </version>
    <version id="3.0.3" translator="Stefan Weiß">
        <text id="MSG_SHOW_FORMER" development="new" translation="todo">E-Mails an Ehemalige senden</text>
        <text id="MSG_SHOW_FORMER_DESC" development="new" translation="todo">Ist diese Einstellung gesetzt, dann können E-Mails an einzelne ehemalige Mitglieder, sowie an alle ehemaligen Mitglieder einer Rolle gesendet werden. (Standard: Aktiviert)</text>
        <text id="PHO_FILE_UPLOADED" development="new" translation="todo">Das Bild %VAR1_BOLD% wurde hochgeladen.</text>
    </version>
    <version id="3.0.0-Beta.4" translator="Markus Faßbender">
        <text id="INS_DATABASE_LOGIN_DESC" development="changed" translation="todo">Geben Sie in diesem Formular Ihre Zugangsdaten zur Datenbank an. Sie können das Tabellenpräfix auf Wunsch verändern. Dies ist notwendig, falls Sie mehrere Admidio-Installationen auf derselben Datenbank einrichten möchten.</text>
    </version>
    <version id="3.0.0-Beta.3" translator="Markus Faßbender">
        <text id="DAT_EMAIL_NOTIFICATION_CHANGE_TITLE" development="new" translation="todo">Ein Termin wurde geändert</text>
        <text id="DAT_EMAIL_NOTIFICATION_CHANGE_MESSAGE_PART1" development="new" translation="todo">Es wurde ein Termin bei %VAR1% geändert.\n\nTitel: %VAR2%\nDatum: %VAR3%\nKalender: %VAR4%\n</text>
        <text id="DAT_EMAIL_NOTIFICATION_CHANGE_MESSAGE_PART2" development="new" translation="todo">Ort: %VAR1%\nRaum: %VAR2%\nTeilnehmer: %VAR3%\nGeändert von: %VAR4%\n</text>
        <text id="DAT_EMAIL_NOTIFICATION_CHANGE_MESSAGE_PART3" development="new" translation="todo">Geändert am: %VAR1%</text>
        <text id="INS_DATA_FULLY_ENTERED" development="new" translation="todo">Sie haben alle notwendigen Daten für die Installation von Admidio eingegeben.\n\nJetzt muss die Datenbank erstellt und mit Ihren Daten befüllt werden.</text>
        <text id="MAI_EMAIL_SEND_TO_RECEIVER" development="new" translation="todo">%VAR1% hat an die folgenden Empfänger: %VAR3% von %VAR2% folgende E-Mail geschickt:</text>
        <text id="MAI_SEND_MAIL_TO_ROLE" development="changed" translation="todo">Ihre E-Mail wird an alle Mitglieder der ausgewählten Rolle geschickt, sofern diese ihre E-Mail-Adresse im System hinterlegt haben oder an die ausgewählten Empfänger.\n\nWenn Sie eingeloggt sind stehen Ihnen weitere Rollen und Empfänger zur Verfügung, an die Sie E-Mails schreiben können.</text>
        <text id="MSG_ACTIVE_FORMER_SHORT" development="new" translation="todo">Aktive und ehemalige</text>
        <text id="MSG_FORMER_MEMBERS" development="new" translation="todo">Ehemalige Mitglieder</text>
        <text id="MSG_SEND_PM" development="new" translation="todo">Ihre PM wird an den ausgewählten Empfänger gesendet</text>
        <text id="PHO_PHOTO_UPLOAD_SUCCESSFUL" development="new" translation="todo">Alle Fotos wurden erfolgreich hochgeladen.\n\nSie können den Dialog jetzt schließen.</text>
        <text id="PHO_PHOTO_UPLOAD_NOT_SUCCESSFUL" development="new" translation="todo">Es wurden nicht alle Fotos erfolgreich hochgeladen.</text>
    </version>
    <version id="3.0.0" translator="Markus Faßbender">
        <text id="BAC_ONLY_MYSQL" development="new" translation="todo">Das Backupmodul kann nur bei einer MySQL-Datenbank genutzt werden.</text>
        <text id="DAT_EDIT_CALENDAR_DESC" development="new" translation="todo">Hier können Kalender angelegt und bearbeitet werden.</text>
        <text id="DAT_MAINTAIN_CATEGORIES_DESC" development="new" translation="todo">Hier können Kategorien angelegt und bearbeitet werden.</text>
        <text id="DAT_SWITCH_TO_CALENDAR_ADMINISTRATION" development="new" translation="todo">Wechsel zur Kalenderverwaltung</text>
        <text id="DAT_EDIT_ROOMS_DESC" development="changed" translation="todo">Hier können Räume für Veranstaltungen angelegt und bearbeitet werden.</text>
        <text id="DOW_CREATE_FOLDER_DESC" development="changed" translation="todo">Der neue Ordner wird im bestehenden Ordner %VAR1_BOLD% angelegt.</text>
        <text id="DOW_FILES_UPLOADED" development="new" translation="todo">%VAR1% Dateien wurden erfolgreich hochgeladen.</text>
        <text id="DOW_UPLOAD_POST_EMPTY" development="new" translation="todo">Die Datei konnte nicht hochgeladen werden oder die Seite wurde ungültig aufgerufen.\n\nVermutlich wurde die maximale Dateigröße für Uploads überschritten. Diese ist auf deinem Server auf %VAR1%B eingestellt.</text>
        <text id="ECA_LAYOUT" development="new" translation="todo">Layout</text>
        <text id="ECA_SCALE_THUMBNAILS_DESC" development="new" translation="todo">Hier kann festgelegt werden auf welchen Wert die längere Bildseite in der Thumbnailanzeige skaliert werden soll. (Standard: 250 Pixel)</text>
        <text id="ECA_MAX_PHOTO_SIZE_DESC" development="new" translation="todo">Die angegebenen Werte bestimmen die maximale Größe, die ein Bild in der Grußkarte haben darf. (Standard: 400 x 250 Pixel)</text>
        <text id="INS_CONTINUE_INSTALLATION" development="new" translation="todo">Installation fortsetzen</text>
        <text id="INS_DELETE_CONFIG_FILE" development="new" translation="todo">Im Hauptverzeichnis von Admidio %VAR1_BOLD% existiert noch eine Datei config.php. Diese wurde bereits in den Ordner adm_my_files verschoben. Löschen Sie bitte diese Datei im Hauptverzeichnis.</text>
        <text id="INS_DOWNLOAD_CONFIGURATION_FILE" development="changed" translation="todo">Konfigurationsdatei herunterladen</text>
        <text id="INS_DOWNLOAD_CONFIGURATION_FILE_DESC" development="new" translation="todo">Die Konfigurationsdatei %VAR1_BOLD% konnte nicht im Ordner %VAR2_BOLD% abgelegt werden. Geben Sie dem Ordner bitte Schreibrechte (über FTP die Dateiattribute auf 0777 bzw. drwxrwxrwx setzen) oder laden Sie die Konfigurationsdatei herunter und kopieren diese mit einem FTP-Programm in das Admidio Verzeichnis %VAR3_BOLD%.\n\nNachdem Sie die Datei dort abgelegt haben, können Sie die Installation fortsetzen.</text>
        <text id="INS_INSTALLATION_EXISTS" development="new" translation="todo">In der Datenbank existiert bereits eine Admidio Installation. Eine erneute Installation ist nicht möglich.</text>
        <text id="INS_NO_INSTALLED_VERSION_FOUND" development="new" translation="todo">Die bereits installierte Version konnte nicht ermittelt werden. Falls Sie bisher noch Version 1.x von Admidio genutzt haben, aktualisieren Sie zuerst auf Version 2.x und starte danach das Update auf Version %VAR1%. Falls Sie bereits Version 2.x oder neuer installiert haben, prüfen Sie bitte die Konsistenz Ihrer Datenbank.</text>
        <text id="INS_UPDATE_NOT_POSSIBLE" development="new" translation="todo">Eine Aktualisierung der Datenbank ist nicht möglich!</text>
        <text id="INS_WEBMASTER_LOGIN" development="new" translation="todo">Webmaster-Anmeldung</text>
        <text id="INS_WEBMASTER_LOGIN_DESC" development="new" translation="todo">Ein Update der Datenbank darf nur von einem Webmaster durchgeführt werden. Geben Sie an dieser Stelle bitte die Zugangsdaten eines Webmasters ein.</text>
        <text id="INS_WEBMASTER_LOGIN_FAILED" development="new" translation="todo">Zu den eingegebenen Logindaten wurde kein Benutzer gefunden, der Mitglied einer Webmasterrolle ist.</text>
        <text id="INV_INVENTORY" development="new" translation="todo">Inventarverwaltung</text>
        <text id="INV_ITEM_MANAGEMENT" development="new" translation="todo">Artikel verwalten</text>
        <text id="INV_CREATE_ITEM" development="new" translation="todo">Neuer Artikel</text>
        <text id="LST_CHOOSE_LIST" development="new" translation="todo">Liste auswählen</text>
        <text id="LST_COUNTRY_ISO" development="new" translation="edited">Das Land muss im Code ISO 3166 ALPHA-3 (3 Zeichen) angegeben werden</text>
        <text id="LST_INFOBOX" development="new" translation="todo" description="A small html box that will show additional informations">Infobox</text>
        <text id="LST_MEMBER_STATUS" development="new" translation="todo">Mitgliedsstatus</text>
        <text id="LST_MEMBERS_PER_PAGE_DESC" development="changed" translation="todo">Anzahl der Mitglieder, die in der HTML-Ansicht dargestellt werden. Weitere Mitglieder können durch das Weiterblättern erreicht werden. Die Druckvorschau und der Export sind von diesem Wert nicht betroffen. (Standard: 25)</text>
        <text id="MAI_INTO_TO" development="new" translation="edited">Empfänger im TO-Feld und nicht im BCC-Feld auflisten</text>
        <text id="MAI_INTO_TO_DESC" development="new" translation="edited">Geht eine E-Mail an mehrere Personen, dann werden die Empfänger bei gesetzter Einstellung alle im TO-Feld der E-Mail aufgelistet. Dadurch kann jeder Empfänger die Namen und E-Mail-Adressen der anderen Empfänger sehen. Außerdem hat er die Möglichkeit auf diese E-Mail an alle anderen Empfänger zu antworten. (Standard: Deaktiviert)</text>
        <text id="MEM_USER_COULD_BE_CREATED" development="new" translation="todo">Der Benutzer kann angelegt werden.</text>
        <text id="MEM_DAYS_FIELD_HISTORY" development="new" translation="todo">Standardzeitraum in der Änderungshistorie (Tage)</text>
        <text id="MEM_DAYS_FIELD_HISTORY_DESC" development="new" translation="todo">Zeitraum in Tagen in denen in der Änderungshistorie der Profilfelder die Veränderungen angezeigt werden. Dies ist der Standardfilter, welcher durch den Benutzer nachher beliebig geändert werden kann. Bei großen Datenbanken dient dies dazu die Datenmenge bei normalen Aufruf der Änderungshistorie einzuschränken. (Standard: 365)</text>
        <text id="MEM_SHOW_USERS_DESC" development="new" translation="todo">Ist die Einstellung nicht gesetzt werden nur die aktiven Mitglieder dieser Organisation angezeigt. ist die Einstellung aktiviert werden alle Benutzer der Datenbank angezeigt.</text>
        <text id="MEM_USERS_PER_PAGE" development="new" translation="todo">Anzahl Benutzer pro Seite</text>
        <text id="MEM_USERS_PER_PAGE_DESC" development="new" translation="todo">Anzahl der Benutzer die auf einer Seite in einer Liste aufgelistet werden. Gibt es mehr Benutzer zu der Organisation, so kann man in der Liste blättern. (Standard: 25)</text>
        <text id="MAI_MAX_RECEIVER" development="new" translation="todo">Maximale Empfänger für E-Mails</text>
        <text id="MAI_MAX_RECEIVER_DESC" development="new" translation="todo">Dieser Wert gibt an, wieviele Empfänger man für ein E-Mail auswählen kann. Eine Rolle wird als ein einzelner Empfänger verstanden</text>
        <text id="MSG_ACTIVATE_PM_MODULE" development="new" translation="todo">Private Nachrichten aktivieren</text>
        <text id="MSG_ACTIVATE_PM_MODULE_DESC" development="new" translation="todo">Private Nachrichten können über diese Einstellung komplett deaktiviert werden. Das Modul ist dann nicht mehr aufrufbar und wird auch in der Modulübersichtsseite nicht mehr angezeigt. (Standard: Aktiviert)</text>
        <text id="MSG_CHAT" development="new" translation="todo">Chat</text>
        <text id="MSG_ACTIVATE_CHAT_MODULE" development="new" translation="todo">Chat aktivieren</text>
        <text id="MSG_ACTIVATE_CHAT_MODULE_DESC" development="new" translation="todo">Chat Modul aktivieren, welches die Daten dynamisch alle 3 Sekunden aus der Datenbank holt. In der Datenbank werden maximal 99 Einträge gespeichert, ab der 100 meldung werden die ersten 50 wieder gelöscht.</text>
        <text id="MSG_OPPOSITE" development="new" translation="todo">Gesprächspartner</text>
        <text id="MSG_PM_SEND" development="new" translation="todo">Die Private Nachricht wurde an %VAR1_BOLD% versendet.</text>
        <text id="MSG_PM_NOT_SEND" development="new" translation="todo">Die Private Nachricht konnte nicht an %VAR1_BOLD% gesendet werden.\n\nFolgender Fehler ist aufgetreten:\n%VAR2%</text>
        <text id="MSG_REMOVE" development="new" translation="todo">Nachricht entfernen</text>
        <text id="MSG_DELETE_DESC" development="new" translation="todo">Soll Nachricht %VAR1_BOLD% nun entfernt werden.</text>
        <text id="MSG_DELETE_PM" development="new" translation="todo">Da es sich um eine Private Nachricht handeln, wird die Nachricht nur zum löschen markiert und wartet auf eine Aktion des Gesprächspartners</text>
        <text id="ORG_ADD_ORGANIZATION_DESC" development="new" translation="todo">Fügt eine neue Organisation mit ihren Stammdaten in der Datenbank hinzu. Der aktuelle Benutzer wird dort automatisch zum Webmaster ernannt und kann die weitere Einrichtung durchführen. Benutzer, die sich dann am System anmelden, müssen die entsprechende Organisation auswählen.</text>
        <text id="ORG_CAPTCHA_WIDTH" development="new" translation="todo">Captcha-Breite</text>
        <text id="ORG_CAPTCHA_HEIGHT" development="new" translation="todo">Captcha-Höhe</text>
        <text id="ORG_CAPTCHA_WIDTH_DESC" development="new" translation="todo">Angabe der Breite des Captcha-Bildchens. Hierdurch können zusammen mit der Angabe der Höhe des Captcha-Bildchens die Zeichen im Captcha gestreckt oder gestaucht werden. (Standard: 250)</text>
        <text id="ORG_CAPTCHA_HEIGHT_DESC" development="new" translation="todo">Angabe der Höhe des Captcha-Bildchens. Hierdurch können zusammen mit der Angabe der Breite des Captcha-Bildchens die Zeichen im Captcha gestreckt oder gestaucht werden. (Standard: 60)</text>
        <text id="ORG_CREATE_ITEM_FIELD" development="new" translation="todo">Neues Artikelfeld</text>
        <text id="ORG_DIFFERENT_DATABASE_VERSION" development="new" translation="todo">Abweichende Datenbankversion</text>
        <text id="ORG_LAST_UPDATE_STEP" development="new" translation="todo">Letzter Update-Schritt</text>
        <text id="ORG_FIELD_HIDDEN_DESC" development="edited" translation="todo">Ein Feld ist normalerweise für alle Benutzer sichtbar, die das Profil sehen dürfen. Ist diese Einstellung nicht gesetzt, dann können nur Benutzer das Feld sehen, die das Profil auch bearbeiten dürfen.</text>
        <text id="ORG_INVALID_THEME" development="new" translation="todo">Es wurde kein gültiges Theme ausgewählt.</text>
        <text id="ORG_NEW_ORGANIZATION" development="new" translation="todo">Neue Organisation</text>
        <text id="ORG_NEW_ORGANIZATION_DESC" development="new" translation="todo">Geben Sie in diesem Formular die Abkürzung, den offiziellen Namen sowie die E-Mail-Adresse der Organisation ein, die Sie hinzufügen möchten. Die E-Mail-Adresse sollte eine allgemeine Adresse der Organisation sein. Diese wird unter anderem als Absenderadresse bei automatischen Systembenachrichtigungen genutzt.</text>
        <text id="ORG_NOT_SAVED_SETTINGS_LOST" development="new" translation="todo">Beim Wechsel in diese Ansicht gehen alle nicht gespeicherten Einstellungen verloren.</text>
        <text id="ORG_ORGANIZATION_SUCCESSFULL_ADDED" development="new" translation="todo">Die Organisation %VAR1_BOLD% wurde hinzugefügt. Sie können diese nun bei der Anmeldung auswählen.\n\nFalls Sie für diese Organisation eine separate Homepage erstellt haben, müssen Sie auf der entsprechenden Seite noch die neue Organisation in die config.php eintragen.</text>
        <text id="ORG_REGIONAL_SETTINGS" development="new" translation="todo">Regionaleinstellungen</text>
        <text id="PMS_MESSAGE" development="new" translation="todo">Private Nachrichten</text>
        <text id="PMS_SEND_PM" development="new" translation="todo">Private Nachricht senden</text>
        <text id="PMS_WAS_SENT_TO" development="new" translation="todo">Nachricht wurde gesendet an:</text>
        <text id="PMS_WAS_NOT_SENT_TO" development="new" translation="todo">Fehler - Nachricht wurde nicht gesendet an:</text>
        <text id="PHO_ALBUM_LOCK" development="new" translation="todo">Album sperren</text>
        <text id="PHO_ALBUM_LOCK_DESC" development="new" translation="todo">Gesperrte Alben können von Besuchern und Mitgliedern nicht eingesehen werden. Sie können zum Beispiel ein Album vorübergehen sperren, während Sie gerade alle Bilder des Albums hochladen.</text>
        <text id="PHO_ALBUM_UNLOCK" development="new" translation="todo">Album entsperren</text>
        <text id="PHO_DISPLAY_PHOTOS_DESC" development="new" translation="todo">Hier kann eingestellt werden, wie die Fotos im Fotomodul präsentiert werden sollen. Dies kann als modales Fenster geschehen, dann wird im vorhandenen Browserfenster ein neues Fenster geöffnet. Im Hintergrund bleibt die ausgewählte Fotovorschau weiterhin aktiv. Sollen die Bilder im gleichen Fenster dargestellt werden, dann wird die aktuelle Fotovorschau verlassen und eine neue Seite mit dem ausgewählten Foto angezeigt. Soll ein Popup-Fenster erzeugt werden, dann wird ein neues Browserfenster geöffnet in dem das ausgewählte Foto angezeigt wird. Dieses kann dann unabhängig vom Browserfenster mit der Fotovorschau bedient werden. (Standard: Modales Fenster)</text>
        <text id="PHO_MODAL_WINDOW" development="new" translation="todo">Modales Fenster</text>
        <text id="PHO_MAX_PHOTO_SIZE_WIDTH" development="new" translation="todo">Max. Bildanzeigegröße (Breite)</text>
        <text id="PHO_MAX_PHOTO_SIZE_HEIGHT" development="new" translation="todo">Max. Bildanzeigegröße (Höhe)</text>
        <text id="PHO_NUMBER_OF_ALBUMS_PER_PAGE" development="new" translation="todo">Anzahl Alben pro Seite</text>
        <text id="PHO_PARENT_ALBUM_DESC" development="new" translation="todo">Ein Album kann einem anderen Album untergeordnet sein. Wählen Sie dazu in der Auswahlliste das Elternalbum zum aktuellen Album aus. Wollen Sie das Album auf der obersten Ebene anzeigen, dann wählen Sie %VAR1_BOLD% aus.</text>
        <text id="PHO_PHOTO_UPLOAD_DESC" development="new" translation="todo">Wählen Sie bitte alle Fotos aus, die Sie in das Album %VAR1_BOLD% hochladen möchten.</text>
        <text id="PHO_SAVE_ORIGINALS" development="new" translation="todo">Originale speichern</text>
        <text id="PHO_SAVE_ORIGINALS_DESC" development="new" translation="todo">Steht genug Speicherplatz zur Verfügung, können hochgeladene Bilder auf dem Server archiviert und z.B. zum Download zur Verfügung gestellt werden.</text>
        <text id="PHO_SELECT_FOTOS" development="new" translation="todo">Fotos auswählen</text>
        <text id="PHO_THUMBNAILS_PER_PAGE" development="changed" translation="todo">Thumbnails pro Seite</text>
        <text id="PHO_THUMBNAILS_PER_PAGE_DESC" development="changed" translation="todo">Der angegebene Wert bestimmt wieviele kleine Vorschaubilder auf einer Seite angezeigt werden. Hat ein Album mehr Bilder, so wird automatisch eine Seitennavigation hinzugefügt. (Standard: 16)</text>
        <text id="PRO_CHANGE_PROFILE_PICTURE" development="changed" translation="todo">Profilbild hochladen</text>
        <text id="PRO_CHOOSE_PHOTO" development="new" translation="todo">Foto auswählen</text>
        <text id="PRO_DELETE_PROFILE_PICTURE" development="changed" translation="todo">Profilbild löschen</text>
        <text id="PRO_DEFAULT_COUNTRY_DESC" development="changed" translation="todo">Angabe eines Landes in dessem Umfeld die Organisation hauptsächlich arbeitet. Dieses wird z.B. bei der Registrierung oder beim Anlegen neuer Benutzer vorausgewählt. Es soll die Eingabe erleichtern und kann aber auch vom Benutzer beliebig geändert werden. (Standard: Deutschland)</text>
        <text id="PRO_EXPORT_VCARD" development="new" translation="todo">vCard exportieren</text>
        <text id="PRO_MAINTAIN_ITEM_FIELDS" development="new" translation="todo">Artikelfelder verwalten</text>
        <text id="PRO_MAINTAIN_PROFILE_FIELDS_DESC" development="changed" translation="todo">In der Profilfeldpflege können Profilfelder angelegt und bearbeitet werden. Diese können dann in Kategorien zusammengefasst werden.</text>
        <text id="ROL_RIGHT_INVENTORY" development="new" translation="todo">Artikel und Lagerverwaltung</text>
        <text id="ROL_ROLE_ASSIGNMENT" development="changed" translation="todo">Rollenzuordnung für %VAR1% %VAR2%</text>
        <text id="SYS_APPLY" development="new" translation="todo">Übernehmen</text>
        <text id="SYS_CATEGORIES" development="new" translation="todo">Kategorien</text>
        <text id="SYS_CHARACTERS" development="new" translation="todo">Zeichen</text>
        <text id="SYS_COUNTRY_EG" development="new" translation="edited">DEU</text>
        <text id="SYS_DECIMAL_NUMBER" development="new" translation="todo">Dezimalzahl</text>
        <text id="SYS_EMAIL_SEND" development="changed" translation="todo">Die E-Mail wurde versendet.</text>
        <text id="SYS_FILENAME_EMPTY" development="new" translation="todo">Es wurde kein Dateiname angegeben!</text>
        <text id="SYS_FILTER" development="new" translation="todo">Filter</text>
        <text id="SYS_FULL_SCREEN" development="new" translation="todo">Vollbild</text>
        <text id="SYS_ITEMNAME" development="new" translation="todo">Artikelname</text>
        <text id="SYS_REQUIRED_FIELDS" development="new" translation="todo">Pflichtfelder</text>
        <text id="SYS_MENU" development="new" translation="todo">Menü</text>
        <text id="SYS_MESSAGES" development="new" translation="todo">Nachrichten</text>
        <text id="SYS_MODULE_ACCESS_FROM_HOMEPAGE_ONLY" development="new" translation="edited">Dieses Modul kann nur von der Organisation genutzt werden, die in der config.php hinterlegt ist. Dies ist die Organisation %VAR1%.</text>
        <text id="SYS_NO_DATA_FOUND" development="new" translation="todo">Es wurden keine Daten gefunden.</text>
        <text id="SYS_NORMAL_PICTURE" development="new" translation="todo">Normalbild</text>
        <text id="SYS_ONLINE_MEMBERSHIP_ADMINISTRATION" development="new" translation="todo">Die Online-Mitgliederverwaltung</text>
        <text id="SYS_PASSWORD_FORGOTTEN_DESCRIPTION" development="changed" translation="todo">Sollten Sie Ihr Passwort vergessen haben, kann das System ein neues Passwort erstellen und an Ihre E-Mail-Adresse senden. Geben Sie dazu bitte die E-Mail-Adresse an, unter der Sie sich in diesem System registriert habe . Das neue Passwort wird dann unverzüglich an diese E-Mail-Adresse gesendet.</text>
        <text id="SYS_PM" development="new" translation="todo">Private Nachricht</text>
        <text id="SYS_QUANTITY" development="new" translation="todo">Menge</text>
        <text id="SYS_ROLES" development="new" translation="todo">Rollen</text>
        <text id="SYS_SELECT_FROM_LIST" development="new" translation="todo">Aus Liste auswählen</text>
        <text id="SYS_STILL_X_CHARACTERS" development="new" translation="todo">noch %VAR1% Zeichen</text>
        <text id="SYS_SWITCH_TO_CATEGORIES_ADMINISTRATION" development="new" translation="todo">Wechsel zur Kategorienverwaltung</text>
    </version>
    <version id="2.4.5" translator="Markus Faßbender">
        <text id="MAI_SENDER_INTO_TO_DESC" development="new" translation="todo">E-Mails an Rollen enthalten alle Empfänger im BCC-Feld. Das TO-Feld wird dann in der Regel mit "Undisclosed Recipients" gefüllt. Falls dies zu Problemen führt kann mit dieser Einstellung das Empfängerfeld (TO) mit der Absenderadresse gefüllt werden. Alle anderen Empfänger werden weiterhin in das BCC-Feld geschrieben. (Standard: Deaktiviert)</text>
        <text id="SYS_CSV" development="new" translation="todo">CSV</text>
        <text id="SYS_LANDSCAPE" description="Format for printing" development="new" translation="todo">Querformat</text>
        <text id="SYS_PDF" development="new" translation="todo">PDF</text>
        <text id="SYS_PORTRAIT" description="Format for printing" development="new" translation="todo">Hochformat</text>
    </version>
    <version id="2.4.4" translator="Henrik Muhs">
        <text id="DAT_VIEW_MODE_DESC" development="changed" translation="todo">Anzeigeart der Termine. Im Modus %VAR1_BOLD% werden sämtliche Informationen eines Termins in einer Box angezeigt. Im Modus %VAR2_BOLD% werden die wichtigsten Termininformationen in einer kompakten Liste dargestellt. (Standard: Detailiert)</text>
        <text id="PHO_DOWNLOAD_PHOTOS" development="new" translation="todo">Fotos herunterladen</text>
        <text id="PHO_DOWNLOAD_SINGLE_PHOTO" development="new" translation="todo">Foto speichern</text>
        <text id="PHO_DOWNLOAD_ENABLED" development="new" translation="todo">Download aktivieren</text>
        <text id="PHO_DOWNLOAD_ENABLED_DESC" development="new" translation="todo">Erlaubt es einzelne Fotos sowie komplette Alben als Zip-datei herunterzuladen. Dabei wird bei jedem Album als auch bei jedem Foto ein entsprechender Link angezeigt. Ist die Option %VAR1_BOLD% aktiviert, dann werden nur die Originalfotos heruntergeladen.</text>
        <text id="PHO_KEEP_ORIGINAL" development="new" translation="todo">Originale zusätzlich speichern</text>
        <text id="PHO_KEEP_ORIGINAL_DESC" development="new" translation="todo">Speichert alle hochgeladenen Fotos zusätzlich zur eingestellten Auflösung auch in der Originalgröße des Fotos ab. Ist zusätzlich die Option %VAR1_BOLD% aktiviert, werden die Originalfotos herunterladen. Diese Option verbraucht deutlich mehr Speicherplatz auf dem Webserver und sollte nur gewählt werden, wenn genügend Speicherplatz zur Verfügung steht.</text>
        <text id="SYS_DATABASE_VERSION" development="new" translation="todo">Datenbank-Version</text>
    </version>
    <version id="2.4.2" translator="Markus Faßbender">
        <text id="DAT_PARTICIPATE_AT_DATE" development="changed" translation="todo">An Termin als Organisator teilnehmen</text>
        <text id="DAT_PARTICIPATE_AT_DATE_DESC" development="changed" translation="edited">Sie werden Organisator des Termins und erhalten das Recht weitere teilnehmende Personen hinzuzufügen oder zu entfernen. Außerdem können Sie weitere Personen zu Organisatoren machen.</text>
        <text id="DAT_VIEW_MODE" development="new" translation="todo">Standard-Darstellung</text>
        <text id="DAT_VIEW_MODE_DETAIL" development="new" translation="todo">Detailiert</text>
        <text id="DAT_VIEW_MODE_COMPACT" development="new" translation="todo">Kompakt</text>
        <text id="ROL_DELETE_NO_DEFAULT_ROLE" development="new" translation="todo">Sie können die Rolle %VAR1_BOLD% nicht löschen. Es muss mindestens eine Rolle die Einstellung %VAR2_BOLD% besitzen.</text>
        <text id="ROL_DELETE_SYSTEM_ROLE" development="new" translation="todo">Sie können die Systemrolle %VAR1_BOLD% nicht löschen.</text>
        <text id="ROL_DELETE_ROLE" development="new" translation="todo">Sie können die Rolle %VAR1_BOLD% nicht löschen.</text>
    </version>
    <version id="2.4.0" translator="Markus Faßbender">
        <text id="CAT_DELETE_CATEGORY" development="changed" translation="todo">Möchten Sie die Kategorie %VAR1_BOLD% wirklich löschen?</text>
        <text id="CAT_DONT_DELETE_CATEGORY" development="new" translation="todo">Die Kategorie %VAR1_BOLD% kann nicht gelöscht werden, da sie noch %VAR2% abhängige Einträge besitzt.</text>
        <text id="DAT_HIGHLIGHT_DATE" development="new" translation="todo">Termin optisch hervorheben</text>
        <text id="DOW_FOLDER_NOT_FOUND" development="new" translation="todo">Der gesuchte Ordner konnte nicht gefunden werden.</text>
        <text id="LST_NOT_VALID_DATE_FORMAT" development="new" translation="todo">Bitte in der Bedingung des Feldes %VAR1_BOLD% ein gültiges Datum verwenden.</text>
        <text id="LST_NOT_NUMERIC" development="new" translation="todo">Bitte in der Bedingung des Feldes %VAR1_BOLD% nur gültige Zahlen verwenden.</text>
        <text id="LST_EMPTY_EXAMPLE_DESC" development="new" translation="todo">Sucht alle Benutzer, die das Feld Adresse nicht gefüllt haben</text>
        <text id="LST_EXCLUDE_EXAMPLE" development="new" translation="todo">Stefan</text>
        <text id="LST_EXCLUDE_EXAMPLE_DESC" development="new" translation="todo">Sucht alle Benutzer, die nicht Stefan heißen</text>
        <text id="LST_NOT_EMPTY_EXAMPLE_DESC" development="new" translation="todo">Sucht alle Benutzer, die das Feld Adresse gefüllt haben</text>
        <text id="MAI_DELIVERY_CONFIRMATION" development="new" translation="todo">Lesebestätigung anfordern</text>
        <text id="MAI_DELIVERY_CONFIRMATION_DESC" development="new" translation="todo">Ist diese Option aktiviert, hat der Verfasser einer E-Mail die Möglichkeit eine Lesebestätigung anzufordern. Es hängt allerdings von den Einstellungen des E-Mailprogramms des Empfängers ab, ob eine Lesebestätigung versendet wird. Der Empfänger kann dies auf seinen Wunsch unterdrücken.</text>
        <text id="MAI_EMAIL_SEND_TO_ROLE_ACTIVE" development="new" translation="todo">%VAR1% hat an die aktiven Mitglieder der Rolle %VAR3% von %VAR2% folgende E-Mail geschickt:</text>
        <text id="MAI_EMAIL_SEND_TO_ROLE_FORMER" development="new" translation="todo">%VAR1% hat an die ehemaligen Mitglieder der Rolle %VAR3% von %VAR2% folgende E-Mail geschickt:</text>
        <text id="MAI_EMAIL_SEND_TO_ROLE_ALL" development="new" translation="todo">%VAR1% hat an die aktiven und ehemaligen Mitglieder der Rolle %VAR3% von %VAR2% folgende E-Mail geschickt:</text>
        <text id="MAI_PHP_MAIL" development="new" translation="todo">PHP mail()</text>
        <text id="MAI_SEND_METHOD" development="new" translation="todo">Versandmethode</text>
        <text id="MAI_SEND_METHOD_DESC" development="new" translation="todo">Die mail()-Funktion von PHP wird von einigen Hostern eingeschränkt und führt gelegentlich zu Spamverdacht. Empfohlen wird daher in der Regel der Versand von einer existierenden Mailadresse über einen SMTP-Server. Die SMTP-Einstellungen können weiter unten konfiguriert werden. (Standard: PHP mail())</text>
        <text id="MAI_SENDER_NAME" development="new" translation="todo">Name des Absenders</text>
        <text id="MAI_SENDER_NAME_DESC" development="new" translation="todo">Name des Absenders zur verwendeten Versandmailadresse.</text>
        <text id="MAI_SMTP" development="new" translation="todo">SMTP</text>
        <text id="MAI_SMTP_AUTH" development="new" translation="todo">SMTP Authentifizierung</text>
        <text id="MAI_SMTP_AUTH_DESC" development="new" translation="todo">Falls eine Authentifizierung am SMTP-Server stattfinden soll, müssen auch die Felder Benutzername und Passwort ausgefüllt werden.  (Standard: Ja)</text>
        <text id="MAI_SMTP_AUTH_LOGIN" development="new" translation="todo">Login</text>
        <text id="MAI_SMTP_AUTH_NTLM" development="new" translation="todo">NTLM</text>
        <text id="MAI_SMTP_AUTH_PLAIN" development="new" translation="todo">Plain</text>
        <text id="MAI_SMTP_AUTH_TYPE" development="new" translation="todo">SMTP Authentifizierungs-Typ</text>
        <text id="MAI_SMTP_AUTH_TYPE_DESC" development="new" translation="todo">SMTP kennt verschiedene Authentifizierungsmethoden. Die hier ausgewählte wird von Admidio verwendet. (Standard: Login)</text>
        <text id="MAI_SMTP_HOST" development="new" translation="todo">SMTP Host</text>
        <text id="MAI_SMTP_HOST_DESC" development="new" translation="todo">Adresse des zu verwendenden SMTP-Servers.</text>
        <text id="MAI_SMTP_PASSWORD" development="new" translation="todo">SMTP Passwort</text>
        <text id="MAI_SMTP_PASSWORD_DESC" development="new" translation="todo">Das Passwort, das bei der SMTP-Authentifizierung verwendet wird.</text>
        <text id="MAI_SMTP_PORT" development="new" translation="todo">SMTP Port</text>
        <text id="MAI_SMTP_PORT_DESC" development="new" translation="todo">Angabe des Ports über den die SMTP-Verbindung aufgebaut werden soll. (Standard: 25)</text>
        <text id="MAI_SMTP_SECURE" development="new" translation="todo">SMTP Verschlüsselung</text>
        <text id="MAI_SMTP_SECURE_DESC" development="new" translation="todo">Hier kann ausgewählt werden, ob und wie die SMTP-Verbindung verschlüsselt werden soll. (Standard: ohne)</text>
        <text id="MAI_SMTP_SECURE_NO" development="new" translation="todo">ohne</text>
        <text id="MAI_SMTP_SECURE_SSL" development="new" translation="todo">SSL</text>
        <text id="MAI_SMTP_SECURE_TLS" development="new" translation="todo">TLS</text>
        <text id="MAI_SMTP_USER" development="new" translation="todo">SMTP Benutzername</text>
        <text id="MAI_SMTP_USER_DESC" development="new" translation="todo">Der Benutzername, der bei der SMTP-Authentifizierung verwendet wird.</text>
        <text id="MEM_CHANGE_HISTORY" development="new" translation="todo">Änderungshistorie</text>
        <text id="MEM_CHANGE_HISTORY_OF" development="new" translation="todo">Änderungshistorie von %VAR1%</text>
        <text id="MEM_SEND_NEW_LOGIN" development="changed" translation="todo">Möchten Sie %VAR1_BOLD% eine E-Mail mit dem aktuellen Benutzernamen und einem neuen Passwort zumailen?</text>
        <text id="ORG_SHOW_CREATE_EDIT" development="new" translation="todo">Ersteller und Zeitstempel anzeigen</text>
        <text id="ORG_SHOW_CREATE_EDIT_DESC" development="new" translation="todo">Ein Feld ist normalerweise für alle Benutzer sichtbar. Wird diese Funktion nicht ausgewählt, so können die Daten nur von Benutzern gesehen werden, die das Recht haben alle Benutzer zu bearbeiten. Im eigenen Profil kann der Benutzer diese Daten auch sehen und bearbeiten.</text>
        <text id="ORG_ACTIVATE_SYSTEM_MAILS" development="changed" translation="todo">Systembenachrichtigungen aktivieren</text>
        <text id="ORG_ACTIVATE_SYSTEM_MAILS_DESC" development="changed" translation="todo">Hier können die Systembenachrichtigungen von Admidio deaktiviert werden. Systembenachrichtigungen werden versendet, wenn sich zum Beispiel ein neuer Benutzer angemeldet hat. Aber auch Registrierungsbestätigungen werden als Systembenachrichtigungen verschickt. Dieses Feature sollte in der Regel nicht deaktiviert werden. Es sei denn der Server unterstützt keinen E-Mailversand. Das E-Mailmodul ist durch die Deaktivierung nicht betroffen. (Standard: ja)</text>
        <text id="ORG_REFUSE_REGISTRATION" development="new" translation="todo">Benachrichtigung bei einer Ablehnung der Registrierung</text>
        <text id="ORG_SHOW_ALL_USERS" development="new" translation="todo">Zeige alle Benutzer</text>
        <text id="ORG_SHOW_ALL_USERS_DESC" development="new" translation="todo">Ist diese Einstellung gesetzt, so werden in der Benutzerverwaltung neben den aktiven Mitgliedern der aktuellen Organisation optional auch ehemalige Mitglieder und Mitglieder anderer Organisationen angezeigt. Wird die Einstellung deaktiviert, werden nur aktive Mitglieder der aktuellen Organisation angezeigt. Beim Anlegen neuer Benutzer oder Zuordnen von Anmeldungen wird allerdings weiterhin im gesamten Benutzerbestand aller Organisationen nach bereits existierenden Benutzern geschaut.</text>
        <text id="ORG_SYSTEM_MAIL_ADDRESS" development="changed" translation="todo">E-Mailadresse</text>
        <text id="ORG_SYSTEM_MAIL_ADDRESS_DESC" development="changed" translation="todo">Hier sollte die E-Mail-Adresse eines Administrators eingetragen werden. Diese wird als Absenderadresse für Systembenachrichtigungen benutzt, z.B. bei der Registrierungsbestätigung.</text>
        <text id="ORG_SYSTEM_MAIL_NEW_ENTRIES" development="changed" translation="todo">Benachrichtigung bei neuen Einträgen</text>
        <text id="ORG_SYSTEM_MAIL_NEW_ENTRIES_DESC" development="changed" translation="todo">Hier kann die Systembenachrichtigung für neue Einträge in den Modulen aktiviert werden. Sie dient als Überwachungsfunktion innerhalb von Admidio. Der Administrator hat so die Möglichkeit sich über neue Einträge in den Module per E-Mail benachrichtigen zu lassen (es werden nur neue Einträge berücksichtigt). Die Systembenachrichtigungen wird an die E-Mailadresse %VAR1% versendet. (Standard: nein)</text>
        <text id="ORG_SYSTEM_MAIL_TEXTS_DESC" development="changed" translation="todo">Hier können die Texte aller Systembenachrichtigungen angepasst und ergänzt werden. Die Texte sind in 2 Bereiche (Betreff &amp; Inhalt) unterteilt und werden durch die Zeichenfolge #subject# und #content# identifiziert. Danach folgt dann der jeweilige Inhalt für diesen Bereich.\n\nIn jeder Mail können folgende Platzhalter benutzt werden, welche dann zur Laufzeit durch die entsprechenden Inhalt ersetzt werden</text>
        <text id="PRO_ASSIGN_REGISTRATION_SUCCESSFUL" development="new" translation="todo">Die Registrierung wurde erfolgreich bestätigt. Der Benutzer kann sich jetzt im System anmelden.</text>
        <text id="PRO_FUTURE_ROLE_MEMBERSHIP" development="new" translation="todo">Zukünftige Rollenmitgliedschaften</text>
        <text id="PRO_LOG_EDIT_FIELDS" development="new" translation="todo">Änderungen protokollieren</text>
        <text id="PRO_LOG_EDIT_FIELDS_DESC" development="new" translation="todo">Änderungen in Profilfeldern werden für jeden Benutzer und jedes Feld mitgeschrieben. Dabei wird der bisherige und der neue Wert, sowie der Benutzer, der die Änderung durchgeführt hat, mit Zeitstempel gespeichert. (Standard: ja)</text>
        <text id="PRO_NO_DEFAULT_ROLE" development="changed" translation="todo">In der Rollenverwaltung wurde keine Standardrolle für neue Benutzer hinterlegt. Wenden Sie sich bitte an einen Webmaster, der diese Einstellung vornehmen kann.</text>
        <text id="PRO_NO_ROLES_VISIBLE" development="new" translation="todo">Es wurden keine Rollen gefunden. Ggf. fehlen Ihnen die Rechte bestimmte Rollen zu sehen.</text>
        <text id="PRO_VIEW_ROLES_OTHER_ORGAS" development="new" translation="todo">Es werden Ihnen hier nur Rollen anderer Organisationen angezeigt, die dort für alle angemeldete Benutzer sichtbar sind. Falls Sie auch Mitglied dieser Organisation sind, werden Ihnen zusätzlich die Rollen angezeigt, die Sie mit Ihren Rechten innerhalb der jeweiligen Organisation sehen dürfen.</text>
        <text id="ROL_ASSIGN_EDIT_MEMBERS" development="new" translation="todo">Mitglieder zuordnen und bearbeiten</text>
        <text id="ROL_DEFAULT_LIST" development="new" translation="todo">Standardliste</text>
        <text id="ROL_DEFAULT_LIST_DESC" development="new" translation="todo">Soll eine Mitgliederliste zu dieser Rolle angezeigt werden und wird keine Listenkonfiguration vorgegeben, so wird die Liste in der systemweit eingestellten Standardlistenkonfiguration dargestellt. Über dieses Feld kann für die einzelne Rolle eine andere Listenkonfiguration ausgewählt werden, die angezeigt wird, wenn keine Listenkonfiguration vorgegeben ist.</text>
        <text id="ROL_DEFAULT_REGISTRATION" development="new" translation="todo">Standardzuordnung bei Registrierung</text>
        <text id="ROL_DEFAULT_REGISTRATION_DESC" development="new" translation="todo">Wird ein neuer Benutzer angelegt bzw. eine neue Registrierung akzeptiert, dann wird diese Rolle automatisch dem neuen Benutzer zugeordnet. Besitzt der Ersteller das Recht Rollen zu zuordnen, so werden ihm alle Rollenzuordnung angezeigt und er kann sie entsprechend anpassen.</text>
        <text id="ROL_LEADER_NO_ADDITIONAL_RIGHTS" development="new" translation="todo">Leiter dieser Rolle haben keine gesonderten Rechte. Sie werden in Listenansichten nur hervorgehoben dargestellt.</text>
        <text id="ROL_LEADER_EDIT_MEMBERS" development="new" translation="todo">Leiter dieser Rolle können Profildaten aller Rollenmitglieder bearbeiten.</text>
        <text id="ROL_LEADER_ASSIGN_MEMBERS" development="new" translation="todo">Leiter dieser Rolle können neue Rollenmitglieder hinzufügen oder vorhandene Mitglieder entfernen.</text>
        <text id="ROL_LEADER_RIGHTS_DESC" development="new" translation="todo">Rollenmitglieder können zu Leitern einer Rolle ernannt werden und optional erweiterte Rechte bekommen.\nSie können das Recht bekommen Profildaten aller Rollenmitglieder zu bearbeiten und/oder das Recht Mitglieder der Rolle hinzuzufügen oder zu entfernen. Bekommen sie beide Rechte zugewiesen wären sie dadurch allerdings indirekt in der Lage Profildaten aller Mitglieder zu bearbeiten.</text>
        <text id="ROL_NO_ADDITIONAL_RIGHTS" development="new" translation="todo">Keine zusätzlichen Rechte</text>
        <text id="ROL_NO_DEFAULT_ROLE" development="new" translation="todo">Sie können die Einstellung %VAR1_BOLD% nicht entfernen, da mindestens eine Rolle als Standardzuordnung hinterlegt sein muss.</text>
        <text id="ROL_SYSTEM_DEFAULT_LIST" development="new" translation="todo">Systemweite Standardliste</text>
        <text id="SYS_CHANGED_AT" development="new" translation="todo">Geändert am</text>
        <text id="SYS_DELETE_LAST_CATEGORY" development="new" translation="todo">Es existiert keine weitere Kategorie für diesen Bereich. Aus diesem Grund kann die Kategorie nicht gelöscht werden.</text>
        <text id="SYS_DELETE_SYSTEM_CATEGORY" development="new" translation="todo">Sie dürfen keine Systemkategorien löschen.</text>
        <text id="SYS_DELETED_USER" development="new" translation="todo">Gelöschte Person</text>
        <text id="SYS_DONT_SHOW" development="new" translation="todo">Nicht anzeigen</text>
        <text id="SYS_EDIT_MEMBERS" development="new" translation="todo">Mitglieder bearbeiten</text>
        <text id="SYS_EDITED_BY" development="new" translation="todo">Geändert von</text>
        <text id="SYS_EMAIL_NOT_SEND" development="changed" translation="todo">Die E-Mail konnte nicht an %VAR1_BOLD% gesendet werden.\n\nFolgender Fehler ist aufgetreten:\n%VAR2%</text>
        <text id="SYS_EMPTY" development="new" translation="todo">Leer</text>
        <text id="SYS_FIRSTNAME_LASTNAME" development="new" translation="todo">Vorname und Nachname</text>
        <text id="SYS_FROM" development="new" translation="todo">ab %VAR1%</text>
        <text id="SYS_INFORMATIONS" development="new" translation="todo">Informationen</text>
        <text id="SYS_MAIL_DISPATCH" development="new" translation="todo">E-Mailversand</text>
        <text id="SYS_MODULE_PREFERENCES" development="new" translation="todo">Moduleinstellungen</text>
        <text id="SYS_MORE_FEATURES" development="new" translation="todo">Weitere Funktionen</text>
        <text id="SYS_NEW_VALUE" development="new" translation="todo">Neuer Wert</text>
        <text id="SYS_NOT_EMPTY" development="new" translation="todo">Nicht leer</text>
        <text id="SYS_PREVIOUS_VALUE" development="new" translation="todo">Vorheriger Wert</text>
        <text id="SYS_SYSMAIL_REFUSE_REGISTRATION" development="new" translation="todo">#subject# Registrierung bei %organization_long_name% abgelehnt\n#content# Hallo %user_first_name% %user_first_name%,\n\nIhre Anmeldung auf %organization_homepage% wurde abgelehnt.\n\nRegistrierungen werden in der Regel nur von Mitgliedern akzeptiert. Falls Sie Mitglied sind und Ihre Registrierung dennoch abgelehnt wurde, kann es daran liegen, dass Sie als Mitglied nicht identifiziert wurden.\nZur Klärung der Gründe für die Ablehnung wenden Sie sich bitte an den Webmaster %webmaster_email% von %organization_homepage%.\n\nMit freundlichen Grüßen\nDie Webmaster</text>
        <text id="SYS_SYSTEM" development="new" translation="todo">System</text>
        <text id="SYS_SYSTEM_MAILS" development="changed" translation="todo">Systembenachrichtigungen</text>
    </version>
    <version id="2.3.4" translator="Markus Faßbender">
        <text id="MAI_COUNT_BCC_DESC" development="changed" translation="todo">E-Mails an Rollen mit mehreren Mitgliedern werden als Blindkopie (BCC) versendet. So kann vom Empfänger nicht eingesehen werden, wer diese E-Mail noch bekommen hat. Die Anzahl in diesem Feld gibt die maximale Anzahl an Empfängern pro E-Mail an. Diese Anzahl kann von Providern beschränkt werden. Besitzt eine Rolle mehr Mitglieder als die eingestellte Zahl, so werden mehrere E-Mails erzeugt. Wird der Wert auf 1 gesetzt, so werden die E-Mails nicht als Blindkopie versendet, sondern direkt an den Empfänger. Die Anzahl der möglichen zu versendenden E-Mails innerhalb eines Zeitraums kann auch von Providern beschränkt werden. (Standard: 50)</text>
        <text id="MAI_SENDER_INTO_TO" development="new" translation="todo">Absender als Adressat</text>
    </version>
    <version id="2.3.1" translator="Markus Faßbender">
        <text id="INS_ORGA_SHORTNAME_EXISTS" development="new" translation="todo">Eine Organisation mit dem Namen %VAR1_BOLD% existiert bereits. Wählen Sie bitte einen anderen Namen aus.</text>
        <text id="SYS_LOSTPW_EMAIL_ERROR" development="changed" translation="todo">Zu der E-Mail-Adresse %VAR1_BOLD% konnte im System keine gültige Anmeldung gefunden werden!</text>
        <text id="SYS_LOSTPW_SEVERAL_EMAIL" development="new" translation="todo">Die E-Mail-Adresse %VAR1_BOLD% wurde mehrfach zugeordnet. Es konnte kein eindeutiger Benutzer gefunden werden.</text>
    </version>
    <version id="2.3.0" translator="Markus Faßbender">
        <text id="CAT_DEFAULT_VAR" development="new" translation="todo">Standard-%VAR1%</text>
        <text id="DAT_ENABLE_ICAL" development="new" translation="todo">iCal-Funktion aktivieren</text>
        <text id="DAT_ENABLE_ICAL_DESC" development="new" translation="todo">Ist diese Funktion aktiviert, lassen sich einzelne Termine oder alle Termine in einem festgelegten Zeitraum herunterladen. Auch das Abonnieren der Termine mit einer Kalendersoftware wird möglich. (Standard: ja)</text>
        <text id="DAT_ICAL_DAYS_FUTURE" development="changed" translation="todo">Anzahl iCal Tage Zukunft</text>
        <text id="DAT_ICAL_DAYS_FUTURE_DESC" development="changed" translation="todo">Gibt an, wie viele Tage in die Zukunft in einem iCal-Download oder -Abo einbezogen werden. (Standard: 365)</text>
        <text id="DAT_ICAL_DAYS_PAST" development="changed" translation="todo">Anzahl iCal Tage Vergangenheit</text>
        <text id="DAT_ICAL_DAYS_PAST_DESC" development="changed" translation="todo">Gibt an, wie viele Tage aus der Vergangenheit in einem iCal-Download oder -Abo einbezogen werden.  (Standard: 30)</text>
        <text id="DAT_REGISTRATION_POSSIBLE" development="changed" translation="todo">Anmeldung zu diesem Termin ermöglichen</text>
        <text id="DAT_VISIBILITY" development="new" translation="todo">Sichtbarkeit</text>
        <text id="INS_DATABASE_NEEDS_UPDATED_VERSION" development="new" translation="todo">Ihre Datenbank liegt in Version %VAR1% vor.\n\nEine Aktualisierung der Datenbank auf Version %VAR2% ist erforderlich.</text>
        <text id="INS_DATABASE_SYSTEM" development="new" translation="todo">Datenbanksystem</text>
        <text id="INS_FACEBOOK" development="new" translation="todo">Facebook</text>
        <text id="INS_FACEBOOK_DESC" development="new" translation="todo">Wollen Sie Ihr Facebook-Profil hier verlinken? Dazu benötigen Sie Ihren Nutzernamen bei Facebook. Melden Sie sich bei Facebook an und lassen Sie sich Ihr Profil anzeigen. Kopieren Sie nun die Adresszeile Ihres Browsers in dieses Feld und speichern Sie Ihr Profil hier ab. Jetzt können andere Besucher aus Ihrem Profil direkt Ihr Facebook-Profil aufrufen.</text>
        <text id="INS_GOOGLE_PLUS" development="new" translation="todo">Google+</text>
        <text id="INS_GOOGLE_PLUS_DESC" development="new" translation="todo">Wollen Sie Ihr Google+ Profil hier verlinken? Dazu benötigen Sie momentan noch die etwas kryptische Profilnummer von Google+. Melden Sie sich bei Google+ an und lassen Sie sich Ihr Profil anzeigen. Kopieren Sie nun die Adresszeile Ihres Browsers in dieses Feld und speichern Sie Ihr Profil hier ab. Jetzt können andere Besucher aus Ihrem Profil direkt Ihr Google+ Profil aufrufen.</text>
        <text id="INS_ICQ_DESC" development="new" translation="todo">Geben Sie hier Ihre ICQ-Nummer ein. Haben Sie in ICQ Ihren Online-Status freigegeben, so wird dieser später in Ihrem Profil angezeigt.</text>
        <text id="INS_SKYPE_DESC" development="new" translation="todo">Geben Sie hier Ihren eindeutigen Skype-Namen ein. Haben Sie in Skype Ihren Online-Status freigegeben, so wird dieser später in Ihrem Profil angezeigt.</text>
        <text id="INS_TWITTER" development="new" translation="todo">Twitter</text>
        <text id="INS_TWITTER_DESC" development="new" translation="todo">Wollen Sie Ihr Twitter-Profil hier verlinken? Dazu benötigen Sie Ihren eindeutigen Namen bei Twitter. Melden Sie sich bei Twitter an und lassen Sie sich Ihr Profil anzeigen. Kopieren Sie nun die Adresszeile Ihres Browsers in dieses Feld und speichern Sie Ihr Profil hier ab. Jetzt können andere Besucher aus Ihrem Profil direkt Ihr Twitter-Profil aufrufen.</text>
        <text id="INS_WINDOWS_LIVE" development="new" translation="todo">Windows Live</text>
        <text id="INS_XING" development="new" translation="todo">Xing</text>
        <text id="INS_XING_DESC" development="new" translation="todo">Wollen Sie Ihr Xing-Profil hier verlinken? Dazu benötigen Sie Ihren eindeutigen Namen bei Xing. Melden Sie sich bei Xing an und lassen Sie sich Ihr Profil anzeigen. Kopieren Sie nun die Adresszeile Ihres Browsers in dieses Feld und speichern Sie Ihr Profil hier ab. Jetzt können andere Besucher aus Ihrem Profil direkt Ihr Xing-Profil aufrufen.</text>
        <text id="LST_SEARCH_GENDER_DESC" development="changed" translation="todo">Sucht alle männlichen Benutzer</text>
        <text id="MAI_SUBJECT_ATTACHMENT" development="new" translation="todo">Betreff &amp; Anhang</text>
        <text id="MAI_CHARACTER_ENCODING" development="new" translation="todo">Zeichenkodierung</text>
        <text id="MAI_CHARACTER_ENCODING_DESC" development="new" translation="todo">Angabe der Zeichenkodierung in der Ihre E-Mail von Admidio verschickt wird. Da ggf. nicht alle E-Mail-Clients UTF-8 richtig verarbeiten können, kann hier alternativ auch ISO-8859-1 eingestellt werden.</text>
        <text id="MAI_EMAIL_SEND_TO_USER" development="changed" translation="todo">%VAR1% hat Ihnen von %VAR2% folgende E-Mail geschickt:</text>
        <text id="MAI_HTML_MAILS_REGISTERED_USERS" development="new" translation="todo">HTML-Mails</text>
        <text id="MAI_HTML_MAILS_REGISTERED_USERS_DESC" development="new" translation="todo">Die Erstellung und der Versand von HTML-Mails kann für registrierte Benutzer aktiviert werden. Anstelle des normalen Textfeldes wird dann ein Javascript-Editor angezeigt über den der Text komfortabel editiert werden kann. Aus Sicherheitsgründen ist diese Funktion nicht für Gäste möglich.</text>
        <text id="MAI_YOUR_EMAIL" development="new" translation="todo">Ihre E-Mail</text>
        <text id="MAI_YOUR_NAME" development="new" translation="todo">Ihr Name</text>
        <text id="MEM_IMPORT_SUCCESSFUL" development="changed" translation="todo">Der Import ist erfolgreich verlaufen.\n\n%VAR1% neue Benutzer wurden angelegt.\n%VAR2% Benutzer wurden bearbeitet.\n%VAR3% Rollenmitgliedschaften wurden zugeordnet.</text>
        <text id="ORG_FIELD_DISABLED" development="changed" translation="todo">Feld nur für Benutzer mit dem Recht %VAR1_BOLD% editierbar</text>
        <text id="ORG_FIELD_URL_DESC" development="new" translation="todo">Die eingegebene URL verlinkt später im Profil den Inhalt, den der Benutzer in dieses Feld eingegeben hat. Optional kann noch der Platzhalter %user_content% in die URL eingebaut werden. Dies ist dann der Inhalt, den der Benutzer im Feld eingegeben hat.\n\nBeispiel:\nUrl: http://www.google.de/search?q=%user_content%\nFeldinhalt: Admidio\nLink im Profil: http://www.google.de/search?q=Admidio</text>
        <text id="ORG_JAVASCRIPT_EDITOR_COLOR" development="changed" translation="todo">Farbe Javascript-Editor</text>
        <text id="ORG_JAVASCRIPT_EDITOR_COLOR_DESC" development="changed" translation="todo">Hier wird die Hintergrundfarbe des Javascripteditors angegeben. Dies kann ein hexadezimaler Farbwert sein z.B. #ffa500 oder ein RGB-Wert z.B. rgb(255, 185,0).</text>
        <text id="ORG_JAVASCRIPT_EDITOR_ENABLE" development="changed" translation="todo">Javascript-Editor benutzen</text>
        <text id="ORG_JAVASCRIPT_EDITOR_ENABLE_DESC" development="changed" translation="todo">Ein umfangreicher Javascript-Editor wird an vielen Stellen im Programm genutzt, damit der Benutzer z.B. Ankündigungen, Terminbeschreibungen oder ähnliches komfortabler eingeben kann. Wird der Editor deaktiviert, so wird ein einfaches mehrzeiliges Textfeld dargestellt.</text>
        <text id="ORG_VALUE_LIST" development="new" translation="todo">Werteliste</text>
        <text id="ORG_VALUE_LIST_DESC" development="new" translation="todo">In diesem Feld können Sie die Einträge für das Dropdown-Listenfeld oder das Optionsfeld eingeben. Pro Zeile kann hier ein Eintrag des Dropdown-Listenfeldes oder des Optionsfeldes erfasst werden.\n\nIm Profil wird später nicht der Text gespeichert, sondern die ausgewählte Position aus der Liste. Ändert man somit den Text in einer Zeile, so erhalten alle bereits zugeordneten Benutzer sofort den neuen Text in ihrem Profil. Verschiebt man allerdings einen Eintrag in eine andere Zeile, so wird bei den Benutzern evtl. ein anderer Eintrag angezeigt.\n\nBei einem Optionsfeld kann anstelle eines Textes auch ein Icon angezeigt werden. Dazu kann der Name eines Icons aus dem Themeordner (Bsp.: ok.png) oder die Url eines externen Bildes (Bsp.: http://www.example.com/example.jpg) angegeben werden. Über einen senkrechten Trennstrich kann optional noch ein Tooltip zum Icon gesetzt werden (Bsp.: female.png|weiblich).</text>
        <text id="ORG_SHOW_ORGANIZATION_SELECT" development="new" translation="todo">Organisationsauswahl anzeigen</text>
        <text id="ORG_SHOW_ORGANIZATION_SELECT_DESC" development="new" translation="todo">Sind mehrere Organisationen in der Datenbank eingerichtet, so kann im Anmeldedialog eine Auswahlbox mit allen Organisationen angezeigt werden. Der Benutzer kann dort eine andere Organisation (als in der config.php eingestellt) auswählen, an der er sich anmeldet. Allerdings muss der Benutzer auch an der dieser Organisation registriert sein.</text>
        <text id="SYS_CHECKBOX" development="new" translation="todo">Checkbox</text>
        <text id="SYS_CONFIRMATION_OF_INPUT" development="new" translation="todo">Bestätigung der Eingaben</text>
        <text id="SYS_CONTACT_DETAILS" development="new" translation="todo">Kontaktdaten</text>
        <text id="SYS_DATABASE_VERSION_REQUIRED" development="new" translation="todo">Admidio benötigt %VAR1% oder höher</text>
        <text id="SYS_DESIGNATION" development="new" translation="todo">Bezeichnung</text>
        <text id="SYS_DROPDOWN_LISTBOX" development="new" translation="todo">Dropdown-Listenfeld</text>
        <text id="SYS_ICAL_DISABLED" development="new" translation="todo">Die iCal-Funktion wurde vom Webmaster deaktiviert.</text>
        <text id="SYS_ICON" development="new" translation="todo">Icon</text>
        <text id="SYS_INTERNAL_NAME" development="new" translation="todo">Interner Name</text>
        <text id="SYS_INTERNAL_NAME_DESC" development="new" translation="todo">Der interne Name wird für den eindeutigen Zugriff auf ein Feld benutzt. Dieser ist für die Programmbenutzung nicht relevant. Bei der Entwicklung muss allerdings immer dieser Name benutzt werden, um das Feld z.B. mit getValue() anzusprechen. Der interne Name wird beim Anlegen eines Feldes automatisch gefüllt.</text>
        <text id="SYS_ORGANIZATION" development="new" translation="todo">Organisation</text>
        <text id="SYS_PERIOD" development="new" translation="todo">Zeitraum</text>
        <text id="SYS_PHP_VERSION_REQUIRED" development="changed" translation="todo">Admidio benötigt %VAR1% oder höher</text>
        <text id="SYS_PRESENTATION" development="new" translation="todo">Darstellung</text>
        <text id="SYS_RADIO_BUTTON" development="new" translation="todo">Optionsfeld</text>
        <text id="SYS_SOCIAL_NETWORKS" development="new" translation="todo">Soziale Netzwerke</text>
        <text id="SYS_URL_INVALID_CHAR" development="changed" translation="todo">Die URL im Feld %VAR1_BOLD% enthält ungültige Zeichen.\n\nErlaubt sind nur Buchstaben und Umlaute, Zahlen 0-9 und die Sonderzeichen .-_:/#?=% .</text>
        <text id="SYS_VERSION" development="new" translation="todo">Version</text>
        <text id="SYS_WEBMASTER_DATABASE_INVALID" description="Var3 and Var4 create link to update" development="new" translation="todo">Die Datenbankversion %VAR1% ist niedriger als die Version der Admidio-Scripte %VAR2%.\n\nFühren Sie bitte %VAR3%das Datenbankupdate%VAR4% auf die Version durch.</text>
        <text id="SYS_WEBMASTER_FILESYSTEM_INVALID" description="Var3 and Var4 create link to download" development="new" translation="todo">Die Datenbankversion %VAR1% ist höher als die Version der Admidio-Scripte %VAR2%.\n\nAktualisieren Sie bitte Ihre Admidio-Dateien auf dem FTP-Server %VAR3%mit der aktuelleren Admidio-Version%VAR4%.</text>
        <text id="UPD_BETA_VERSION" development="changed" translation="todo">Verfügbare Beta</text>
        <text id="UPD_CURRENT_VERSION" development="changed" translation="todo">Installiert</text>
        <text id="UPD_STABLE_VERSION" development="changed" translation="todo">Verfügbar</text>
    </version>
    <version id="2.2.6" translator="Markus Faßbender">
        <text id="ANN_RECENT_ANNOUNCEMENTS_OF_ORGA" development="new" translation="todo">Neueste Ankündigungen der Organisation %VAR1%</text>
        <text id="DAT_CURRENT_DATES_OF_ORGA" development="new" translation="todo">Aktuelle Termine der Organisation %VAR1%</text>
        <text id="GBO_LATEST_GUESTBOOK_ENTRIES_OF_ORGA" development="new" translation="todo">Neueste Gästebucheinträge der Organisation %VAR1%</text>
        <text id="MAI_CARBON_COPY" development="new" translation="todo">Kopie</text>
        <text id="MAI_COPY_OF_YOUR_EMAIL" development="new" translation="todo">Hier ist Ihre angeforderte Kopie der Nachricht</text>
        <text id="MAI_MESSAGE_WENT_TO" development="new" translation="todo">Diese Nachricht ging an</text>
        <text id="PHO_RECENT_ALBUMS_OF_ORGA" development="new" translation="todo">Neuesten Fotoalben der Organisation %VAR1%</text>
        <text id="SYS_FIELD_INVALID_CHAR" development="changed" translation="todo">Das Feld %VAR1_BOLD% enthält ungültige Zeichen.\n\nErlaubt sind nur Buchstaben a-z und A-Z, Zahlen 0-9 und die Sonderzeichen .-_+@ .</text>
        <text id="SYS_LOADING_CONTENT" development="new" translation="todo">Inhalt wird geladen ...</text>
        <text id="SYS_REGISTRATION_SAVED" development="new" translation="todo">Ihre Daten wurden gespeichert.\n\nEin Login ist noch nicht möglich. Ihre Anmeldung muss erst freigeschaltet werden. Nach der erfolgten Freischaltung werden Sie per E-Mail benachrichtigt.</text>
        <text id="SYS_RSS_FEED_FOR_VAR" development="new" translation="todo">RSS-Feed für %VAR1%</text>
    </version>
    <version id="2.2.0" translator="Jochen Erkens">
        <!-- Phrases only in Announcementmodule -->
        <text id="ANN_ANNOUNCEMENT" development="new" translation="todo">Ankündigung</text>
        <text id="ANN_ANNOUNCEMENTS" development="new" translation="todo">Ankündigungen</text>
        <text id="ANN_ANNOUNCEMENTS_DESC" development="new" translation="todo">Ankündigungen, Neuigkeiten oder Informationen können hier veröffentlicht und angeschaut werden.</text>
        <text id="ANN_EMAIL_NOTIFICATION_TITLE" development="new" translation="todo">Eine neue Ankündigung wurde angelegt</text>
        <text id="ANN_EMAIL_NOTIFICATION_MESSAGE" development="new" translation="todo">Es wurde eine neue Ankündigung bei %VAR1% angelegt.\n\nTitel: %VAR2%\nAngelegt von: %VAR3%\nAngelegt am: %VAR4%</text>

        <!-- Phrases only in Backupmodule -->
        <text id="BAC_BACK_TO_BACKUP_PAGE" development="new" translation="todo">Zurück zur Backupseite</text>
        <text id="BAC_BACKUP_COMPLETED" development="new" translation="todo">Backup fertiggestellt in %VAR1%</text>
        <text id="BAC_BACKUP_FILE" development="new" translation="todo">Backupdatei</text>
        <text id="BAC_BACKUP_FROM" development="new" translation="todo">Backup vom %VAR1% um %VAR2%</text>
        <text id="BAC_COMPLETED_VAR" development="new" translation="todo">%VAR1% fertig</text>
        <text id="BAC_CREATION_DATE" development="new" translation="todo">Erstellungsdatum</text>
        <text id="BAC_DATABASE_BACKUP" development="new" translation="todo">Datenbank-Backup</text>
        <text id="BAC_DATABASE_BACKUP_DESC" development="new" translation="todo">Datenbanksicherungen der Admidio-Tabellen können hier erstellt und heruntergeladen werden.</text>
        <text id="BAC_DAYS_VAR" development="new" translation="todo">%VAR1% Tagen</text>
        <text id="BAC_HOURS_VAR" development="new" translation="todo">%VAR1% Stunden</text>
        <text id="BAC_MINUTES_VAR" development="new" translation="todo">%VAR1% Minuten</text>
        <text id="BAC_NO_BACKUP_FILE_EXISTS" development="new" translation="todo">Keine Backupdatei vorhanden!</text>
        <text id="BAC_OVERALL_PROGRESS" development="new" translation="todo">Gesamtfortschritt</text>
        <text id="BAC_RECORDS_VAR" development="new" translation="todo">%VAR1% Datensätze</text>
        <text id="BAC_PASSED_VAR" development="new" translation="todo">%VAR1% verstrichen</text>
        <text id="BAC_START_BACKUP" development="new" translation="todo">Backup starten</text>
        <text id="BAC_SUM" development="new" translation="todo">Summe</text>
        <text id="BAC_SECONDS_VAR" development="new" translation="todo">%VAR1% Sekunden</text>

        <!-- Phrases only in Category-Administration -->
        <text id="CAT_CATEGORY_EXIST" development="new" translation="todo">Es existiert bereits eine Kategorie in dieser Organisation mit diesem Namen.</text>
        <text id="CAT_CATEGORY_GLOBAL" development="new" translation="todo">Ist diese Option aktiviert, erscheinen die Profilfelder dieser Kategorie auch im Profil folgender Organisationen und können dort ebenfalls gepflegt werden:\n\n%VAR1_BOLD%\n\n Möchten Sie die Daten nur in Ihrer Organisation sehen, dann sollte diese Option deaktiviert werden.</text>
        <text id="CAT_CATEGORY_NOT_DELETE" development="new" translation="todo">Sie können nicht alle Kategorien eines Moduls löschen.\nErstellen Sie vorher eine neue Kategorie für dieses Modul.</text>
        <text id="CAT_MOVE_DOWN" development="new" translation="todo">%VAR1% nach unten verschieben</text>
        <text id="CAT_MOVE_UP" development="new" translation="todo">%VAR1% nach oben verschieben</text>

        <!-- Phrases only in Datesmodule -->
        <text id="DAT_ADD_DATE_TO_CALENDAR" development="new" translation="todo">Termin in den Kalender übernehmen</text>
        <text id="DAT_ADD_ROLE" development="new" translation="todo">Rolle hinzufügen</text>
        <text id="DAT_ALL_DAY" development="new" translation="todo">Ganztägig</text>
        <text id="DAT_ASSIGN_PARTICIPANTS" development="new" translation="todo">Teilnehmer zuordnen</text>
        <text id="DAT_ATTEND" development="new" translation="todo">Teilnehmen</text>
        <text id="DAT_ATTEND_DATE" development="new" translation="todo">Sie haben Ihre Teilnahme für den Termin %VAR1_BOLD% am %VAR2% zugesagt.</text>
        <text id="DAT_CALENDAR" development="new" translation="todo">Kalender</text>
        <text id="DAT_CANCEL" development="new" translation="todo">Absagen</text>
        <text id="DAT_CANCEL_DATE" development="new" translation="todo">Sie haben Ihre Teilnahme für den Termin %VAR1_BOLD% am %VAR2% wieder abgesagt.</text>
        <text id="DAT_DATE" development="new" translation="todo">Termin</text>
        <text id="DAT_DATES" development="new" translation="todo">Termine</text>
        <text id="DAT_DATES_DESC" development="new" translation="todo">Termine können hier angelegt und angeschaut werden. Benutzer können sich auf Wunsch zu diesen Terminen anmelden.</text>
        <text id="DAT_EDIT_ROOMS" development="new" translation="todo">Räume bearbeiten</text>
        <text id="DAT_EMAIL_NOTIFICATION_TITLE" development="new" translation="todo">Ein neuer Termin wurde angelegt</text>
        <text id="DAT_EMAIL_NOTIFICATION_MESSAGE_PART1" development="new" translation="todo">Es wurde ein neuer Termin bei %VAR1% angelegt.\n\nTitel: %VAR2%\nDatum: %VAR3%\nKalender: %VAR4%\n</text>
        <text id="DAT_EMAIL_NOTIFICATION_MESSAGE_PART2" development="new" translation="todo">Ort: %VAR1%\nRaum: %VAR2%\nTeilnehmer: %VAR3%\nAngelegt von: %VAR4%\n</text>
        <text id="DAT_EMAIL_NOTIFICATION_MESSAGE_PART3" development="new" translation="todo">Angelegt am: %VAR1%</text>
        <text id="DAT_EXPORT_ICAL" development="new" translation="todo">Exportieren (iCal)</text>
        <text id="DAT_LOCATION" development="new" translation="todo">Ort</text>
        <text id="DAT_LOCATION_LINK" development="new" translation="todo">Werden genügend Informationen (Straße, Stadt, Lokalität) zum Ort des Termins eingegeben, so kann ein Link bzw. eine Route zu diesem Treffpunkt über Google-Maps erstellt werden.</text>
        <text id="DAT_LOGIN_POSSIBLE" development="new" translation="todo">Hier kann ausgewählt werden, ob eine Anmeldung zu dem angegebenen Termin möglich sein soll oder nicht.\nFalls die Anmeldung nachträglich gelöscht wird, werden auch alle bisherigen Teilnehmer vom Termin entfernt.\nWenn man hingegen nur die Anmeldung für neue Teilnehmer beenden möchte, so kann man die derzeitige Teilnehmerzahl als Teilnahmebegrenzung eintragen.</text>
        <text id="DAT_MANAGE_CALENDARS" development="new" translation="todo">Kalender verwalten</text>
        <text id="DAT_MAX_MEMBERS" development="new" translation="todo">Hier kann die Teilnehmeranzahl für diesen Termin beschränkt werden. Soll die Anzahl nicht begrenzt werden, so kann dieses Feld leer gelassen werden.</text>
        <text id="DAT_ORGANIZER" description="The Person" development="new" translation="todo">Organisator</text>
        <text id="DAT_ORGANIZERS" description="The Personen" development="new" translation="todo">Organisatoren</text>
        <text id="DAT_PARTICIPANTS_LIMIT" development="new" translation="todo">Teilnehmerbegrenzung</text>
        <text id="DAT_PREVIOUS_DATES" description="Vergangene Termine" development="new" translation="todo">Vergangene %VAR1%</text>
        <text id="DAT_REGISTRATION_POSSIBLE" development="new" translation="todo">Anmeldung möglich.</text>
        <text id="DAT_REGISTRATION_NOT_POSSIBLE" development="new" translation="todo">Keine Anmeldung mehr möglich.</text>
        <text id="DAT_REMOVE_APPLICATION" development="new" translation="todo">Wollen Sie die Anmeldung für den Termin wirklich entfernen? Hierbei werden alle bisherigen Teilnehmer gelöscht werden.</text>
        <text id="DAT_ROOM_INFORMATIONS" development="new" translation="todo">Rauminformationen</text>
        <text id="DAT_ROOM_OVERHANG" development="new" translation="todo">Sind noch zusätzliche Plätze außer der oben angegebenen Sitzpätze zu vergeben, wie z.B. durch zusätzliche Stühle oder mögliche Stehplätze, so kann ihre Anzahl hier im Überhang angegeben werden.</text>
        <text id="DAT_ROOM_RESERVED" development="new" translation="todo">Der gewählte Raum ist zu dieser Zeit bereits reserviert.</text>
        <text id="DAT_ROOM_SELECTABLE" development="new" translation="todo">Raum auswählbar</text>
        <text id="DAT_ROOM_SELECTABLE_DESC" development="new" translation="todo">Eine Auswahlbox für die verfügbaren Räume wird angezeigt, um dem Ersteller eines Termins die Auswahl eines Raums zu ermöglichen. (Standard: nein)</text>
        <text id="DAT_QUOTA_AND_MAX_MEMBERS_MUST_MATCH" development="new" translation="todo">Werden alle teilnehmenden Rollen kontingentiert, muss die Anzahl der Summe der Kontingentierungen mit der maximalen Teilnehmerzahl bzw. der Raumkapazität übereinstimmen.</text>
        <text id="DAT_QUOTA_EXCEEDED" development="new" translation="todo">Es dürfen maximal so viele Teilnehmer insgesamt in allen Rollen (Kontigentierung) sein wie Teilnehmer insgesamt (Teilnehmerbegrenzung).</text>
        <text id="DAT_QUOTA_FOR_ROLE" development="new" translation="todo">Es kann nur ein Kontingent für eine Rolle angegeben werden, für die der Termin auch sichtbar ist.</text>
        <text id="DAT_QUOTA_WITH_MAXIMUM" development="new" translation="todo">Eine Kontingentierung kann nur bei einer Teilnehmerbegrenzung stattfinden</text>
        <text id="DAT_SHOW_MAP_LINK" development="new" translation="todo">Kartenlink anzeigen</text>
        <text id="DAT_SHOW_MAP_LINK_DESC" development="new" translation="todo">Wird ein Ort angegeben, so wird versucht ein Link zu Google-Maps zu erstellen, welcher den Ort anzeigt, sowie eine Routenlink ausgehend vom eigenen Wohnort. (Standard: ja)</text>
        <text id="DAT_SHOW_ON_MAP" development="new" translation="todo">Auf Karte zeigen</text>
        <text id="DAT_SHOW_PARTICIPANTS" development="new" translation="todo">Teilnehmer anzeigen</text>
        <text id="DAT_SWITCH_TO_ROOM_ADMINISTRATION" development="new" translation="todo">Zur Raumadministration wechseln</text>
        <text id="DAT_VISIBLE_TO" development="new" translation="todo">Sichtbar für</text>

        <!-- Phrases only in Downloadsmodule -->
        <text id="DOW_ADD_TO_DATABASE" development="new" translation="todo">Zur Datenbank hinzufügen</text>
        <text id="DOW_ADDITIONAL_FILES" development="new" translation="todo">In dieser Übersicht sind Dateien und Ordner aufgelistet, die noch nicht in der Datenbank verwaltet werden. Diese können nun der Datenbank hinzugefügt werden. Es werden automatisch die Berechtigungen des aktuellen Ordners übernommen.</text>
        <text id="DOW_COUNTER" development="new" translation="todo">Zähler</text>
        <text id="DOW_CREATE_FOLDER" development="new" translation="todo">Ordner anlegen</text>
        <text id="DOW_DOWNLOADS" development="new" translation="todo">Downloads</text>
        <text id="DOW_DOWNLOADS_DESC" development="new" translation="todo">Unterschiedliche Daten und Dateien können hier zum Download angeboten werden. Diese können in Ordnern mit individuellen Zugriffsrechten zusammengefasst werden.</text>
        <text id="DOW_EMAIL_NOTIFICATION_TITLE" development="new" translation="todo">Eine neue Datei wurde hochgeladen</text>
        <text id="DOW_EMAIL_NOTIFICATION_MESSAGE" development="new" translation="todo">Es wurde eine neue Datei bei %VAR1% hochgeladen.\n\nDatei: %VAR2%\nAngelegt von: %VAR3%\nAngelegt am: %VAR4%</text>
        <text id="DOW_ENABLE_DOWNLOAD_MODULE" development="new" translation="todo">Downloadmodul aktivieren</text>
        <text id="DOW_ENABLE_DOWNLOAD_MODULE_DESC" development="new" translation="todo">Das Downloadmodul kann über diese Einstellung komplett deaktiviert werden. Es ist dann nicht mehr aufrufbar und wird auch in der Modulübersichtsseite nicht mehr angezeigt. (Standard: ja)</text>
        <text id="DOW_FILE_EXIST" development="new" translation="todo">Die Datei %VAR1% existiert bereits!\n\nBitte wählen Sie einen anderen Dateinamen aus.</text>
        <text id="DOW_FILE_EXTENSION_INVALID" development="new" translation="todo">Dateien dieses Dateityps sind auf dem Server nicht erlaubt.</text>
        <text id="DOW_FILE_NAME_RULES" development="new" translation="todo">Die Datei sollte so benannt sein, dass man vom Namen auf den Inhalt schließen kann. Der Dateiname hat Einfluss auf die Anzeigereihenfolge. In einem Ordner in dem z.B. Sitzungsprotokolle gespeichert werden, sollten die Dateinamen immer mit dem Datum beginnen (jjjj-mm-tt).</text>
        <text id="DOW_FILE_NOT_EXISTS" development="new" translation="todo">Die Datei existiert physikalisch nicht mehr auf dem Server. Die Datei sollte aus der Datenbank gelöscht werden.</text>
        <text id="DOW_FILE_RENAME" development="new" translation="todo">Die Datei %VAR1% wurde umbenannt.</text>
        <text id="DOW_FILE_RENAME_ERROR" development="new" translation="todo">Beim Umbenennen der Datei %VAR1% ist ein Fehler aufgetreten.</text>
        <text id="DOW_FILE_TO_LARGE" development="new" translation="todo">Die hochgeladene Datei übersteigt die zulässige Dateigröße von %VAR1% MB.</text>
        <text id="DOW_FILE_TYPE" development="new" translation="todo">Dateityp</text>
        <text id="DOW_FILE_UPLOADED" development="new" translation="todo">Die Datei %VAR1_BOLD% wurde hochgeladen</text>
        <text id="DOW_FOLDER_CREATED" development="new" translation="todo">Der Ordner %VAR1_BOLD% wurde angelegt.</text>
        <text id="DOW_FOLDER_EXISTS" development="new" translation="todo">Der Ordner %VAR1% existiert bereits!\n\nBitte wählen Sie einen anderen Namen für den Ordner aus.</text>
        <text id="DOW_FOLDER_NAME_INVALID" development="new" translation="todo">Der ausgewählte Ordnername enthält ungültige Zeichen!\n\nBitte wählen Sie einen anderen Namen für den Ordner aus.</text>
        <text id="DOW_FOLDER_NO_FILES" development="new" translation="todo">Der Ordner enthält keine Dateien.</text>
        <text id="DOW_FOLDER_NO_RIGHTS" development="new" translation="todo">Sie besitzen keine Rechte den gewählten Downloadordner zu sehen.</text>
        <text id="DOW_FOLDER_NOT_EXISTS" development="new" translation="todo">Der Ordner existiert physikalisch nicht mehr auf dem Server. Der Ordner sollte aus der Datenbank gelöscht werden.</text>
        <text id="DOW_FOLDER_RENAME" development="new" translation="todo">Der Ordner %VAR1% wurde umbenannt.</text>
        <text id="DOW_FOLDER_RENAME_ERROR" development="new" translation="todo">Beim Umbenennen des Ordners %VAR1% ist ein Fehler aufgetreten.</text>
        <text id="DOW_MAXIMUM_FILE_SIZE" development="new" translation="todo">Maximale Dateigröße</text>
        <text id="DOW_MAXIMUM_FILE_SIZE_DESC" development="new" translation="todo">Benutzer können nur Dateien hochladen, bei denen die Dateigröße kleiner als der hier angegebene Wert ist. Steht hier 0, so ist der Upload deaktiviert. (Standard: 3MB)</text>
        <text id="DOW_NEW_FILE_NAME" development="new" translation="todo">Neuer Dateiname</text>
        <text id="DOW_NEW_NAME" development="new" translation="todo">Neuer Name</text>
        <text id="DOW_SET_FOLDER_PERMISSIONS" development="new" translation="todo">Ordnerberechtigungen setzen</text>
        <text id="DOW_UNMANAGED_FILES" development="new" translation="todo">Nicht verwaltete Dateien</text>
        <text id="DOW_EDIT_FILE" development="new" translation="todo">Datei bearbeiten</text>
        <text id="DOW_EDIT_FOLDER" development="new" translation="todo">Ordner bearbeiten</text>
        <text id="DOW_PREVIOUS_NAME" development="new" translation="todo">Bisheriger Name</text>
        <text id="DOW_UPLOAD_FILE_TO_FOLDER" development="new" translation="todo">Datei in den Ordner %VAR1_BOLD% hochladen</text>
        <text id="DOW_UPLOAD_POST_EMPTY" development="new" translation="todo">Die Seite wurde ungültig aufgerufen oder die Datei konnte nicht hochgeladen werden.\nVermutlich wurde die vom Server vorgegebene maximale Uploadgröße von %VAR1% B. überschritten!</text>


        <!-- Phrases only in Ecardsmodule -->
        <text id="ECA_A_ECARD_FROM" development="new" translation="todo">Eine Grußkarte von</text>
        <text id="ECA_ACTIVATE_GREETING_CARDS" development="new" translation="todo">Grußkarten aktivieren</text>
        <text id="ECA_ACTIVATE_GREETING_CARDS_DESC" development="new" translation="todo">Das Grußkartenmodul kann über diese Einstellung komplett deaktiviert oder aktiviert werden.Falls der Server keinen Mailversand unterstützt, sollte das Modul deaktiviert werden.Dieses Modul steht generell nur eingeloggten Benutzern zur Verfügung. (Standard: ja)</text>
        <text id="ECA_GREETING_CARD" development="new" translation="todo">Grußkarte</text>
        <text id="ECA_GREETING_CARDS" development="new" translation="todo">Grußkarten</text>
        <text id="ECA_GREETING_CARD_EDIT" development="new" translation="todo">Grußkarte bearbeiten</text>
        <text id="ECA_NEW_MESSAGE_RECEIVED" development="new" translation="todo">Neue Nachricht erhalten</text>
        <text id="ECA_NOT_SUCCESSFULLY_SEND" development="new" translation="todo">Ihre Grußkarte wurde leider nicht erfolgreich versendet!</text>
        <text id="ECA_RECIPIENT_EMAIL" development="new" translation="todo">Empfänger E-Mail</text>
        <text id="ECA_RECIPIENT_NAME" development="new" translation="todo">Empfänger Name</text>
        <text id="ECA_SUCCESSFULLY_SEND" development="new" translation="todo">Ihre Grußkarte wurde erfolgreich versendet.</text>
        <text id="ECA_TEMPLATE" development="new" translation="todo">Template</text>
        <text id="ECA_TEMPLATE_DESC" development="new" translation="todo">Hier wird das Standard Template festgelegt. (Standard: Postcard) </text>
        <text id="ECA_VIEW_PICTURE_FULL_SIZED" development="new" translation="todo">Bild in voller Größe anzeigen</text>

        <!-- Phrases only in Guestbookmodule -->
        <text id="GBO_BACK_TO_GUESTBOOK" development="new" translation="todo">Zurück zum Gästebuch</text>
        <text id="GBO_CAPTCHA_DESC" development="new" translation="todo">Für nicht eingeloggte Benutzer wird im Gästebuchformular bei aktiviertem Captcha ein alphanumerischer Code oder eine einfache Rechenaufgabe eingeblendet. Diesen muss der Benutzer vor dem Absenden des Formularinhalts korrekt eingeben. Dies soll sicherstellen, dass das Formular nicht von Spammern missbraucht werden kann. (Standard: ja)</text>
        <text id="GBO_COMMENT_BY" development="new" translation="todo">Kommentar von %VAR1%</text>
        <text id="GBO_COMMENTS4ALL" development="new" translation="todo">Anonyme Kommentare erlauben</text>
        <text id="GBO_COMMENTS4ALL_DESC" development="new" translation="todo">Nicht eingeloggte Benutzer können nach Aktivierung dieser Option Einträge im Gästebuch kommentieren. Die Rechtevergabe für diese Funktion über die Rollenverwaltung wird dann ignoriert. (Standard: nein)</text>
        <text id="GBO_CREATE_COMMENT" development="new" translation="todo">Kommentar anlegen</text>
        <text id="GBO_CREATE_ENTRY" development="new" translation="todo">Eintrag anlegen</text>
        <text id="GBO_CREATE_VAR_ENTRY" development="new" translation="todo">%VAR1%-Eintrag anlegen</text>
        <text id="GBO_EDIT_COMMENT" development="new" translation="todo">Kommentar bearbeiten</text>
        <text id="GBO_EDIT_ENTRY" development="new" translation="todo">%VAR1%-Eintrag bearbeiten</text>
        <text id="GBO_EMAIL_NOTIFICATION_GBC_TITLE" development="new" translation="todo">Ein neuer Gästebuchkommentar wurde angelegt</text>
        <text id="GBO_EMAIL_NOTIFICATION_GBC_MESSAGE" development="new" translation="todo">Es wurde ein neuer Gästebuchkommentar bei %VAR1% angelegt.\n\nText: %VAR2%\nAngelegt von: %VAR3%\nAngelegt am: %VAR4%</text>
        <text id="GBO_EMAIL_NOTIFICATION_TITLE" development="new" translation="todo">Ein neuer Gästebucheintrag wurde angelegt</text>
        <text id="GBO_EMAIL_NOTIFICATION_MESSAGE" development="new" translation="todo">Es wurde ein neuer Gästebucheintrag bei %VAR1% angelegt.\n\nText: %VAR2%\nAngelegt von: %VAR3%\nAngelegt am: %VAR4%</text>
        <text id="GBO_ENTRY_QUEUED" development="new" translation="todo">Der Eintrag wurde gespeichert. Er wird erst sichtbar nachdem er von einem Moderator freigeschaltet wurde.</text>
        <text id="GBO_FLOODING_PROTECTION" development="new" translation="todo">Ihr letzter Eintrag im Gästebuch liegt weniger als %VAR1% Sekunden zurück.</text>
        <text id="GBO_FLOODING_PROTECTION_INTERVALL" development="new" translation="todo">Flooding Protection Intervall</text>
        <text id="GBO_FLOODING_PROTECTION_INTERVALL_DESC" development="new" translation="todo">Für nicht eingeloggte Benutzer wird bei Einträgen im Gästebuch überprüft, ob sie innerhalb des eingestellten Intervalls bereits einen Eintrag getätigt haben. Damit soll verhindert werden, dass Benutzer in zu kurzen Zeitabständen hintereinander ungewünschte Einträge erzeugen. Ist das Intervall auf 0 gesetzt wird diese Überprüfung nicht durchgeführt. (Standard: 60 Sekunden)</text>
        <text id="GBO_GUESTBOOK" development="new" translation="todo">Gästebuch</text>
        <text id="GBO_GUESTBOOK_DESC" development="new" translation="todo">Besucher und Mitglieder können hier ihre Grüße und Anmerkungen hinterlassen, sowie andere Einträge kommentieren.</text>
        <text id="GBO_GUESTBOOK_MODERATION" development="new" translation="todo">Moderation aktivieren für</text>
        <text id="GBO_GUESTBOOK_MODERATION_DESC" development="new" translation="todo">Gästebucheinträge werden erst nach einer Sichtprüfung eines Administrators publiziert. Hier kann eingestellt werden, ob die Prüfung nur bei Besuchern, auch bei angemeldeten Benutzern oder bei niemandem durchgeführt werden soll.  (Standard: Niemand)</text>
        <text id="GBO_HIDE_COMMENTS" development="new" translation="todo">Kommentare ausblenden</text>
        <text id="GBO_INITIAL_COMMENTS_LOADING" development="new" translation="todo">Kommentare direkt anzeigen</text>
        <text id="GBO_INITIAL_COMMENTS_LOADING_DESC" development="new" translation="todo">Wenn diese Option aktiviert ist, werden beim Aufruf der Gästebuchseite die Kommentare direkt geladen und angezeigt. Im anderen Fall muss der Benutzer auf einen Link klicken um die Kommentare zu sehen. (Standard: nein)</text>
        <text id="GBO_MODERATE_ENTRIES" development="new" translation="todo">Einträge moderieren</text>
        <text id="GBO_MODERATE_VAR" development="new" translation="todo">%VAR1% moderieren</text>
        <text id="GBO_ONLY_VISITORS" development="new" translation="todo">Nur Besucher</text>
        <text id="GBO_SHOW_COMMENTS" development="new" translation="todo">Kommentare anzeigen</text>
        <text id="GBO_SHOW_COMMENTS_ON_ENTRY" development="new" translation="todo">Zeige %VAR1% Kommentar(e) zu diesem Eintrag</text>
        <text id="GBO_WRITE_COMMENT" development="new" translation="todo">Kommentar schreiben</text>

        <!-- Phrases only in Installation -->
        <text id="INS_ADD_ANOTHER_ORGANIZATION" development="new" translation="todo">Weitere Organisation hinzufügen</text>
        <text id="INS_ADD_ORGANIZATION" development="new" translation="todo">Organisation hinzufügen</text>
        <text id="INS_ADDIDIONAL_DATA" development="new" translation="todo">Zusätzliche Daten</text>
        <text id="INS_ADDRESS_LIST" development="new" translation="todo">Adressliste</text>
        <text id="INS_ADMINISTRATOR_DATA_NOT_COMPLETELY" development="new" translation="todo">Es sind nicht alle Daten für den Administrator eingegeben worden!</text>
        <text id="INS_AOL_INSTANT_MESSENGER" development="new" translation="todo">AOL Instant Messenger</text>
        <text id="INS_BOARD" development="new" translation="todo">Vorstand</text>
        <text id="INS_CHOOSE_LANGUAGE" development="new" translation="todo">Bitte wählen Sie eine Sprache aus</text>
        <text id="INS_CONFERENCE_ROOM" development="new" translation="todo">Besprechnungsraum</text>
        <text id="INS_CONFIGURATION_FILE_NOT_FOUND" development="new" translation="todo">Die Datei %VAR1_BOLD% befindet sich nicht im Admidio Hauptverzeichnis!\n\nLaden Sie die Datei gegebenenfalls erneut herunter und kopieren Sie diese in das entsprechende Verzeichnis.</text>
        <text id="INS_COURSES" development="new" translation="todo">Kurse</text>
        <text id="INS_CREATE_ADMINISTRATOR" development="new" translation="todo">Administrator anlegen</text>
        <text id="INS_CREATE_CONFIGURATION_FILE" development="new" translation="todo">Konfigurationsdatei erzeugen</text>
        <text id="INS_DATA_DO_NOT_MATCH" development="new" translation="todo">Die Daten aus der %VAR1_BOLD% stimmen nicht mit den Angaben des Installationsassistenten überein.\n\nPrüfen Sie bitte Ihre config.php und ändern Sie die Daten entsprechend den gerade getätigten Angaben.</text>
        <text id="INS_DATA_OF_ADMINISTRATOR" development="new" translation="todo">Daten des Administrators</text>
        <text id="INS_DATA_OF_ADMINISTRATOR_DESC" development="new" translation="todo">Geben Sie in diesem Formular Name, E-Mail und die Zugangsdaten des Administrators an. Mit diesem Benutzer können Sie sich nach der Installation bei Admidio anmelden.</text>
        <text id="INS_DATABASE_DOESNOT_NEED_UPDATED" development="new" translation="todo">Eine Aktualisierung der Datenbank ist nicht erforderlich</text>
        <text id="INS_DATABASE_FILE_NOT_FOUND" development="new" translation="todo">Die Datei %VAR1_BOLD% konnte nicht im Verzeichnis %VAR2_BOLD% gefunden werden.</text>
        <text id="INS_DATABASE_IS_UPDATED" development="new" translation="todo">Datenbank wird aktualisiert</text>
        <text id="INS_DATABASE_IS_UP_TO_DATE" development="new" translation="todo">Die Admidio-Datenbank ist aktuell</text>
        <text id="INS_DATABASE_LOGIN" development="new" translation="todo">Datenbank Zugangsdaten</text>
        <text id="INS_DATABASE_WILL_BE_ESTABLISHED" development="new" translation="todo">Datenbank wird eingerichtet</text>
        <text id="INS_DESCRIPTION_BOARD" development="new" translation="todo">Vorstand des Vereins</text>
        <text id="INS_DESCRIPTION_CONFERENCE_ROOM" development="new" translation="todo">Hier können Besprechungen stattfinden. Der Raum muss vorher reserviert werden. Beamer steht zur Verfügung.</text>
        <text id="INS_DESCRIPTION_MEMBER" development="new" translation="todo">Alle Mitglieder der Organisation</text>
        <text id="INS_DESCRIPTION_WEBMASTER" development="new" translation="todo">Gruppe der Administratoren des Systems</text>
        <text id="INS_ENTER_LOGIN_TO_DATABASE" development="new" translation="todo">Zugangsdaten zur Datenbank eingeben</text>
        <text id="INS_ERROR_OPEN_FILE" development="new" translation="todo">Die Datei %VAR1_BOLD% konnte nicht geöffnet werden.</text>
        <text id="INS_FOLDER_NOT_WRITABLE" development="new" translation="todo">Der Ordner %VAR1_BOLD% besitzt noch keine Schreibrechte. Diese sollten Sie noch vergeben, da ohne Schreibrechte keine Fotos oder Dateien für das Downloadmodul hochgeladen werden können.</text>
        <text id="INS_GROUPS" development="new" translation="todo">Gruppen</text>
        <text id="INS_ICQ" development="new" translation="todo">ICQ</text>
        <text id="INS_INSTALL_ADMIDIO" development="new" translation="todo">Admidio installieren</text>
        <text id="INS_INSTALLATION" development="new" translation="todo">Installation</text>
        <text id="INS_INSTALLATION_SUCCESSFUL" development="new" translation="todo">Die Admidio-Datenbank ist nun installiert und die Konfigurationsdatei eingerichtet. Sie können jetzt mit Admidio arbeiten und sich mit den Daten des Administrators anmelden.</text>
        <text id="INS_INSTALLATION_VERSION" development="new" translation="todo">Installation der Version %VAR1%</text>
        <text id="INS_INSTALLATION_WAS_SUCCESSFUL" development="new" translation="todo">Die Installation war erfolgreich</text>
        <text id="INS_INTERN" development="new" translation="todo">Intern</text>
        <text id="INS_LANGUAGE_NOT_CHOOSEN" development="new" translation="todo">Es wurde keine Sprache ausgewählt.</text>
        <text id="INS_MEMBERSHIP" development="new" translation="todo">Mitgliedschaft</text>
        <text id="INS_MESSENGER" development="new" translation="todo">Messenger</text>
        <text id="INS_MYSQL_LOGIN_NOT_COMPLETELY" development="new" translation="todo">Es sind nicht alle Zugangsdaten zur MySql-Datenbank eingegeben worden!</text>
        <text id="INS_NAME_OF_ORGANIZATION" development="new" translation="todo">Name der Organisation</text>
        <text id="INS_ORGANIZATION_NAME_NOT_COMPLETELY" development="new" translation="todo">Die Bezeichnung der Organisation wurde nicht vollständig eingegeben!</text>
        <text id="INS_PASSWORDS_NOT_EQUAL" development="new" translation="todo">Das Passwort stimmt nicht mit der Wiederholung überein.</text>
        <text id="INS_PHONE_LIST" development="new" translation="todo">Telefonliste</text>
        <text id="INS_WRONG_MYSQL_VERSION" development="new" translation="todo">Admidio %VAR1% setzt mindestens die MySQL-Version %VAR2% voraus. Sie sollten versuchen die MySQL-Datenbank zu aktualisieren oder eine %VAR3%ältere Admidio-Version%VAR4% nutzen, welche kompatibel zu Ihrer Datenbank ist.</text>
        <text id="INS_WRONG_PHP_VERSION" development="new" translation="todo">Admidio %VAR1% setzt mindestens die PHP-Version %VAR2% voraus. Sie sollten versuchen PHP zu aktualisieren oder eine %VAR3%ältere Admidio-Version%VAR4% nutzen, welche kompatibel zu dieser PHP-Version ist.</text>
        <text id="INS_SET_ORGANIZATION" development="new" translation="todo">Organisation festlegen</text>
        <text id="INS_SET_UP_ORGANIZATION" development="new" translation="todo">Organisation einrichten</text>
        <text id="INS_SETUP_WAS_SUCCESSFUL" development="new" translation="todo">Die Einrichtung war erfolgreich</text>
        <text id="INS_SKYPE" development="new" translation="todo">Skype</text>
        <text id="INS_SUPPORT_FURTHER_DEVELOPMENT" development="new" translation="todo">Wir würden uns freuen, wenn Sie die weitere Entwicklung von Admidio mit einer Spende unterstützen würdent!</text>
        <text id="INS_TABLE_PREFIX" development="new" translation="todo">Tabellenpräfix</text>
        <text id="INS_TABLE_PREFIX_INVALID" development="new" translation="todo">Das Tabellenpräfix enthält ungültige Zeichen!</text>
        <text id="INS_TEAMS" development="new" translation="todo">Mannschaften</text>
        <text id="INS_TRAINING" development="new" translation="todo">Training</text>
        <text id="INS_UPDATE" development="new" translation="todo">Update</text>
        <text id="INS_UPDATE_DATABASE" development="new" translation="todo">Datenbank aktualisieren</text>
        <text id="INS_UPDATE_TO_VERSION_SUCCESSFUL" development="new" translation="todo">Die Admidio-Datenbank ist jetzt auf die Version %VAR1% aktualisiert worden.\nSie können nun wieder mit Admidio arbeiten.</text>
        <text id="INS_UPDATE_VERSION" development="new" translation="todo">Update auf Version %VAR1%</text>
        <text id="INS_UPDATING_WAS_SUCCESSFUL" development="new" translation="todo">Die Aktualisierung war erfolgreich</text>
        <text id="INS_WARNING_BETA_VERSION" development="new" translation="todo">Dies ist eine Beta-Version von Admidio.\n\nSie kann zu Stabilitätsproblemen und Datenverlust führen und sollte deshalb nur in einer Testumgebung genutzt werden!</text>
        <text id="INS_WARNING_SAFE_MODE" development="new" translation="todo">Auf Ihrem Server ist der Safe Mode aktiviert. Bei eingeschaltetem Safe Mode kann es später zu Problemen bei der Nutzung einiger Funktionen kommen.</text>
        <text id="INS_WELCOME_TO_INSTALLATION" development="new" translation="todo">Willkommen zur Installation von Admidio</text>
        <text id="INS_WELCOME_TEXT" development="new" translation="todo">Auf den nächsten Seiten müssen einige notwendige Informationen für die Einrichtung von Admidio eingeben werden. Sie benötigen dazu unter anderem die Zugangsdaten zu der Datenbank, auf der Admidio zukünftig laufen soll.</text>
        <text id="INS_YAHOO_MESSENGER" development="new" translation="todo">Yahoo! Messenger</text>

        <!-- Phrases only in Linkmodule -->
        <text id="LNK_COUNTER" development="new" translation="todo">Zähler</text>
        <text id="LNK_CREATE_LINK" development="new" translation="todo">Link anlegen</text>
        <text id="LNK_DISPLAY_REDIRECT" development="new" translation="todo">Anzeige Weiterleitung</text>
        <text id="LNK_DISPLAY_REDIRECT_DESC" development="new" translation="todo">Hier kann die automatische Weiterleitung für Links aktiviert werden. Es wird bei Aufruf eines Links aus dem Linkmodul zunächst eine Hinweisseite angezeigt, die auf das Verlassen der Admidioseiten hinweist. Nach vorgegebener Zeit in Sekunden wird dann der eigentliche Link aufgerufen. Wird der Redirect auf 0 gesetzt wird der Link ohne Anzeige der Hinweisseite direkt aufgerufen. (Standard: 10 Sekunden)</text>
        <text id="LNK_EMAIL_NOTIFICATION_TITLE" development="new" translation="todo">Ein neuer Weblink wurde angelegt</text>
        <text id="LNK_EMAIL_NOTIFICATION_MESSAGE" development="new" translation="todo">Es wurde ein neuer Weblink bei %VAR1% angelegt.\n\nLink: %VAR2%\nAngelegt von: %VAR3%\nAngelegt am: %VAR4%</text>
        <text id="LNK_GO_TO" development="new" translation="todo">Gehe zu %VAR1%</text>
        <text id="LNK_LINK_ADDRESS" development="new" translation="todo">Linkadresse</text>
        <text id="LNK_LINK_NAME" development="new" translation="todo">Linkname</text>
        <text id="LNK_LINK_TARGET" development="new" translation="todo">Linkziel</text>
        <text id="LNK_LINK_TARGET_DESC" development="new" translation="todo">Hier wird angegeben, ob die ausgewählte Webseite im selben Browserfenster wie Admidio oder in einem neuen Browserfenster angezeigt werden soll.</text>
        <text id="LNK_LINKS_FROM" development="new" translation="todo">Linksammlung von %VAR1%</text>
        <text id="LNK_NEW_WINDOW" development="new" translation="todo">Neues Fenster</text>
        <text id="LNK_REDIRECT" development="new" translation="todo">Weiterleitung</text>
        <text id="LNK_REDIRECT_DESC" development="new" translation="todo">Sie verlassen jetzt das Webangebot von %VAR1_BOLD% und werden in %VAR2% Sekunden automatisch zu %VAR3% weitergeleitet.\n\nSollte die automatische Weiterleitung nicht funktionieren, klicken Sie bitte %VAR4%!</text>
        <text id="LNK_SAME_WINDOW" development="new" translation="todo">Gleiches Fenster</text>
        <text id="LNK_WEBLINKS" development="new" translation="todo">Weblinks</text>
        <text id="LNK_WEBLINKS_DESC" development="new" translation="todo">Links zu interessanten Webseiten können hier abgelegt und nach unterschiedlichen Kategorien gruppiert werden.</text>

        <!-- Phrases only in Listsmodule -->
        <text id="LST_A_TO_Z" development="new" translation="todo">A bis Z</text>
        <text id="LST_ACTIVE_FORMER_MEMBERS" development="new" translation="todo">Aktive und ehemalige Mitglieder</text>
        <text id="LST_ACTIVE_MEMBERS" development="new" translation="todo">Aktive Mitglieder</text>
        <text id="LST_ACTIVE_ROLES" development="new" translation="todo">Übersicht der aktiven Rollen</text>
        <text id="LST_ADD_COLUMN" development="new" translation="todo">Spalte hinzufügen</text>
        <text id="LST_CHOOSE_ROLE" development="new" translation="todo">Wählen Sie eine Rolle aus, von der Sie die konfigurierte Mitgliederliste anzeigen möchten.</text>
        <text id="LST_COLUMN" development="new" translation="todo">Spalte</text>
        <text id="LST_CONFIGURATION" development="new" translation="todo">Konfiguration</text>
        <text id="LST_CONFIGURATION_ALL_USERS" development="new" translation="todo">Konfiguration allen Benutzern zur Verfügung stellen</text>
        <text id="LST_CONFIGURATION_DEFAULT" development="new" translation="todo">Wollen Sie die aktuelle Listenkonfiguration zur neuen Standardkonfiguration dieser Organisation machen?</text>
        <text id="LST_CONFIGURATION_DELETE" development="new" translation="todo">Wollne Sie aktuelle Listenkonfiguration wirklich löschen?</text>
        <text id="LST_CONFIGURATION_LIST" development="new" translation="todo">Listenkonfiguration</text>
        <text id="LST_CONFIGURATION_SAVE" development="new" translation="todo">Unter welcher Bezeichnung soll diese Konfiguration gespeichert werden?</text>
        <text id="LST_CREATE_NEW_CONFIGURATION" development="new" translation="todo">Neue Konfiguration erstellen</text>
        <text id="LST_CREATE_OWN_LIST" development="new" translation="todo">Eigene Liste erstellen</text>
        <text id="LST_DEFAULT_LIST_NOT_SET_UP" development="new" translation="todo">Es wurde keine Standardliste eingerichtet!\n\nWenden Sie sich bitte an einen Administrator, damit dieser in den eigenen Listen eine beliebige Liste als Standardliste deklariert.</text>
        <text id="LST_DELETE_CONFIGURATION" development="new" translation="todo">Konfiguration löschen</text>
        <text id="LST_EMAIL_TO_MEMBERS" development="new" translation="todo">E-Mail an Mitglieder</text>
        <text id="LST_EXPORT_TO" development="new" translation="todo">Exportieren nach</text>
        <text id="LST_FORMER_MEMBERS" development="new" translation="todo">Ehemalige Mitglieder</text>
        <text id="LST_FROM_TO" development="new" translation="todo">von %VAR1% bis %VAR2%</text>
        <text id="LST_GENERAL_LISTS" development="new" translation="todo">Allgemeine Listen</text>
        <text id="LST_HIDE_DETAILS" development="new" translation="todo">Details in Übersicht einklappen</text>
        <text id="LST_HIDE_DETAILS_DESC" development="new" translation="todo">Bei Aktivierung dieser Option werden die Details in der Listenübersicht standardmäßig eingeklappt. Auf Wunsch lassen sich die Details weiterhin anzeigen. (Standard: nein)</text>
        <text id="LST_INACTIVE_ROLES" development="new" translation="todo">Übersicht der inaktiven Rollen</text>
        <text id="LST_KONFIGURATION_OWN_LIST" development="new" translation="todo">Konfiguration eigene Liste</text>
        <text id="LST_LIST" development="new" translation="todo">Liste</text>
        <text id="LST_LISTS" development="new" translation="todo">Listen</text>
        <text id="LST_LISTS_DESC" development="new" translation="todo">Unterschiedliche Listen zu einzelnen Rollen können hier angezeigt werden. Außerdem können von den Benutzern individuelle Listen erstellt und gespeichert werden.</text>
        <text id="LST_LIST_VIEW" development="new" translation="todo">Listenübersicht</text>
        <text id="LST_MAX" development="new" translation="todo">von max. %VAR1%</text>
        <text id="LST_MEMBERS_PER_PAGE" development="new" translation="todo">Anzahl Teilnehmer pro Seite</text>
        <text id="LST_MEMBER_ASSIGNMENT" development="new" translation="todo">Mitgliederzuordnung</text>
        <text id="LST_MEMBERSHIP_END" development="new" translation="todo">Mitgliedschaftsende</text>
        <text id="LST_MEMBERSHIP_START" development="new" translation="todo">Mitgliedschaftsbeginn</text>
        <text id="LST_MICROSOFT_EXCEL" development="new" translation="todo">Microsoft Excel</text>
        <text id="LST_MUST_HAVE_WEBMASTER" development="new" translation="todo">Die Rolle Webmaster muss mindestens ein Mitglied haben!</text>
        <text id="LST_MY_LIST" development="new" translation="todo">Eigene Liste</text>
        <text id="LST_MYLIST_CONDITION_DESC" development="new" translation="todo">Hier können Sie Bedingungen zu jedem Feld in Ihrer neuen Liste eingeben. Damit wird die ausgewählte Rolle noch einmal nach Ihren Bedingungen eingeschränkt.</text>
        <text id="LST_NO_MORE_COLUMN" development="new" translation="todo">Aus technischen Gründen können keine weiteren Spalten hinzugefügt werden.</text>
        <text id="LST_NO_USER_FOUND" development="new" translation="todo">Es wurde kein Benutzer gefunden, der den gewählten Kriterien entspricht.</text>
        <text id="LST_NO_ROLES_REMOVED" development="new" translation="todo">Es sind noch keine Rollen aus dem System entfernt worden.\n\nErst wenn Sie in der Rollenverwaltung Rollen löschen, erscheinen diese automatisch bei den "Entfernten Rollen".</text>
        <text id="LST_NO_RIGHTS_VIEW_LIST" development="new" translation="todo">Sie besitzen keine Rechte Listen der hinterlegten Rollen anzuschauen.</text>
        <text id="LST_NEW_DEFAULT_CONFIGURATION" development="new" translation="todo">Konfiguration wird zur neuen Standardkonfiguration</text>
        <text id="LST_NUMBER_OF_ROLES_PER_PAGE" development="new" translation="todo">Anzahl Rollen pro Seite</text>
        <text id="LST_PRESET_CONFIGURATION" development="new" translation="todo">Vorgegebene Konfigurationen</text>
        <text id="LST_PRESET_CONFIGURATION_DESC" development="new" translation="todo">Als Webmaster können Sie Konfigurationen erstellen, welche allen Benutzern des Systems zur Verfügung stehen. Konfigurieren Sie die entsprechende Spalten und Bedingungen und speichern Sie diese unter dem gewünschten Namen.</text>
        <text id="LST_PRINT_PREVIEW" development="new" translation="todo">Druckvorschau</text>
        <text id="LST_ROLE_INFORMATION" development="new" translation="todo">Rolleninformationen</text>
        <text id="LST_SAVE_CONFIGURATION" development="new" translation="todo">Konfiguration speichern</text>
        <text id="LST_SEARCH_AGE_EXAMPLE" development="new" translation="todo">18j</text>
        <text id="LST_SEARCH_AGE_DESC" development="new" translation="todo">Sucht alle Benutzer, die älter als 18 Jahre sind</text>
        <text id="LST_SEARCH_DATE_EXAMPLE" development="new" translation="todo">01.03.1986</text>
        <text id="LST_SEARCH_DATE_DESC" development="new" translation="todo">Sucht alle Benutzer, die nach dem 01.03.1986 geboren wurden</text>
        <text id="LST_SEARCH_LASTNAME_BEGINS_EXAMPLE" development="new" translation="todo">Mei*</text>
        <text id="LST_SEARCH_LASTNAME_BEGINS_DESC" development="new" translation="todo">Sucht alle Benutzer deren Namen mit Mei anfängt</text>
        <text id="LST_SEARCH_LASTNAME_EXAMPLE" development="new" translation="todo">Schmitz</text>
        <text id="LST_SEARCH_LASTNAME_DESC" development="new" translation="todo">Sucht alle Benutzer mit dem Nachnamen Schmitz</text>
        <text id="LST_SEARCH_LOCATION_EXAMPLE" development="new" translation="todo">Köln oder Berlin</text>
        <text id="LST_SEARCH_LOCATION_DESC" development="new" translation="todo">Sucht alle Benutzer, die aus Köln oder Berlin kommen</text>
        <text id="LST_SEARCH_TELEFON_EXAMPLE" development="new" translation="todo">*241* *54</text>
        <text id="LST_SEARCH_TELEFON_DESC" development="new" translation="todo">Sucht alle Benutzer, deren Telefonnummer 241 enthält und mit 54 endet</text>
        <text id="LST_SEARCH_YES_NO_FIELD" development="new" translation="todo">Ja/Nein Feld</text>
        <text id="LST_SEARCH_YES_NO_FIELD_DESC" development="new" translation="todo">Sucht alle Benutzer bei denen ein Häckchen gesetzt wurde</text>
        <text id="LST_SHOW_LIST" development="new" translation="todo">Liste anzeigen</text>
        <text id="LST_SHOW_LISTS" development="new" translation="todo">Listen anzeigen</text>
        <text id="LST_YOUR_CONFIGURATION" development="new" translation="todo">Deine Konfigurationen</text>
        <text id="LST_YOUR_LAST_CONFIGURATION" development="new" translation="todo">Deine letzten Konfigurationen</text>
        <text id="LST_YOUR_LISTS" development="new" translation="todo">Deine Listen</text>
        <text id="LST_USER_PHOTO" development="new" translation="todo">Benutzerfoto</text>
        <text id="LST_WANT_CONFIGURATION_FOR_ALL_USERS" development="new" translation="todo">Wollne Sie die aktuelle Listenkonfiguration allen Benutzern zur Verfügung stellen?</text>
        <text id="LST_Z_TO_A" development="new" translation="todo">Z bis A</text>

        <!-- Phrases only in Mailmodule -->
        <text id="MAI_ACTIVATE_EMAIL_MODULE" development="new" translation="todo">Mailmodul aktivieren</text>
        <text id="MAI_ACTIVATE_EMAIL_MODULE_DESC" development="new" translation="todo">Das Mailmodul kann über diese Einstellung komplett deaktiviert werden. Es ist dann nicht mehr aufrufbar und wird auch in der Modulübersichtsseite nicht mehr angezeigt. Falls der Server keinen Mailversand unterstützt, sollte das Modul deaktiviert werden. (Standard: Aktiviert)</text>
        <text id="MAI_ADD_ATTACHEMENT" development="new" translation="todo">Anhang hinzufügen</text>
        <text id="MAI_ATTACHEMENT" development="new" translation="todo">Anhang</text>
        <text id="MAI_ATTACHMENT_SIZE" development="new" translation="todo">Maximale Dateigröße für Anhänge</text>
        <text id="MAI_ATTACHMENT_SIZE_DESC" development="new" translation="todo">Benutzer können nur Dateien anhängen, bei denen die Dateigröße kleiner als der hier angegebene Wert ist. Steht hier 0, so sind keine Anhänge im Mailmodul möglich. (Standard: 1MB)</text>
        <text id="MAI_ATTACHMENT_TO_LARGE" development="new" translation="todo">Ihr Dateianhang konnte nicht hochgeladen werden.\nVermutlich ist der Anhang zu groß!</text>
        <text id="MAI_CAPTCHA_DESC" development="new" translation="todo">Für nicht eingeloggte Benutzer wird im Mailformular bei aktiviertem Captcha ein alphanumerischer Code eingeblendet. Diesen muss der Benutzer vor dem Mailversand korrekt eingeben. Dies soll sicherstellen, dass das Formular nicht von Spammern missbraucht werden kann. (Standard: ja)</text>
        <text id="MAI_CHOOSE_ROLE" development="new" translation="todo">Bitte wählen Sie eine Rolle als Adressat der E-Mail aus!</text>
        <text id="MAI_COUNT_BCC" development="new" translation="todo">Anzahl der BCC Empfänger</text>
        <text id="MAI_EMAIL_SEND_TO_USER" development="new" translation="todo">%VAR1% hat Ihnen von %VAR2% folgende E-Mail geschickt:\nEine Antwort können Sie an %VAR3% schicken.</text>
        <text id="MAI_EMAIL_DESC" development="new" translation="todo">E-Mails können an unterschiedliche Rollen, dies können Gruppen, Kurse oder Abteilungen sein, geschrieben werden.</text>
        <text id="MAI_MAX_ATTACHMENT_SIZE" development="new" translation="todo">Sie können beliebig viele Anhänge hinzufügen. Allerdings darf die Dateigröße aller Anhänge zusammen %VAR1% MB nicht überschreiten.</text>
        <text id="MAI_MESSAGE" development="new" translation="todo">Nachricht</text>
        <text id="MAI_ROLE_NO_EMAILS" development="new" translation="todo">Die von Ihnen ausgewählte Rolle enthält keine Mitglieder mit gültigen E-Mail-Adressen, an die eine E-Mail versendet werden kann!</text>
        <text id="MAI_SEND_COPY" development="new" translation="todo">Kopie der E-Mail an mich senden</text>
        <text id="MAI_SEND_EMAIL" development="new" translation="todo">E-Mail senden</text>
        <text id="MAI_SENDER_EMAIL" development="new" translation="todo">Absender Mailadresse</text>
        <text id="MAI_SENDER_EMAIL_ADDRESS_DESC" development="new" translation="todo">Manche Provider erlauben die Nutzung unbekannter Mailadressen als Absender nicht. In diesem Fall kann hier eine Adresse eingetragen werden, von der aus dann alle Mails aus dem Mailmodul verschickt werden, (z.B. mailversand@%VAR1%).\nBleibt das Feld leer wird die Adresse des Absenders genutzt. (Standard: leer)</text>
        <text id="MAI_SENDER_NOT_LOGGED_IN" development="new" translation="todo">(Der Absender war nicht eingeloggt. Deshalb könnten die Absenderangaben fehlerhaft sein.)</text>
        <text id="MAI_SHOW_CAPTCHA_DESC" development="new" translation="todo">Für nicht eingeloggte Benutzer wird im Mailformular bei aktiviertem Captcha ein alphanumerischer Code eingeblendet. Diesen muss der Benutzer vor dem Mailversand korrekt eingeben. Dies soll sicherstellen, dass das Formular nicht von Spammern missbraucht werden kann. (Standard: ja)</text>
        <text id="MAI_SUBJECT" development="new" translation="todo">Betreff</text>

        <!-- Phrases only in Membersadministration -->
        <text id="MEM_ASSIGN_FIELDS" development="new" translation="todo">Felder zuordnen</text>
        <text id="MEM_ASSIGN_FIELDS_DESC" development="new" translation="todo">Ordne den Datenbankfeldern, wenn möglich eine Spalte aus der Datei zu.\n\nAuf der linken Seite stehen alle möglichen Datenbankfelder und auf der rechten Seite sind jeweils alle Spalten aus der ausgewählten Datei aufgelistet. Falls nicht alle Datenbankfelder in der Datei vorhanden sind, können diese Felder einfach leer gelassen werden.</text>
        <text id="MEM_ASSIGN_ROLE" development="new" translation="todo">Rolle zuordnen</text>
        <text id="MEM_ASSIGN_ROLE_FOR_IMPORT" development="new" translation="todo">Wähle bitte eine Rolle aus, der alle importierten Benutzer automatisch zugeordnet werden.\n\nIhnen stehen nur Rollen zur Auswahl, die Sie sehen dürfen und keine Rollenzuordnungsberechtigung besitzen, falls Sie diese selber nicht besitzt.</text>
        <text id="MEM_ASSIGN_ROLES" development="new" translation="todo">Rollen zuordnen</text>
        <text id="MEM_CREATE_USER" development="new" translation="todo">Benutzer anlegen</text>
        <text id="MEM_CODING" development="new" translation="todo">Kodierung</text>
        <text id="MEM_CHOOSE_FILE" development="new" translation="todo">Datei auswählen</text>
        <text id="MEM_COMPLEMENT" development="new" translation="todo">Ergänzen</text>
        <text id="MEM_DUPLICATE" development="new" translation="todo">Duplizieren</text>
        <text id="MEM_EDIT_USER" development="new" translation="todo">Benutzer bearbeiten</text>
        <text id="MEM_EXISTING_USERS" development="new" translation="todo">Existierende Benutzer</text>
        <text id="MEM_FILE_COLUMN" development="new" translation="todo">Dateispalte</text>
        <text id="MEM_FIRST_LINE_COLUMN_NAME" development="new" translation="todo">Erste Zeile beinhaltet die Spaltenbezeichnungen</text>
        <text id="MEM_FORMAT" development="new" translation="todo">Format</text>
        <text id="MEM_IDENTIFY_USERS" development="new" translation="todo">Existierende Benutzer werden anhand von Vornamen und Nachnamen erkannt.</text>
        <text id="MEM_IMPORT" development="new" translation="todo">Importieren</text>
        <text id="MEM_IMPORT_SUCCESSFUL" development="new" translation="todo">%VAR1% Datensätze wurden erfolgreich importiert!</text>
        <text id="MEM_IMPORT_USERS" development="new" translation="todo">Benutzer importieren</text>
        <text id="MEM_INPUT_FIRSTNAME_LASTNAME" development="new" translation="todo">Gib bitte den Vor- und Nachnamen des neuen Benutzers ein. Bevor der Benutzer angelegt wird, wird geprüft, ob ein Benutzer mit ähnlichem Namen bereits in der Datenbank existiert.</text>
        <text id="MEM_MAKE_FORMER" development="new" translation="todo">Sie können den Benutzer zu einem Ehemaligen machen. Dies hat den Vorteil, dass die Daten erhalten bleiben und Sie sie später immer wieder sehen kannst, welchen Rollen diese Person zugeordnet war.</text>
        <text id="MEM_NO_MEMBERSHIP" development="new" translation="todo">Dieser Benutzer ist noch kein Mitglied der Organisation %VAR1%.</text>
        <text id="MEM_NOT_EDIT" development="new" translation="todo">Nicht bearbeiten</text>
        <text id="MEM_PROFILE_FIELD" development="new" translation="todo">Profilfeld</text>
        <text id="MEM_REMOVE_MEMBERSHIP" development="new" translation="todo">Wollen Sie die Mitgliedschaft des Benutzers %VAR1% bei %VAR2% beenden?</text>
        <text id="MEM_REMOVE_MEMBERSHIP_OK" development="new" translation="todo">Die Mitgliedschaft des Benutzers bei %VAR1% wurde erfolgreich beendet!</text>
        <text id="MEM_REMOVE_USER" development="new" translation="todo">Benutzer entfernen</text>
        <text id="MEM_REMOVE_USER_DESC" development="new" translation="todo">Wenn Sie %VAR1_BOLD% auswählen, wird der Datensatz unwiderruflich aus der Datenbank entfernt und es ist später nicht mehr möglich Daten dieser Person einzusehen.</text>
        <text id="MEM_REPLACE" development="new" translation="todo">Ersetzen</text>
        <text id="MEM_ROLE_SELECT_RIGHT" development="new" translation="todo">Sie Haben keine Berechtigung, die Rolle %VAR1% auszuwählen.\nBitte wählen Sie eine andere Rolle aus.</text>
        <text id="MEM_SEND_USERNAME_PASSWORD" development="new" translation="todo">E-Mail mit Benutzernamen und neuem Passwort zuschicken</text>
        <text id="MEM_SHOW_ALL_USERS" development="new" translation="todo">Alle Benutzer anzeigen</text>
        <text id="MEM_UPDATED_ON" development="new" translation="todo">Aktualisiert am</text>
        <text id="MEM_USER_DELETE" development="new" translation="todo">Wollen Sie %VAR1_BOLD% wirklich löschen?\n\nDer Benutzer wird damit physikalisch in der Datenbank gelöscht und ein Zugriff auf seine Daten ist nicht mehr möglich.</text>
        <text id="MEM_USER_MANAGEMENT" development="new" translation="todo">Benutzerverwaltung</text>
        <text id="MEM_USER_MANAGEMENT_DESC" development="new" translation="todo">Alle aktiven und ehemaligen Benutzer können hier eingesehen und verwaltet werden. Neue Benutzer können angelegt oder importiert werden.</text>

        <!-- Phrases only in New-User-Registration -->
        <text id="NWU_ASSIGN_LOGIN" development="new" translation="todo">Zugangsdaten zuordnen</text>
        <text id="NWU_ASSIGN_LOGIN_SUCCESSFUL" development="new" translation="todo">Die Logindaten wurden erfolgreich zugeordnet.</text>
        <text id="NWU_ASSIGN_LOGIN_EMAIL" development="new" translation="todo">Die Logindaten wurden erfolgreich zugeordnet und der Benutzer ist darüber per E-Mail benachrichtigt worden.</text>
        <text id="NWU_ASSIGN_MEMBERSHIP" development="new" translation="todo">Mitgliedschaft zuweisen</text>
        <text id="NWU_ASSIGN_MEMBERSHIP_AND_LOGIN" development="new" translation="todo">Mitgliedschaft und Logindaten diesem Benutzer zuordnen</text>
        <text id="NWU_ASSIGN_REGISTRATION" development="new" translation="todo">Registrierung zuordnen</text>
        <text id="NWU_DELETE_REGISTRATION" development="new" translation="todo">Registrierung löschen</text>
        <text id="NWU_MANAGE_NEW_REGISTRATIONS_DESC" development="new" translation="todo">Besucher, die sich auf der Homepage registriert haben, werden hier aufgelistet und können freigeschaltet oder abgewiesen werden.</text>
        <text id="NWU_NEW_REGISTRATIONS" development="new" translation="todo">Neue Registrierungen</text>
        <text id="NWU_NO_MEMBERSHIP" development="new" translation="todo">Dieser Benutzer ist noch kein Mitglied der Organisation %VAR1%, besitzt aber bereits Logindaten.</text>
        <text id="NWU_NO_MEMBERSHIP_NO_LOGIN" development="new" translation="todo">Dieser Benutzer ist noch kein Mitglied der Organisation %VAR1% und besitzt auch keine Logindaten.</text>
        <text id="NWU_NO_REGISTRATIONS" development="new" translation="todo">Es sind keine Registrierungen vorhanden.</text>
        <text id="NWU_REGISTERED_ON" development="new" translation="todo">Registriert am %VAR1%</text>
        <text id="NWU_REMINDER_SEND_LOGIN" development="new" translation="todo">Möchten Sie ihm seinen Loginnamen mit Passwort als Erinnerung zuschicken?</text>
        <text id="NWU_SEND_LOGIN" development="new" translation="todo">Zugangsdaten zuschicken</text>
        <text id="NWU_USER_NO_VALID_LOGIN" development="new" translation="todo">Dieser Benutzer besitzt noch kein Login.\nMöchten Sie ihm die Daten dieser Registrierung zuordnen?</text>
        <text id="NWU_USER_VALID_LOGIN" development="new" translation="todo">Dieser Benutzer besitzt schon ein gültiges Login.</text>

        <!-- Phrases only in Organizationadministration -->
        <text id="ORG_ACCESS_TO_MODULE" development="new" translation="todo">Zugriff auf Modul</text>
        <text id="ORG_ACCESS_TO_MODULE_DESC" development="new" translation="todo">Das Modul kann über diese Einstellung komplett deaktiviert oder nur für angemeldete Benutzer freigegeben werden. Haben nur angemeldete Benutzer Zugriff, so wird das Modul für Besucher ausgeblendet. Der RSS-Feed ist dann allerdings für beide Gruppen nicht mehr aufrufbar. (Standard: Aktiviert)</text>
        <text id="ORG_ADDITIONAL_VARIABLES" development="new" translation="todo">Zusätzliche Variablen</text>
        <text id="ORG_ADMIDIO_THEME" development="new" translation="todo">Admidio-Theme</text>
        <text id="ORG_ADMIDIO_THEME_DESC" development="new" translation="todo">Das aktuelle Admidio-Layout kann hier ausgewählt werden. Es werden alle Layouts aus dem Ordner adm_themes angezeigt. (Standard: modern)</text>
        <text id="ORG_ADVANCED_REGISTRATION" development="new" translation="todo">Erweiterte Registrierung</text>
        <text id="ORG_AUTOMATOC_LOGOUT_AFTER" development="new" translation="todo">Automatischer Logout nach</text>
        <text id="ORG_AUTOMATOC_LOGOUT_AFTER_DESC" development="new" translation="todo">Dieser Wert gibt an, nach wieviel Minuten ein inaktiver Benutzer automatisch ausgeloggt wird. Inaktiv ist ein Benutzer solange er keine Seite des Admidio-Systems aufruft. Diese Einstellung wird ignoriert, falls der Benutzer %VAR1_BOLD% ausgewählt hat. (Standard: 20 Minuten)</text>
        <text id="ORG_CAPTCHA_BACKGROUND_COLOR" development="new" translation="todo">Hintergrundfarbe</text>
        <text id="ORG_CAPTCHA_BACKGROUND_COLOR_TEXT" development="new" translation="todo">Hier kann die Hintergrundfarbe (Hex-Angabe) für den Captcha-Code ausgewählt werden. (Standard: #FFEFC4)</text>
        <text id="ORG_CAPTCHA_FONT" development="new" translation="todo">Hier kann die Schriftart für den Captcha-Code ausgewählt werden. (Standard: Theme-Schriftart)</text>
        <text id="ORG_CAPTCHA_FONT_SIZE" development="new" translation="todo">Hier kann die Schriftgrösse für den Captcha-Code ausgewählt werden. (Standard: 20)</text>
        <text id="ORG_CAPTCHA_PREVIEW" development="new" translation="todo">Captcha-Vorschau</text>
        <text id="ORG_CAPTCHA_PREVIEW_TEXT" development="new" translation="todo">Hier kann eine Vorschau des Captchas aufgerufen werden. Ungespeicherte Angaben werden nicht berücksichtigt!</text>
        <text id="ORG_CAPTCHA_REGISTRATION" development="new" translation="todo">Bei der Registrierung wird für alle Benutzer bei aktiviertem Captcha ein alphanumerischer Code oder eine einfache Rechenaufgabe eingeblendet. Diesen muss der Benutzer vor der Registrierung korrekt eingeben. Dies soll sicherstellen, dass das Formular nicht von Spammern missbraucht werden kann. (Standard: ja)</text>
        <text id="ORG_CAPTCHA_SIGNATURE" development="new" translation="todo">Captcha Untertitel</text>
        <text id="ORG_CAPTCHA_SIGNATURE_FONT_SIZE" development="new" translation="todo">Hier kann die Schriftgrösse des Captcha Untertitel festgelegt werden. (Standard: 13)</text>
        <text id="ORG_CAPTCHA_SIGNATURE_TEXT" development="new" translation="todo">Hier kann der Untertitel des Captchas festgelegt werden. Es wird die Standard-Schriftart aus dem aktuellen Theme verwendet.</text>
        <text id="ORG_CAPTCHA_SIGNS" development="new" translation="todo">Zulässige Captcha-Zeichen</text>
        <text id="ORG_CAPTCHA_SIGNS_TEXT" development="new" translation="todo">Hier können die zu verwendenen Captcha-Zeichen angegeben werden.</text>
        <text id="ORG_CAPTCHA_TYPE" development="new" translation="todo">Captcha Art</text>
        <text id="ORG_CAPTCHA_TYPE_CALC" development="new" translation="todo">Rechenaufgabe</text>
        <text id="ORG_CAPTCHA_TYPE_PIC" development="new" translation="todo">Bildchen</text>
        <text id="ORG_CAPTCHA_TYPE_TEXT" development="new" translation="todo">Hier kann die Art des Captchas gewählt werden. Das Captcha kann mit den weiteren Einstellungen als generiertes Bildchen ausgegeben werden oder als einfache Rechenaufgabe im Textformat. (Standard: Bildchen)</text>
        <text id="ORG_CONFIRM_REGISTRATION" development="new" translation="todo">Bestätigung der Anmeldung nach der manuellen Freigabe</text>
        <text id="ORG_CREATE_PROFILE_FIELD" development="new" translation="todo">Profilfeld anlegen</text>
        <text id="ORG_CURRENCY" development="new" translation="todo">Währung</text>
        <text id="ORG_CURRENCY_DESC" development="new" translation="todo">Kennzeichen der Währung, die benutzt wird. Dieses Zeichen wird hinter allen Beträgen angezeigt.</text>
        <text id="ORG_DATATYPE" development="new" translation="todo">Datentyp</text>
        <text id="ORG_DATE_FORMAT" development="new" translation="todo">Datumsformat</text>
        <text id="ORG_DATE_FORMAT_DESC" development="new" translation="todo">Das Format entspricht der PHP-Funktion %VAR1%. (Standard: d.m.Y)</text>
        <text id="ORG_EDIT_PROFILE_FIELD" development="new" translation="todo">Profilfeld bearbeiten</text>
        <text id="ORG_EMAIL_ALERTS" development="new" translation="todo">E-Mail-Benachrichtigung</text>
        <text id="ORG_EMAIL_ALERTS_DESC" development="new" translation="todo">Mitglieder aller Rollen mit der Berechtigung %VAR1_BOLD% erhalten eine E-Mail, sobald sich ein neuer User im System registriert hat. (Standard: ja)</text>
        <text id="ORG_ENABLE_CAPTCHA" development="new" translation="todo">Captcha aktivieren</text>
        <text id="ORG_ENABLE_RSS_FEEDS" development="new" translation="todo">RSS-Feeds aktivieren</text>
        <text id="ORG_ENABLE_RSS_FEEDS_DESC" development="new" translation="todo">Admidio kann RSS-Feeds für verschiedene Module (Ankündigungen, Termine, Gästebuch, Fotogalerien und Weblinks) auf den jeweiligen Übersichtsseiten bereitstellen, die dann über den Browser einem Feedreader zugeordnet werden können. (Standard: ja)</text>
        <text id="ORG_FAST_REGISTRATION" development="new" translation="todo">Schnelle Registrierung</text>
        <text id="ORG_FIELD_DESCRIPTION" development="new" translation="todo">Es können beliebig viele zusätzliche Felder definiert werden. Diese werden im Profil der einzelnen Benutzer angezeigt und können dort auch bearbeitet werden. Außerdem stehen diese Felder bei den Eigenen Listen zur Verfügung.</text>
        <text id="ORG_FIELD_DISABLED" development="new" translation="todo">Feld nur für Benutzer mit dem Recht "Alle Benutzer bearbeiten" editierbar</text>
        <text id="ORG_FIELD_DOWN" development="new" translation="todo">Profilfeld nach unten verschieben</text>
        <text id="ORG_FIELD_EXIST" development="new" translation="todo">Es existiert bereits ein Feld in dieser Kategorie mit demselben Namen.</text>
        <text id="ORG_FIELD_HIDDEN" development="new" translation="todo">Feld nur für berechtigte Benutzer (eigenes Profil &amp; Rollenrecht) sichtbar</text>
        <text id="ORG_FIELD_REQUIRED" development="new" translation="todo">Pflichtfeld, muss immer ausgefüllt werden</text>
        <text id="ORG_FIELD_REQUIRED_DESC" development="new" translation="todo">Felder, die als Pflichtfelder markiert sind, müssen immer gefüllt werden. Dies gilt für die Registrierung, aber auch bei der gewöhnlichen Profildatenbearbeitung.</text>
        <text id="ORG_FIELD_NOT_DISABLED" development="new" translation="todo">Feld kann durch Benutzer selbst bearbeitet werden</text>
        <text id="ORG_FIELD_NOT_HIDDEN" development="new" translation="todo">Feld für alle Benutzer sichtbar</text>
        <text id="ORG_FIELD_NOT_MANDATORY" development="new" translation="todo">Feld muss nicht zwingend ausgefüllt werden</text>
        <text id="ORG_FIELD_UP" development="new" translation="todo">Profilfeld nach oben verschieben</text>
        <text id="ORG_HOMEPAGE_REGISTERED_USERS" development="new" translation="todo">Auf diese Seite wird der Benutzer geleitet, sobald er sich angemeldet hat. Der Pfad zu der Seite muss relativ zum Admidio-Verzeichnis angegeben werden.\n(Beispiel: adm_program/index.php)</text>
        <text id="ORG_HOMEPAGE_VISITORS" development="new" translation="todo">Diese Seite ist die Standard-Startseite von Admidio auf die Besucher geleitet werden. Der Pfad zu der Seite muss relativ zum Admidio-Verzeichnis angegeben werden.\n(Beispiel: adm_program/index.php)</text>
        <text id="ORG_LOGIN_AUTOMATICALLY" development="new" translation="todo">Automatisch anmelden</text>
        <text id="ORG_LOGIN_AUTOMATICALLY_DESC" development="new" translation="todo">Benutzer können beim Anmelden festlegen, ob die Anmeldung auf dem Rechner gespeichert werden soll. Bei einem weiteren Besuch der Homepage sind diese Benutzer dann automatisch angemeldet. Dies kann allerdings auch dazu führen, dass Benutzer diese Option unbedacht einsetzen und so evtl. fremde Personen Zugriff auf die Daten bekommen. (Standard: ja)</text>
        <text id="ORG_NEW_PASSWORD_ACTIVATION_LINK" development="new" translation="todo">Neues Passwort mit Aktivierungslink</text>
        <text id="ORG_NO_FIELD_CREATED" development="new" translation="todo">Es wurden noch keine organisationsspezifischen Profilfelder angelegt!</text>
        <text id="ORG_NOTIFY_WEBMASTER" development="new" translation="todo">Benachrichtung des Webmasters nach einer Registrierung</text>
        <text id="ORG_NUMBER_OF_ENTRIES_PER_PAGE" development="new" translation="todo">Anzahl Einträge pro Seite</text>
        <text id="ORG_NUMBER_OF_ENTRIES_PER_PAGE_DESC" development="new" translation="todo">Anzahl der Einträge die auf einer Seite dargestellt werden. Gibt es mehr Einträge so kann zwischen diesen geblättert werden. Bei dem Wert 0 werden alle Einträge auf einer Seite aufgelistet und die Blättern-Funktion deaktiviert. (Standard: 10)</text>
        <text id="ORG_ONLY_FOR_REGISTERED_USER" development="new" translation="todo">Nur für angemeldete Benutzer</text>
        <text id="ORG_ORGANIZATION_PROPERTIES_DESC" development="new" translation="todo">Allgemeine Admidio-Einstellungen, sowie Einstellungen zu den einzelnen Modulen, können hier festgelegt werden.</text>
        <text id="ORG_PARENT_ORGANIZATION" development="new" translation="todo">Übergeordnete Organisation</text>
        <text id="ORG_PARENT_ORGANIZATION_DESC" development="new" translation="todo">Hier können Sie die übergeordnete Organisation festlegen. Diese haben zum Beispiel die Möglichkeit Termine und Ankündigungen anzulegen, die auch in der aktuellen Organisation sichtbar sind.</text>
        <text id="ORG_PIXEL" development="new" translation="todo">Pixel</text>
        <text id="ORG_PROFILE_FIELDS" development="new" translation="todo">Profilfelder</text>
        <text id="ORG_REGISTERED_USERS" development="new" translation="todo">Angemeldete Benutzer</text>
        <text id="ORG_REGISTRATION_MODE" development="new" translation="todo">Hier kann die Art der Registrierung festgelegt bzw. ganz abgeschaltet werden. Mit der schnellen Registrierung kann der Benutzer nur die Pflichtfelder eingeben, bei der erweiterten Registrierung stehen ihm alle Felder des Profils zur Verfügung.  (Standard: Schnelle Registrierung)</text>
        <text id="ORG_SEARCH_SIMILAR_NAMES" development="new" translation="todo">Ähnliche Namen finden</text>
        <text id="ORG_SEARCH_SIMILAR_NAMES_DESC" development="new" translation="todo">Beim Anlegen neuer Benutzer oder bei der Zuordnung von Registrierungen sucht Admidio nach existierenden Benutzern, die einen ähnlichen Vor- und Nachnamen haben, um doppelte Datensätze zu vermeiden. Wird diese Funktion abgeschaltet, dann wird nur nach identischen Namen gesucht. (Standard: ja)</text>
        <text id="ORG_SECONDS" development="new" translation="todo">Sekunden</text>
        <text id="ORG_SEND_PASSWORD" development="new" translation="todo">Passwort zusenden</text>
        <text id="ORG_SEND_PASSWORD_DESC" development="new" translation="todo">Hat der Benutzer sein Passwort vergessen, kann er es sich ein neu generiertes Passwort automatisch zuschicken lassen. Ist diese Option deaktiviert, kann der Benutzer nur eine Anfrage an den Administrator stellen. (Standard: ja)</text>
        <text id="ORG_SEND_NEW_PASSWORD" development="new" translation="todo">Neues Passwort zuschicken</text>
        <text id="ORG_SYSTEM_INFORMATIONS" development="new" translation="todo">Systeminformationen</text>
        <text id="ORG_TIME_FORMAT" development="new" translation="todo">Zeitformat</text>
        <text id="ORG_TIME_FORMAT_DESC" development="new" translation="todo">Das Format entspricht der PHP-Funktion %VAR1%. (Standard: H:i)</text>
        <text id="ORG_URL" development="new" translation="todo">URL</text>
        <text id="ORG_VARIABLE_ACTIVATION_LINK" development="new" translation="todo">Aktivierungslink für das neue Passwort</text>
        <text id="ORG_VARIABLE_EMAIL" development="new" translation="todo">E-Mail des Benutzers aus dem jeweiligen Mailkontext</text>
        <text id="ORG_VARIABLE_EMAIL_ORGANIZATION" development="new" translation="todo">Systememailadresse der Organisation</text>
        <text id="ORG_VARIABLE_FIRST_NAME" development="new" translation="todo">Vorname des Benutzers aus dem jeweiligen Mailkontext</text>
        <text id="ORG_VARIABLE_LAST_NAME" development="new" translation="todo">Nachname des Benutzers aus dem jeweiligen Mailkontext</text>
        <text id="ORG_VARIABLE_NAME_ORGANIZATION" development="new" translation="todo">Name der Organisation</text>
        <text id="ORG_VARIABLE_NEW_PASSWORD" development="new" translation="todo">Neues Passwort des Benutzers</text>
        <text id="ORG_VARIABLE_SHORTNAME_ORGANIZATION" development="new" translation="todo">Kurzbezeichnung der Organisation</text>
        <text id="ORG_VARIABLE_URL_ORGANIZATION" development="new" translation="todo">URL der Webseite der Organisation</text>
        <text id="ORG_VARIABLE_USERNAME" development="new" translation="todo">Benutzername des Benutzers aus dem jeweiligen Mailkontext</text>

        <!-- Phrases only in Updatecheck -->
        <text id="UPD_ADMIDIO" development="new" translation="todo">Zur Admidio-Updateseite wechseln</text>
        <text id="UPD_CONNECTION_ERROR" development="new" translation="todo">Es konnte keine Verbindung zum Admidio Updateserver hergestellt werden! Bitte prüfen Sie Ihre Internetverbindung oder versuchn Sie es zu einem späteren Zeitpunkt nocheinmal. Alternativ können Sie auch manuell auf der Webseite von %VAR1% prüfen ob ein Update vorliegt.</text>
        <text id="UPD_NEW" development="new" translation="todo">Eine neue stabile Version ist verfügbar!</text>
        <text id="UPD_NEW_BETA" development="new" translation="todo">Eine neue Beta Version ist verfügbar!</text>
        <text id="UPD_NEW_BOTH" development="new" translation="todo">Eine neue stabile Version und eine neue Beta Version ist verfügbar!</text>
        <text id="UPD_NO_NEW" development="new" translation="todo">Sie benutzen eine aktuelle %VAR1%Version von Admidio!</text>
        <text id="UPD_TITLE" development="new" translation="todo">Update Prüfung</text>


        <!-- Phrases only in Photomodule -->
        <text id="PHO_ALBUM" development="new" translation="todo">Album</text>
        <text id="PHO_ALBUM_DELETE" development="new" translation="todo">Album Löschen</text>
        <text id="PHO_ALBUM_NOT_APPROVED" development="new" translation="todo">Das Album ist momentan gesperrt und wird Besuchern aus diesem Grund nicht angezeigt. Sie können das Album über das Schlüsselsymbol in der Bearbeitungszeile freigeben.</text>
        <text id="PHO_ALBUM_WRITE_SUCCESS" development="new" translation="todo">Das Album wurde erfolgreich angelegt / geändert</text>
        <text id="PHO_BACK_TO_ALBUM" development="new" translation="todo">zurück zum Album</text>
        <text id="PHO_CREATE_ALBUM" development="new" translation="todo">Album anlegen</text>
        <text id="PHO_DISPLAY_PHOTOS" development="new" translation="todo">Fotodarstellung</text>
        <text id="PHO_DISPLAY_PHOTOS_DESC" development="new" translation="todo">Hier kann eingestellt werden, wie die Fotos im Fotomodul präsentiert werden sollen. Dies kann über ein Popup-Fenster, über eine Javascript-Animation (ColorBox) oder auf dergleichen Seite in HTML erfolgen. (Standard: ColorBox)</text>
        <text id="PHO_EDIT_ALBUM" development="new" translation="todo">Album Bearbeiten</text>
        <text id="PHO_EMAIL_NOTIFICATION_TITLE" development="new" translation="todo">Ein neues Fotoalbum wurde angelegt</text>
        <text id="PHO_EMAIL_NOTIFICATION_MESSAGE" development="new" translation="todo">Es wurde ein neues Fotoalbum bei %VAR1% angelegt.\n\nTitel: %VAR2%\nAngelegt von: %VAR3%\nAngelegt am: %VAR4%</text>
        <text id="PHO_FOLDER_NOT_FOUND" development="new" translation="todo">Der zugehörige Ordner wurde nicht gefunden. Sollte er bewusst über FTP gelöscht worden sein oder nicht mehr die Möglichkeit bestehen ihn wieder herzustellen, dann bitte den Ordner über die Oberfläche löschen.\nBesuchern der Webseite ohne Fotoverwaltungsrecht, wird dieses Album nicht mehr angezeigt.</text>
        <text id="PHO_MAX_PHOTO_SIZE_DESC" development="new" translation="todo">Die angegebenen Werte bestimmen die maximale Größe, die ein Bild im Anzeigefenster haben darf. Das Fenster im Popup- bzw. Colorboxmodus wird automatisch in der Größe angepasst. Idealerweise orientiert sich dieser Wert an der Skalierung beim Hochladen, so dass die Bilder für die Anzeige nicht neu skaliert werden müssen. (Standard: 640 x 400 Pixel)</text>
        <text id="PHO_NEXT_PHOTO" development="new" translation="todo">Nächstes Bild</text>
        <text id="PHO_NO_ALBUM_CONTENT" development="new" translation="todo">Dieses Album enthält leider noch keine Fotos.</text>
        <text id="PHO_NO_FILES_OR_TO_LARGE" development="new" translation="todo">Die Seite wurde ungültig aufgerufen oder die Datei(en) konnte nicht hochgeladen werden.\nVermutlich wurde die vom Server vorgegebene, maximale Uploadgröße von %VAR1%B. übersteigen!</text>
        <text id="PHO_NO_FILES_SELECTED" development="new" translation="todo">Sie haben keine Fotodateien ausgewählt, die hinzugefügt werden sollen.</text>
        <text id="PHO_NO_RIGHTS" development="new" translation="todo">Sie haben keine Rechte, diese Aktion auszuführen.\n\nNur eingeloggte Benutzer mit Fotoverwaltungsrecht können Fotos verwalten.</text>
        <text id="PHO_PARENT_ALBUM" development="new" translation="todo">Elternalbum</text>
        <text id="PHO_PHOTO_ALBUMS" development="new" translation="todo">Fotoalben</text>
        <text id="PHO_PHOTO_DELETE" development="new" translation="todo">dieses Foto löschen</text>
        <text id="PHO_PHOTO_DESTINATION" development="new" translation="todo">Die Fotos werden zu dem Album %VAR1_BOLD% hinzugefügt.</text>
        <text id="PHO_PHOTO_FILES_TO_LARGE" development="new" translation="todo">Die Dateigröße eines oder aller Fotos übersteigt die vom Server zugelassene Uploadgröße von %VAR1% MB.</text>
        <text id="PHO_PHOTO_FORMAT_INVALID" development="new" translation="todo">Es können nur Fotos im JPG und PNG-Format hochgeladen und angezeigt werden.</text>
        <text id="PHO_PHOTO_PROCESSING_ERROR" development="new" translation="todo">Fehler bei der Bildverarbeitung</text>
        <text id="PHO_PHOTO_ROTATE_LEFT" development="new" translation="todo">Foto gegen den Uhrzeigersinn drehen</text>
        <text id="PHO_PHOTO_ROTATE_RIGHT" development="new" translation="todo">Foto im Uhrzeigersinn drehen</text>
        <text id="PHO_PHOTO_SEND_ECARD" development="new" translation="todo">Foto als Grußkarte versenden</text>
        <text id="PHO_PHOTO" development="new" translation="todo">Foto</text>
        <text id="PHO_PHOTOGRAPHER" development="new" translation="todo">Fotos von</text>
        <text id="PHO_PHOTOS" development="new" translation="todo">Fotos</text>
        <text id="PHO_PHOTOS_DESC" development="new" translation="todo">Fotos zu Veranstaltungen können hochgeladen und betrachtet werden. Die Fotos werden in Alben zusammengefasst, welche wiederum beliebig verschachtelt werden können.</text>
        <text id="PHO_POPUP_WINDOW" development="new" translation="todo">Popup-Fenster</text>
        <text id="PHO_PREVIOUS_PHOTO" development="new" translation="todo">Vorheriges Foto</text>
        <text id="PHO_RESOLUTION_MORE_THAN" development="new" translation="todo">Auflösung größer als</text>
        <text id="PHO_SAME_WINDOW" development="new" translation="todo">Gleiches Fenster</text>
        <text id="PHO_SCALE_AT_UPLOAD" development="new" translation="todo">Skalierung beim Hochladen</text>
        <text id="PHO_SCALE_AT_UPLOAD_DESC" development="new" translation="todo">Beim Hochladen werden alle Fotos neu skaliert. Der eingegebene Pixelwert ist der Parameter für die längere Seite des Fotos, egal ob das Foto im Hoch- oder Querformat übergeben wurde. Die andere Seite wird im Verhältnis berechnet. (Standard: 640 Pixel)</text>
        <text id="PHO_SCALE_THUMBNAILS" development="new" translation="todo">Skalierung Thumbnails</text>
        <text id="PHO_SCALE_THUMBNAILS_DESC" development="new" translation="todo">Hier kann festgelegt werden auf welchen Wert die längere Bildseite in der Thumbnailanzeige skaliert werden soll. Vorsicht: Werden die Thumbnails zu breit, passen weniger nebeneinander. Ggf. weniger Thumbnailspalten einstellen. (Standard: 160Pixel)</text>
        <text id="PHO_SHOW_CAPTION" development="new" translation="todo">Bildtext einblenden</text>
        <text id="PHO_SHOW_CAPTION_DESC" development="new" translation="todo">Der eingegebene Text wird in allen angezeigten Fotos, ab einer Skalierung von 200 Pixeln der längeren Seite, eingeblendet. (Standard: &#169; %VAR1%)</text>
        <text id="PHO_SHOWN_ON_READY"  development="new" translation="todo">Die Fotos wurden dem Album erfolgreich hinzugefügt, wenn sie hier angezeigt werden.</text>
        <text id="PHO_UPLOAD_MORE" development="new" translation="todo">Weitere Fotos hochladen</text>
        <text id="PHO_UPLOAD_PHOTOS" development="new" translation="todo">Fotos hochladen</text>
        <text id="PHO_WANT_DELETE_PHOTO" development="new" translation="todo">Soll das ausgewählte Foto wirklich gelöscht werden?</text>

        <!-- Phrases only in Profilemodule -->
        <text id="PRO_ACCEPT_NEW_PICTURE" development="new" translation="todo">Neues Profilfoto übernehmen</text>
        <text id="PRO_ADD_USER" development="new" translation="todo">Benutzer anlegen</text>
        <text id="PRO_CANCEL_MEMBERSHIP" development="new" translation="todo">Mitgliedschaft beenden</text>
        <text id="PRO_CHANGE_DATE" development="new" translation="todo">Datum ändern</text>
        <text id="PRO_CONFIRMATION_CODE" development="new" translation="todo">Bestätigungscode</text>
        <text id="PRO_CURRENT_PASSWORD" development="new" translation="todo">Aktuelles Passwort</text>
        <text id="PRO_CURRENT_PICTURE" development="new" translation="todo">Aktuelles Profilfoto</text>
        <text id="PRO_DEFAULT_COUNTRY" development="new" translation="todo">Standard-Land</text>
        <text id="PRO_EDIT_MY_PROFILE" development="new" translation="todo">Mein Profil bearbeiten</text>
        <text id="PRO_EDIT_MY_PROFILE_PICTURE" development="new" translation="todo">Mein Profilfoto bearbeiten</text>
        <text id="PRO_EDIT_PASSWORD" development="new" translation="todo">Passwort bearbeiten</text>
        <text id="PRO_EDIT_PROFILE" development="new" translation="todo">Profil bearbeiten</text>
        <text id="PRO_EDIT_PROFILE_PIC_FROM" development="new" translation="todo">Profilfoto von %VAR1% %VAR2% bearbeiten</text>
        <text id="PRO_EXPORT_VCARD_FROM_VAR" development="new" translation="todo">vCard von %VAR1% exportieren</text>
        <text id="PRO_FIELD_NUMERIC" development="new" translation="todo" description="nur auf Fett gesetzt">Das Feld %VAR1_BOLD% darf nur Zahlen enthalten.\nKorrigieren Sie bitte Ihre Eingabe.</text>
        <text id="PRO_FORMER_ROLE_MEMBERSHIP" development="new" translation="todo">Ehemalige Rollenmitgliedschaften</text>
        <text id="PRO_LOCATION_PROFILE_PICTURES" development="new" translation="todo">Speicherort der Profilbilder</text>
        <text id="PRO_LOCATION_PROFILE_PICTURES_DESC" development="new" translation="todo">Hier kann ausgewählt werden, ob die Profilbilder in der Datenbank oder im Ordner adm_my_files gespeichert werden. Beim Wechsel zwischen den Einstellungen werden die bisherigen Bilder nicht übernommen. (Standard: Datenbank)</text>
        <text id="PRO_LOGIN_NAME_EXIST" development="new" translation="todo">Der gewählte Benutzername existiert schon.\n\nWähle bitte einen anderen Namen.</text>
        <text id="PRO_MAINTAIN_PROFILE_FIELDS" development="new" translation="todo">Profilfelder pflegen</text>
        <text id="PRO_MY_PROFILE" development="new" translation="todo">Mein Profil</text>
        <text id="PRO_NEW_PASSWORD" development="new" translation="todo">Neues Passwort</text>
        <text id="PRO_NEW_PICTURE" development="new" translation="todo">Neues Profilfoto</text>
        <text id="PRO_PASSWORD_CHANGED" development="new" translation="todo">Das Passwort wurde erfolgreich geändert.</text>
        <text id="PRO_PASSWORD_DESCRIPTION" development="new" translation="todo">Das Passwort muss aus mindestens 8 Zeichen bestehen. Es sollte sowohl Zahlen, Buchstaben als auch Sonderzeichen beinhalten.\n\nAus Sicherheitsgründen wird das Passwort verschlüsselt gespeichert. Es ist später nicht mehr möglich dieses einzusehen.</text>
        <text id="PRO_PASSWORD_LENGTH" development="new" translation="todo">Das Passwort muss aus mindestens 8 Zeichen bestehen.</text>
        <text id="PRO_PASSWORD_OLD_WRONG" development="new" translation="todo">Das alte Passwort ist falsch.</text>
        <text id="PRO_PASSWORDS_NOT_EQUAL" development="new" translation="todo">Das Passwort stimmt nicht mit der Wiederholung überein.</text>
        <text id="PRO_PHOTO_DELETED" development="new" translation="todo">Das Profilfoto wurde gelöscht.</text>
        <text id="PRO_PHOTO_FILE_TO_LARGE" development="new" translation="todo">Das hochgeladene Foto übersteigt die vom Server zugelassene Dateigröße von %VAR1% B.</text>
        <text id="PRO_PHOTO_FORMAT_INVALID" development="new" translation="todo">Es können nur Fotos im JPG und PNG-Format hochgeladen und angezeigt werden.</text>
        <text id="PRO_PHOTO_NOT_CHOOSEN" development="new" translation="todo">Es wurde keine Bilddatei ausgewählt.</text>
        <text id="PRO_PHOTO_RESOLUTION_TO_LARGE" development="new" translation="todo">Die Auflösung des hochgeladenen Bildes übersteigt die vom Server zugelassene Auflösung von %VAR1% Megapixeln.</text>
        <text id="PRO_PHOTO_SAVED" development="new" translation="todo">Das neue Profilfoto wurde erfolgreich gespeichert.</text>
        <text id="PRO_PROFILE" development="new" translation="todo">Profil</text>
        <text id="PRO_PROFILE_FROM" development="new" translation="todo">Profil von %VAR1% %VAR2%</text>
        <text id="PRO_RESTRICTIONS_HELP_1" development="new" translation="todo">Sie sollten selbst auf dem Foto zu sehen sein.</text>
        <text id="PRO_RESTRICTIONS_HELP_2" development="new" translation="todo">Das Foto muss im Format JPG oder PNG gespeichert sein.</text>
        <text id="PRO_RESTRICTIONS_HELP_3" development="new" translation="todo">Der Server kann Fotos mit einer maximalen Auflösung von %VAR1% MegaPixeln verarbeiten.</text>
        <text id="PRO_RESTRICTIONS_HELP_4" development="new" translation="todo">Die hochgeladene Datei darf nicht größer als %VAR1% MB sein.</text>
        <text id="PRO_ROLE_MEMBERSHIP_OTHER_ORG" development="new" translation="todo">Rollenmitgliedschaften anderer Organisationen</text>
        <text id="PRO_ROLE_NOT_ASSIGNED" development="new" translation="todo">Die Daten können nicht gespeichert werden.\nDem Benutzer wurden keine Rollen zugeordnet.</text>
        <text id="PRO_SHOW_FORMER_ROLE_MEMBERSHIP" development="new" translation="todo">Ehemalige Rollenmitgliedschaften anzeigen</text>
        <text id="PRO_SHOW_FORMER_ROLE_MEMBERSHIP_DESC" development="new" translation="todo">Es wird ein Kasten mit allen Rollen dieser Organisation angezeigt, bei denen der Benutzer Mitglied war. Dazu wird das entsprechende Eintritts- und Austrittsdatum angezeigt. (Standard: ja)</text>
        <text id="PRO_SHOW_MAP_LINK" development="new" translation="todo">Kartenlink anzeigen</text>
        <text id="PRO_SHOW_MAP_LINK_DESC" development="new" translation="todo">Sobald genügend Adressinformationen vorhanden sind, wird ein Link zu Google-Maps erstellt, welcher den Wohnort des Benutzers anzeigt, sowie eine Routenlink ausgehend vom eigenen Wohnort. (Standard: ja)</text>
        <text id="PRO_SHOW_ROLE_MEMBERSHIP" development="new" translation="todo">Rollenmitgliedschaften anzeigen</text>
        <text id="PRO_SHOW_ROLE_MEMBERSHIP_DESC" development="new" translation="todo">Es wird ein Kasten mit allen Rollen dieser Organisation angezeigt, bei denen der Benutzer Mitglied ist. Dazu werden die entsprechenden Berechtigungen und das Eintrittsdatum aufgelistet. (Standard: ja)</text>
        <text id="PRO_SHOW_ROLES_OTHER_ORGANIZATIONS" development="new" translation="todo">Rollen anderer Organisationen anzeigen</text>
        <text id="PRO_SHOW_ROLES_OTHER_ORGANIZATIONS_DESC" development="new" translation="todo">Ist der Benutzer Mitglied in Rollen einer anderen Organisation, so wird ein Kasten mit allen entsprechenden Rollen und dem Eintrittsdatum angezeigt. (Standard: ja)</text>
        <text id="PRO_SWITCH_TO_MAINTAIN_PROFILE_FIELDS" development="new" translation="todo">zur Profilfeldpflege wechseln</text>
        <text id="PRO_TO_ADD" development="new" translation="todo">%VAR1% zu %VAR2% hinzufügen</text>
        <text id="PRO_UPLOAD_HELP_1" development="new" translation="todo">Auf den Button %VAR1_BOLD% klicken und die gewünschte Fotodatei von der Festplatte auswählen.</text>
        <text id="PRO_UPLOAD_HELP_2" development="new" translation="todo">Danach auf %VAR1_BOLD% klicken und ein wenig Geduld haben.</text>
        <text id="PRO_UPLOAD_PHOTO" development="new" translation="todo">Foto hochladen</text>
        <text id="PRO_USERNAME_DESCRIPTION" development="new" translation="todo">Mit diesem Namen können Sie sich später auf der Homepage anmelden.\n\nDer Name muss im System eindeutig sein. Ist Ihr Wunschname bereits vergeben, dann versuchen Sie es mit Kombinationen, wie zum Beispiel Andi78 oder StefanT.</text>
        <text id="PRO_WANT_DELETE_PHOTO" development="new" translation="todo">Soll das ausgewählte Foto wirklich gelöscht werden?</text>
        <text id="PRO_YEARS" development="new" translation="todo">Jahre</text>

        <!-- Phrases only in Rolesmodule -->
        <text id="ROL_ACTIV_ROLES" development="new" translation="todo">Aktive Rollen</text>
        <text id="ROL_ALL_GUESTS" development="new" translation="todo">Alle Besucher der Seite</text>
        <text id="ROL_ALL_MEMBERS" development="new" translation="todo">Alle angemeldeten Benutzer</text>
        <text id="ROL_ANNUALLY" development="new" translation="todo">Jährlich</text>
        <text id="ROL_HINT_DELETE_ROLE" development="new" translation="todo">Wenn Sie %VAR1_BOLD% auswählen, wird die Rolle und alle Mitgliedszuordnungen entgültig aus der Datenbank entfernt und es ist später nicht mehr möglich Daten dieser Rolle einzusehen.</text>
        <text id="ROL_DEPENDENCIES" development="new" translation="todo">Abhängigkeiten</text>
        <text id="ROL_DEPENDENT" development="new" translation="todo">Abhängig</text>
        <text id="ROL_EDIT_ROLE" development="new" translation="todo">Rolle bearbeiten</text>
        <text id="ROL_ENABLE_ROLE" development="new" translation="todo">Rolle aktivieren</text>
        <text id="ROL_INACTIV_ROLE" development="new" translation="todo">Inaktive Rolle</text>
        <text id="ROL_INACTIV_ROLE_DESC" development="new" translation="todo">Sie können die Rolle zu einer inaktiven Rolle machen. Dies hat den Vorteil, dass die Daten (Mitgliederzuordnung) erhalten bleiben und Sie sei später immer wieder sehen können, welche Personen dieser Rolle zugeordnet waren. Allerdings erscheint die Rolle nicht mehr in den üblichen Übersichten.</text>
        <text id="ROL_INACTIV_ROLES" development="new" translation="todo">Inaktive Rollen</text>
        <text id="ROL_INVISIBLE_ROLES" development="new" translation="todo">Unsichtbare Rollen</text>
        <text id="ROL_LINK_MEMBERSHIP_DEL" development="new" translation="todo">Wollen Sie den Verweis auf die ehemalige Mitgliedschaft bei der Rolle %VAR1_BOLD% wirklich entfernen?</text>
        <text id="ROL_MEETINGS" development="new" translation="todo">Treffen</text>
        <text id="ROL_MEMBERSHIP_DEL" development="new" translation="todo">Wollen Sie die Mitgliedschaft bei der Rolle %VAR1_BOLD% wirklich beenden?</text>
        <text id="ROL_MONTHLY" development="new" translation="todo">Monatlich</text>
        <text id="ROL_NEW_ROLE" development="new" translation="todo">Neue Rolle</text>
        <text id="ROL_ONLY_ROLE_MEMBERS" development="new" translation="todo">Nur Rollenmitglieder</text>
        <text id="ROL_PREF" development="new" translation="todo" description="Abbreviation for Preferences">Einst.</text>
        <text id="ROL_QUARTERLY" development="new" translation="todo">Vierteljährlich</text>
        <text id="ROL_RIGHT_ALL_LISTS_VIEW" development="new" translation="todo">Mitgliederlisten aller Rollen einsehen</text>
        <text id="ROL_RIGHT_ANNOUNCEMENTS" development="new" translation="todo">Ankündigungen anlegen und bearbeiten</text>
        <text id="ROL_RIGHT_APPROVE_USERS" development="new" translation="todo">Registrierungen verwalten und zuordnen</text>
        <text id="ROL_RIGHT_ASSIGN_ROLES" development="new" translation="todo">Rollen verwalten und zuordnen</text>
        <text id="ROL_RIGHT_ASSIGN_ROLES_DESC" development="new" translation="todo">Benutzer dieser Rolle haben Zugriff auf die Rollenverwaltung und können neue Rollen erstellen, verwalten und anderen Benutzern Rollen zuordnen.</text>
        <text id="ROL_RIGHT_DATES" development="new" translation="todo">Termine anlegen und bearbeiten</text>
        <text id="ROL_RIGHT_DOWNLOAD" development="new" translation="todo">Downloads hochladen und bearbeiten</text>
        <text id="ROL_RIGHT_EDIT_USER" development="new" translation="todo">Profildaten aller Benutzer bearbeiten</text>
        <text id="ROL_RIGHT_EDIT_USER_DESC" development="new" translation="todo">Rollen, die diese Option aktiviert haben, haben die Berechtigung alle Benutzerdaten (außer Passwörter) anderer Mitglieder zu bearbeiten.\nAußerdem haben sie Zugriff auf die Benutzerverwaltung und können dort neue Benutzer anlegen oder alte Benutzer löschen.</text>
        <text id="ROL_RIGHT_GUESTBOOK" development="new" translation="todo">Gästebucheinträge bearbeiten und löschen</text>
        <text id="ROL_RIGHT_GUESTBOOK_COMMENTS" development="new" translation="todo">Kommentare zu Gästebucheinträgen anlegen</text>
        <text id="ROL_RIGHT_MAIL_THIS_ROLE_DESC" development="new" translation="todo">Diese Einstellung steuert, wer das Recht hat über das Mailmodul E-Mails an diese Rolle zu schicken. Das Rollenrecht %VAR1_BOLD% steht allerdings noch über dieser Einstellung.</text>
        <text id="ROL_RIGHT_MAIL_TO_ALL" development="new" translation="todo">E-Mails an alle Rollen schreiben</text>
        <text id="ROL_RIGHT_PHOTO" development="new" translation="todo">Fotos hochladen und bearbeiten</text>
        <text id="ROL_RIGHT_PROFILE" development="new" translation="todo">Eigenes Profil bearbeiten</text>
        <text id="ROL_RIGHT_THIS_LIST_VIEW_DESC" development="new" translation="todo">Diese Einstellung steuert, welche Benutzer das Recht haben, diverse Listen und die einzelnen Benutzerprofile der Rollenmitglieder anzuschauen. Das Rollenrecht %VAR1_BOLD% steht allerdings noch über dieser Einstellung.</text>
        <text id="ROL_RIGHT_WEBLINKS" development="new" translation="todo">Weblinks anlegen und bearbeiten</text>
        <text id="ROL_ROLE" development="new" translation="todo">Rolle</text>
        <text id="ROL_ROLE_ADMINISTRATION" development="new" translation="todo">Rollenverwaltung</text>
        <text id="ROL_ROLE_ADMINISTRATION_DESC" development="new" translation="todo">Rollen, dies können Gruppen, Kurse oder Abteilungen sein, können hier erstellt und bearbeitet werden. Auch die Rechte der einzelnen Rollen werden hier festgelegt.</text>
        <text id="ROL_ROLE_DELETE" development="new" translation="todo">Rolle löschen</text>
        <text id="ROL_ROLE_DELETE_DESC" development="new" translation="todo">Wollen Sie die Rolle %VAR1% wirklich löschen?\n\nEs werden damit auch alle Mitgliedschaften entgütig entfernt.</text>
        <text id="ROL_ROLE_DEPENDENCIES" development="new" translation="todo">Ein Mitglied der abhängigen Rollen soll auch automatisch Mitglied der %VAR1% sein!\n\nBeim Setzten dieser Abhängigkeit werden auch bereits existierende Mitglieder der abhängigen Rolle Mitglied der %VAR1%. Beim Entfernen einer Abhängigkeit werden Mitgliedschaften nicht aufgehoben!</text>
        <text id="ROL_ROLE_MEMBERSHIPS" development="new" translation="todo">Rollenmitgliedschaften</text>
        <text id="ROL_ROLE_MEMBERSHIPS_CHANGE" development="new" translation="todo">Rollenmitgliedschaften ändern</text>
        <text id="ROL_ROLE_NAME_EXISTS" development="new" translation="todo">Es existiert bereits eine Rolle in dieser Kategorie mit demselben Namen.</text>
        <text id="ROL_ROLE_SET_MODE" development="new" translation="todo">Die Rolle %VAR1_BOLD% wurde auf %VAR2_BOLD% gesetzt.</text>
        <text id="ROL_SAVE_ROLES" development="new" translation="todo">Beim Speichern dieser Einstellungen gehen eventuell konfigurierte Rollenabhängigkeiten verloren.</text>
        <text id="ROL_SEE_ROLE_MEMBERSHIP" development="new" translation="todo">Rollenmitgliedschaft sehen</text>
        <text id="ROL_SEMIYEARLY" development="new" translation="todo">Halbjährlich</text>
        <text id="ROL_SEND_MAIL_GUESTS" development="new" translation="todo">Alle Besucher der Webseite dürfen E-Mails an diese Rolle schreiben.</text>
        <text id="ROL_SEND_MAIL_MEMBERS" development="new" translation="todo">Eingeloggte Benutzer dürfen E-Mails an diese Rolle schreiben.</text>
        <text id="ROL_SEND_MAIL_ROLE" development="new" translation="todo">Nur Mitglieder dieser Rolle dürfen E-Mails an sie schreiben.</text>
        <text id="ROL_SEND_MAILS" development="new" translation="todo">E-Mails zusenden</text>
        <text id="ROL_SET_ROLE_INVISIBLE" development="new" translation="todo">Rolle unsichtbar machen</text>
        <text id="ROL_SET_ROLE_VISIBLE" development="new" translation="todo">Rolle sichtbar machen</text>
        <text id="ROL_SHOW_MEMBERS" development="new" translation="todo">Mitglieder anzeigen</text>
        <text id="ROL_UNIQUELY" development="new" translation="todo">Einmalig</text>
        <text id="ROL_VALID_FROM" development="new" translation="todo" description="Date valid from">Gültig von</text>
        <text id="ROL_VALID_TO" development="new" translation="todo" description="Date valid to">Gültig bis</text>
        <text id="ROL_VIEW_LIST_MEMBERS" development="new" translation="todo">Angemeldete Benutzer können die Mitgliederliste der Rolle einsehen.</text>
        <text id="ROL_VIEW_LIST_ROLE" development="new" translation="todo">Nur Mitglieder dieser Rolle können die Mitgliederliste einsehen.</text>
        <text id="ROL_VISIBLE_ROLES" development="new" translation="todo">Sichtbare Rollen</text>
        <text id="ROL_WEEKDAY" development="new" translation="todo">Wochentag</text>
        <text id="ROL_WITHOUT_LEADER" development="new" translation="todo">Ohne Leiter</text>

        <!-- Phrases only in Roommodule -->
        <text id="ROO_CAPACITY" development="new" translation="todo">Kapazität</text>
        <text id="ROO_OVERHANG" development="new" translation="todo">Überhang</text>
        <text id="ROO_ROOM_MANAGEMENT" development="new" translation="todo">Raumverwaltung</text>
        <text id="ROO_SEATING" development="new" translation="todo">Sitzplätze</text>
        <text id="ROO_STANDING" development="new" translation="todo">Stehplätze</text>

        <!-- System-Phrases for use in every module -->
        <text id="SYS_ABORT" development="new" translation="todo">Abbrechen</text>
        <text id="SYS_ABR_NO" development="new" translation="todo" description="Abbreviation for Number">Nr.</text>
        <text id="SYS_ACTIVE" development="new" translation="todo">Aktiv</text>
        <text id="SYS_ACTIVATED" development="new" translation="todo">Aktiviert</text>
        <text id="SYS_ADD_RECIPIENTS" development="new" translation="todo">Empfänger hinzufügen</text>
        <text id="SYS_ADDRESS" development="new" translation="todo">Adresse</text>
        <text id="SYS_ADMIDIO_SHORT_DESC" development="new" translation="todo">Das Online-Verwaltungssystem für Vereine, Gruppen und Organisationen</text>
        <text id="SYS_ADMIDIO_TEAM" development="new" translation="todo">Admidio Team</text>
        <text id="SYS_ADMIDIO_VERSION" development="new" translation="todo">Admidio-Version</text>
        <text id="SYS_ADMINISTRATION" development="new" translation="todo">Administration</text>
        <text id="SYS_AJAX_REQUEST_ERROR" development="new" translation="todo">Es ist ein Fehler bei der Ajax Anfrage aufgetreten.\nError Details: %VAR1%</text>
        <text id="SYS_ALL" development="new" translation="todo">Alle</text>
        <text id="SYS_ALSO_VISITORS" development="new" translation="todo">auch Besucher</text>
        <text id="SYS_ASSIGN_MEMBERS" development="new" translation="todo">Mitglieder zuordnen</text>
        <text id="SYS_AUTHORIZATION" development="new" translation="todo">Berechtigungen</text>
        <text id="SYS_BACK" development="new" translation="todo">Zurück</text>
        <text id="SYS_BACK_TO_MODULE_OVERVIEW" development="new" translation="todo">Zurück zur Modulübersicht</text>
        <text id="SYS_BETA_VERSION" development="new" translation="todo">Dies ist eine Beta-Version von Admidio.\n\nSie kann zu Stabilitätsproblemen und Datenverlust führen und sollte deshalb nur in einer Testumgebung genutzt werden!</text>
        <text id="SYS_BIRTHDAY" development="new" translation="todo">Geburtstag</text>
        <text id="SYS_CAPTCHA" development="new" translation="todo">Captcha</text>
        <text id="SYS_CAPTCHA_CALC" development="new" translation="todo">Ergebnis der Rechnung</text>
        <text id="SYS_CAPTCHA_CALC_CODE_INVALID" development="new" translation="todo">Das Ergbenis der Rechnung wurde falsch eingegeben.</text>
        <text id="SYS_CAPTCHA_CALC_DESCRIPTION" development="new" translation="todo">Bei der Rechenaufgabe handelt es sich um ein Captcha. Ein Captcha dient zur Spamerkennung. Mit Hilfe des Rechenaufgabe wird versucht festzustellen, ob das Formular von einem User oder einem Script/Spambot ausgefüllt wurde.\nBitte trage die Lösung der Rechenaufgabe in das Formularfeld ein.</text>
        <text id="SYS_CAPTCHA_CALC_PART1" development="new" translation="todo">Bitte berechne</text>
        <text id="SYS_CAPTCHA_CALC_PART2" development="new" translation="todo">und zähle</text>
        <text id="SYS_CAPTCHA_CALC_PART3_THIRD" development="new" translation="todo">ein Drittel von</text>
        <text id="SYS_CAPTCHA_CALC_PART3_HALF" development="new" translation="todo">die Hälfte von</text>
        <text id="SYS_CAPTCHA_CALC_PART4" development="new" translation="todo">dazu.</text>
        <text id="SYS_CAPTCHA_CODE_INVALID" development="new" translation="todo">Der Bestätigungscode wurde falsch eingegeben.</text>
        <text id="SYS_CAPTCHA_CONFIRMATION_CODE" development="new" translation="todo">Bestätigungscode</text>
        <text id="SYS_CAPTCHA_DESCRIPTION" development="new" translation="todo">Bei dem Bestätigungscode handelt es sich um ein Captcha. Ein Captcha dient zur Spamerkennung. Mit Hilfe des Bildes wird versucht festzustellen, ob das Formular von einem User oder einem Script/Spambot ausgefüllt wurde.\nBitte trage den im Bild angezeigten 4- bis 6-stelligen Code in das Formularfeld ein.</text>
        <text id="SYS_CATEGORY" development="new" translation="todo">Kategorie</text>
        <text id="SYS_CHANGE_PASSWORD" development="new" translation="todo">Passwort ändern</text>
        <text id="SYS_CHECK_FOR_UPDATE" development="new" translation="todo">nach Update suchen</text>
        <text id="SYS_CHECKBOX_AUTOSAVE" development="new" translation="todo">Die Speicherung erfolgt automatisch mit Setzen eines Hakens.</text>
        <text id="SYS_CITY" development="new" translation="todo">Ort</text>
        <text id="SYS_CLOCK" development="new" translation="todo">Uhr</text>
        <text id="SYS_CLOSE" development="new" translation="todo">Schließen</text>
        <text id="SYS_CLOSE_WINDOW" development="new" translation="todo">Fenster schließen</text>
        <text id="SYS_COMMENT" development="new" translation="todo">Kommentar</text>
        <text id="SYS_COMMON" development="new" translation="todo">Allgemein</text>
        <text id="SYS_CONDITION" development="new" translation="todo">Bedingung</text>
        <text id="SYS_CONFIRM_PASSWORD" development="new" translation="todo">Passwort bestätigen</text>
        <text id="SYS_CONFIRMATION_OF_PARTICIPATION" development="new" translation="todo">Teilnahmebestätigung</text>
        <text id="SYS_CONTENT" development="new" translation="todo">Inhalt</text>
        <text id="SYS_CONTRIBUTION" development="new" translation="todo">Beitrag</text>
        <text id="SYS_CONTRIBUTION_PERIOD" development="new" translation="todo">Beitragszeitraum</text>
        <text id="SYS_COOKIE_NOT_SET" development="new" translation="todo">Der Login kann nicht durchgeführt werden, da Ihr Browser das Setzen von Cookies verbietet!\n\nDamit Sie sich erfolgreich anmelden können, müssen Sie Ihren Browser so einstellen, dass dieser Cookies von %VAR1_BOLD% akzeptiert.</text>
        <text id="SYS_COPY" development="new" translation="todo">Kopieren</text>
        <text id="SYS_COUNTRY" development="new" translation="todo">Land</text>
        <text id="SYS_CREATE" development="new" translation="todo">Anlegen</text>
        <text id="SYS_CREATE_VAR" development="new" translation="todo">%VAR1% anlegen</text>
        <text id="SYS_CREATE_NEW_USER" development="new" translation="todo">Neuen Benutzer anlegen</text>
        <text id="SYS_CREATE_NOT_FOUND_USER" development="new" translation="todo">Falls der neue Benutzer nicht unter den gefundenen Benutzern aufgelistet ist, können Sie diesen neu anlegen.</text>
        <text id="SYS_CREATE_ROLE" development="new" translation="todo">Rolle anlegen</text>
        <text id="SYS_CREATED_BY" development="new" translation="todo">Angelegt von %VAR1% am %VAR2%</text>
        <text id="SYS_CURRENT_USER_NO_EMAIL" description="Var1 und Var2 erzeugen den Profil-Link" development="new" translation="todo">Sie haben keine gültige E-Mail-Adresse hinterlegt!\n\nTragen Sie bitte in Ihrem %VAR1%Profil%VAR1% eine E-Mail-Adresse ein.</text>
        <text id="SYS_DATABASE" development="new" translation="todo">Datenbank</text>
        <text id="SYS_DATABASE_ERROR" development="new" translation="todo">Datenbankfehler</text>
        <text id="SYS_DATE" development="new" translation="todo">Datum</text>
        <text id="SYS_DATE_END_BEFORE_BEGIN" development="new" translation="todo">Das eingegebene Enddatum liegt vor dem Anfangsdatum.</text>
        <text id="SYS_DATE_FROM_TO" development="new" translation="todo" description="Used in date-context: 2010/01/10 to 2010/01/12">%VAR1% bis %VAR2%</text>
        <text id="SYS_DATA_GLOBAL" development="new" translation="todo">Ist diese Option aktiviert, erscheinen diese Daten auch auf den Webseiten folgender Organisationen und können dort von Benutzern mit entsprechenden Rechten bearbeitet werden:\n\n%VAR1_BOLD%</text>
        <text id="SYS_DATE_INVALID" development="new" translation="todo">Es wurde kein gültiges Datum in das Feld %VAR1_BOLD% eingegeben.\n\nDas Datum muss dem folgenden Format %VAR2_BOLD% entsprechen.</text>
        <text id="SYS_DATE_MODIFIED" development="new" translation="todo">Änderungsdatum</text>
        <text id="SYS_DATE_TO" development="new" translation="todo">bis</text>
        <text id="SYS_DEACTIVATED" >Deaktiviert</text>
        <text id="SYS_DEBUG_MODUS" development="new" translation="todo">Debugmodus</text>
        <text id="SYS_DELETE" development="new" translation="todo">Löschen</text>
        <text id="SYS_DELETE_DATA" development="new" translation="todo">Die Daten wurden gelöscht.</text>
        <text id="SYS_DELETE_ENTRY" development="new" translation="todo">Wollen Sie den Eintrag %VAR1_BOLD% löschen?</text>
        <text id="SYS_DESCRIPTION" development="new" translation="todo">Beschreibung</text>
        <text id="SYS_DONATE" development="new" translation="todo">Spenden</text>
        <text id="SYS_EDIT" development="new" translation="todo">Bearbeiten</text>
        <text id="SYS_EDIT_VAR" development="new" translation="todo">%VAR1% bearbeiten</text>
        <text id="SYS_EDITED_BY" development="new" translation="todo">Zuletzt bearbeitet von %VAR1% am %VAR2%</text>
        <text id="SYS_EMAIL" development="new" translation="todo">E-Mail</text>
        <text id="SYS_EMAIL_INVALID" development="new" translation="todo">Die E-Mail-Adresse im Feld %VAR1_BOLD% enthält ungültige Zeichen oder ist nicht vollständig angegeben worden.</text>
        <text id="SYS_ENTRY_MULTI_ORGA" development="new" translation="todo">Eintrag für mehrere Organisationen sichtbar</text>
        <text id="SYS_END" description="End of a date" development="new" translation="todo">Ende</text>
        <text id="SYS_ERROR" development="new" translation="todo">Fehler</text>
        <text id="SYS_ERROR_DATABASE_ACCESS" development="new" translation="todo">Folgender Fehler trat beim Zugriff auf die Datenbank auf:\n\n%VAR1%</text>
        <text id="SYS_ERROR_PAGE_NOT_FOUND" development="new" translation="todo">ERROR 404 - Seite nicht gefunden!</text>
        <text id="SYS_EXAMPLE" development="new" translation="todo">Beispiel</text>
        <text id="SYS_EXAMPLES" development="new" translation="todo">Beispiele</text>
        <text id="SYS_FADE_IN" development="new" translation="todo">Einblenden</text>
        <text id="SYS_FAX" development="new" translation="todo">Fax</text>
        <text id="SYS_FEATURES" development="new" translation="todo">Funktionen</text>
        <text id="SYS_FEMALE" development="new" translation="todo">Weiblich</text>
        <text id="SYS_FIELD" development="new" translation="todo">Feld</text>
        <text id="SYS_FIELD_EMPTY" development="new" translation="todo">Das Feld %VAR1_BOLD% ist nicht gefüllt.</text>
        <text id="SYS_FIELDS_EMPTY" development="new" translation="todo">Es sind nicht alle Felder gefüllt worden.</text>
        <text id="SYS_FILE" development="new" translation="todo">Datei</text>
        <text id="SYS_FILE_NOT_EXIST" development="new" translation="todo">Die ausgewählte Datei existiert nicht auf dem Server.</text>
        <text id="SYS_FILE_PROGRESS" development="new" translation="todo">%0 von %1 übertragen</text>
        <text id="SYS_FILE_TO_LARGE" development="new" translation="todo">Datei ist zu groß.</text>
        <text id="SYS_FILE_TO_LARGE_SERVER" development="new" translation="todo">Die hochgeladene Datei übersteigt die vom Server zugelassene Dateigröße von %VAR1% MB.</text>
        <text id="SYS_FILE_UPLOADS" development="new" translation="todo">Dateiuploads</text>
        <text id="SYS_FIRSTNAME" development="new" translation="todo">Vorname</text>
        <text id="SYS_FROM_TO" development="new" translation="todo">vom %VAR1% bis %VAR2%</text>
        <text id="SYS_FOLDER" development="new" translation="todo">Ordner</text>
        <text id="SYS_FOLDER_NOT_CREATED" description="Var2 und Var3 erzeugen den MailTo-Link" development="new" translation="todo">Der Ordner %VAR1_BOLD% kann nicht angelegt werden.\n\nWenden Sie Sich bitte an den %VAR2%Webmaster%VAR3%, damit dieser die Schreibrechte des übergeordneten Ordners prüfen kann.</text>
        <text id="SYS_FOLDER_WRITE_ACCESS" description="Var2 und Var3 erzeugen den MailTo-Link" development="new" translation="todo">Der Ordner %VAR1_BOLD% kann nicht mit Schreibrechten angelegt werden.\n\nWenden Sie sich bitte an den %VAR2%Webmaster%VAR3%, damit dieser die Schreibrechte (über FTP die Dateiattribute auf 0777 bzw. drwxrwxrwx setzen) prüfen kann.</text>
        <text id="SYS_FORMER" development="new" translation="todo">Ehemaliger</text>
        <text id="SYS_FORMER_PL" development="new" translation="todo">Ehemalige</text>
        <text id="SYS_FONT" development="new" translation="todo">Schriftart</text>
        <text id="SYS_FONT_SIZE" development="new" translation="todo">Schriftgröße</text>
        <text id="SYS_FORGOT_MY_PASSWORD" development="new" translation="todo">Ich habe mein Passwort vergessen!</text>
        <text id="SYS_FRIDAY" development="new" translation="todo">Freitag</text>
        <text id="SYS_GENDER" development="new" translation="todo">Geschlecht</text>
        <text id="SYS_HEADLINE" development="new" translation="todo">Überschrift</text>
        <text id="SYS_HELP" development="new" translation="todo">Hilfe</text>
        <text id="SYS_HIDE" development="new" translation="todo">Ausblenden</text>
        <text id="SYS_HOMEPAGE" development="new" translation="todo">Startseite</text>
        <text id="SYS_HTTP_ERROR" development="new" translation="todo">HTTP Fehler (%1)</text>
        <text id="SYS_INACTIVE" development="new" translation="todo">Inaktiv</text>
        <text id="SYS_INFO" development="new" translation="todo">Info</text>
        <text id="SYS_INVALID_PAGE_VIEW" development="new" translation="todo">Ungültiger Seitenaufruf</text>
        <text id="SYS_INVISIBLE" development="new" translation="todo">Unsichtbar</text>
        <text id="SYS_IO_ERROR" development="new" translation="todo">E/A Fehler</text>
        <text id="SYS_ISO_8859_1" development="new" translation="todo">ISO-8859-1</text>
        <text id="SYS_LANGUAGE" development="new" translation="todo">Sprache</text>
        <text id="SYS_LAST_EDITED_BY" development="new" translation="todo">Zuletzt bearbeitet von %VAR1% am %VAR2%</text>
        <text id="SYS_LASTNAME" development="new" translation="todo">Nachname</text>
        <text id="SYS_LATER" development="new" translation="todo">Später</text>
        <text id="SYS_LEADER" development="new" translation="todo">Leiter</text>
        <text id="SYS_LINK_TO" development="new" translation="todo">Link auf %VAR1%</text>
        <text id="SYS_LOCATION" description="Location of a date" development="new" translation="todo">Ort</text>
        <text id="SYS_LOCK" development="new" translation="todo">Sperren</text>
        <text id="SYS_LOCKED" development="new" translation="todo">Gesperrt</text>
        <text id="SYS_LOGIN" development="new" translation="todo">Anmelden</text>
        <text id="SYS_LOGIN_FAILED" development="new" translation="todo">Sie haben mehrmals innerhalb kurzer Zeit versucht, sich mit einem falschen Passwort einzuloggen.\nAus Sicherheitsgründen ist Ihr Zugang für 15 Minuten gesperrt.</text>
        <text id="SYS_LOGIN_NOT_ACTIVATED" development="new" translation="todo">Ihre Anmeldung wurde noch nicht freigeschaltet.\n\nSie werden benachrichtigt, sobald Ihre Anmeldung freigeschaltet wurde und ein Login möglich ist.</text>
        <text id="SYS_LOGIN_PROBLEMS" development="new" translation="todo">Anmeldeprobleme</text>
        <text id="SYS_LOGIN_SUCCESSFUL" development="new" translation="todo">Sie haben sich erfolgreich angemeldet.</text>
        <text id="SYS_LOGIN_UNKNOWN" development="new" translation="todo">Der angegebene Benutzername existiert nicht.</text>
        <text id="SYS_LOGOUT" development="new" translation="todo">Abmelden</text>
        <text id="SYS_LOGOUT_SUCCESSFUL" development="new" translation="todo">Sie wurden erfolgreich abgemeldet.</text>
        <text id="SYS_LOSTPW_AREADY_LOGGED_ID" development="new" translation="todo">Sie sind am System angemeldet, folglich kennen Sie Ihr Passwort!</text>
        <text id="SYS_LOSTPW_SEND" development="new" translation="todo">Das neue Passwort wurde an die E-Mail-Adresse %VAR1% geschickt!</text>
        <text id="SYS_LOSTPW_SEND_ERROR" development="new" translation="todo">Es ist ein Fehler beim Senden an die E-Mail-Adresse %VAR1% aufgetreten!\nBitte versuch es später wieder!</text>
        <text id="SYS_MAP" development="new" translation="todo">Karte</text>
        <text id="SYS_MAINTAIN_CATEGORIES" development="new" translation="todo">Kategorien pflegen</text>
        <text id="SYS_MALE" development="new" translation="todo">Männlich</text>
        <text id="SYS_MANDATORY_FIELD" development="new" translation="todo">Pflichtfeld</text>
        <text id="SYS_MASTER_DATA" development="new" translation="todo">Stammdaten</text>
        <text id="SYS_MAX_PARTICIPANTS" development="new" translation="todo">Max. Teilnehmer</text>
        <text id="SYS_MAX_PROCESSABLE_IMAGE_SIZE" development="new" translation="todo">max. bearbeitbare Bildgröße</text>
        <text id="SYS_MEGA_PIXEL" development="new" translation="todo">Mega Pixel</text>
        <text id="SYS_MEMBER" development="new" translation="todo">Mitglied</text>
        <text id="SYS_MEMBER_OF_ORGANIZATION" development="new" translation="todo" description="MEM_MEMBER_OF">Mitglied der Organisation %VAR1%</text>
        <text id="SYS_MEMBERS" development="new" translation="todo">Mitglieder</text>
        <text id="SYS_MEMORY_LIMIT" development="new" translation="todo">Arbeitsspeicher</text>
        <text id="SYS_MESSAGE" development="new" translation="todo">Nachricht</text>
        <text id="SYS_MINUTES" development="new" translation="todo">Minuten</text>
        <text id="SYS_MOBILE" development="new" translation="todo">Handy</text>
        <text id="SYS_MODULE_DISABLED" development="new" translation="todo">Dieses Modul ist nicht freigegeben.</text>
        <text id="SYS_MODULES" development="new" translation="todo">Module</text>
        <text id="SYS_MONDAY" development="new" translation="todo">Montag</text>
        <text id="SYS_NAME" development="new" translation="todo">Name</text>
        <text id="SYS_NAME_ABBREVIATION" development="new" translation="todo">Name (Abkürzung)</text>
        <text id="SYS_NEXT" development="new" translation="todo">Weiter</text>
        <text id="SYS_NOT_MEMBER_OF_ORGANIZATION" development="new" translation="todo">Kein Mitglied der Organisation %VAR1%</text>
        <text id="SYS_NO" development="new" translation="todo">Nein</text>
        <text id="SYS_NO_ENTRY" development="new" translation="todo">Der angeforderte Eintrag existiert nicht in der Datenbank.</text>
        <text id="SYS_NO_ENTRIES" development="new" translation="todo">Es sind keine Einträge vorhanden.</text>
        <text id="SYS_NO_ENTRIES_FOUND" development="new" translation="todo">Es wurden keine Einträge gefunden.</text>
        <text id="SYS_NO_RIGHTS" development="new" translation="todo">Sie haben kein Recht, diese Aktion auszuführen.</text>
        <text id="SYS_NOBODY" development="new" translation="todo">Niemand</text>
        <text id="SYS_NONE" development="new" translation="todo">Keiner</text>
        <text id="SYS_NOTE" development="new" translation="todo">Hinweis</text>
        <text id="SYS_NOT_REGISTERED" development="new" translation="todo">nicht registriert</text>
        <text id="SYS_NOT_SET" development="new" translation="todo">nicht gesetzt</text>
        <text id="SYS_NUMBER" development="new" translation="todo">Zahl</text>
        <text id="SYS_OFF" development="new" translation="todo">aus</text>
        <text id="SYS_OK" development="new" translation="todo">OK</text>
        <text id="SYS_ON" development="new" translation="todo">an</text>
        <text id="SYS_OPTIONAL" development="new" translation="todo">Optional</text>
        <text id="SYS_ORDER" development="new" translation="todo">Reihenfolge</text>
        <text id="SYS_OVERVIEW" development="new" translation="todo">Übersicht</text>
        <text id="SYS_PAGE" development="new" translation="todo">Seite</text>
        <text id="SYS_PAGE_PREVIOUS" development="new" translation="todo">Vorherige</text>
        <text id="SYS_PAGE_NEXT" development="new" translation="todo">Nächste</text>
        <text id="SYS_PARTICIPANTS" development="new" translation="todo">Teilnehmer</text>
        <text id="SYS_PASSWORD" development="new" translation="todo">Passwort</text>
        <text id="SYS_PASSWORD_FORGOTTEN" development="new" translation="todo">Passwort vergessen</text>
        <text id="SYS_PASSWORD_UNKNOWN" development="new" translation="todo">Sie haben ein falsches Passwort eingegeben und konntest deshalb nicht angemeldet werden.\n\nÜberprüfen Sie bitte Ihr Passwort und geben Sie dieses dann erneut ein.</text>
        <text id="SYS_PHONE" development="new" translation="todo">Telefon</text>
        <text id="SYS_PHOTO" development="new" translation="todo">Foto</text>
        <text id="SYS_PHOTOS" development="new" translation="todo">Fotos</text>
        <text id="SYS_PHP_INFO" development="new" translation="todo">alle PHP-Einstellungen</text>
        <text id="SYS_PHP_VERSION" development="new" translation="todo">PHP-Version</text>
        <text id="SYS_PHP_VERSION_REQUIRED" development="new" translation="todo">Admidio benötigt 5.2 oder höher</text>
        <text id="SYS_PLEASE_CHOOSE" development="new" translation="todo">Bitte wählen</text>
        <text id="SYS_PLEASE_WAIT" development="new" translation="todo">Bitte warten</text>
        <text id="SYS_POST_MAX_SIZE" development="new" translation="todo">max. POST-Größe</text>
        <text id="SYS_POSTCODE" development="new" translation="todo">PLZ</text>
        <text id="SYS_PREVIEW" development="new" translation="todo">Vorschau</text>
        <text id="SYS_PREVIOUS" development="new" translation="todo">Voriges</text>
        <text id="SYS_PROCESS_CANCELED" development="new" translation="todo">Der Vorgang wurde abgebrochen.</text>
        <text id="SYS_PROGRESSBAR" development="new" translation="todo">Ladebalken</text>
        <text id="SYS_PROPERTIES" development="new" translation="todo">Eigenschaften</text>
        <text id="SYS_PWACT_PW_SAVED" development="new" translation="todo">Das neue Passwort wurde nun übernommen!</text>
        <text id="SYS_PWACT_CODE_INVALID" development="new" translation="todo">Es wurde entweder schon das Passwort aktiviert oder der Aktivierungscode ist falsch!</text>
        <text id="SYS_RECIPIENT" development="new" translation="todo">Empfänger</text>
        <text id="SYS_REGISTERED_AS" development="new" translation="todo">Angemeldet als</text>
        <text id="SYS_REGISTRATION" development="new" translation="todo">Registrierung</text>
        <text id="SYS_REMEMBER_ME" development="new" translation="todo">Angemeldet bleiben</text>
        <text id="SYS_REMOVE" development="new" translation="todo">Entfernen</text>
        <text id="SYS_REPEAT" development="new" translation="todo">Wiederholen</text>
        <text id="SYS_RESTRICTIONS" development="new" translation="todo">Einschränkungen</text>
        <text id="SYS_ROLE" development="new" translation="todo">Rolle</text>
        <text id="SYS_ROLE_MAX_MEMBERS" development="new" translation="todo">Speichern ist nicht möglich, bei der Rolle %VAR1_BOLD% würde die maximale Mitgliederzahl überschritten.</text>
        <text id="SYS_ROOM" development="new" translation="todo">Raum</text>
        <text id="SYS_RSS_DISABLED" development="new" translation="todo">Die RSS-Funktion wurde vom Webmaster deaktiviert.</text>
        <text id="SYS_SAFE_MODE" development="new" translation="todo">Safe Mode</text>
        <text id="SYS_SAFE_MODE_PROBLEM" development="new" translation="todo">problematisch bei Dateiuploads</text>
        <text id="SYS_SATURDAY" development="new" translation="todo">Samstag</text>
        <text id="SYS_SAVE" development="new" translation="todo">Speichern</text>
        <text id="SYS_SAVE_DATA" development="new" translation="todo">Die Daten wurden gespeichert.</text>
        <text id="SYS_SECONDS" development="new" translation="todo">Sekunden</text>
        <text id="SYS_SECURITY_ERROR" development="new" translation="todo">Sicherheits Fehler</text>
        <text id="SYS_SEND" development="new" translation="todo">Abschicken</text>
        <text id="SYS_SEND_EMAIL_TO" development="new" translation="todo">Sende eine E-Mail an %VAR1%</text>
        <text id="SYS_SEARCH" development="new" translation="todo">Suche</text>
        <text id="SYS_SEND_NEW_PW" development="new" translation="todo">Neues Passwort zusenden</text>
        <text id="SYS_SENDER" development="new" translation="todo">Absender</text>
        <text id="SYS_SERVER" development="new" translation="todo">Server</text>
        <text id="SYS_SERVER_NO_UPLOAD" development="new" translation="todo">Die Servereinstellungen lassen leider keine Dateiuploads zu.</text>
        <text id="SYS_SET_BY" development="new" translation="todo">Gesetzt durch</text>
        <text id="SYS_SETTINGS" development="new" translation="todo">Einstellungen</text>
        <text id="SYS_SHOW_CALENDAR" development="new" translation="todo">Kalender anzeigen</text>
        <text id="SYS_SHOW_PROFILE" development="new" translation="todo">Profil anzeigen</text>
        <text id="SYS_SHOW_ROUTE" development="new" translation="todo">Route anzeigen</text>
        <text id="SYS_SIMILAR_USERS_FOUND" development="new" translation="todo">Es wurden bereits Benutzer mit ähnlichem Namen wie %VAR1_BOLD% in der Datenbank gefunden.</text>
        <text id="SYS_SINCE" development="new" translation="todo">seit %VAR1%</text>
        <text id="SYS_SINCE_TO" development="new" translation="todo">seit %VAR1% bis %VAR2%</text>
        <text id="SYS_SIZE" development="new" translation="todo">Größe</text>
        <text id="SYS_START" description="Start of a date" development="new" translation="todo">Beginn</text>
        <text id="SYS_STATUS" development="new" translation="todo">Status</text>
        <text id="SYS_STOP" development="new" translation="todo">Stop</text>
        <text id="SYS_SUNDAY" development="new" translation="todo">Sonntag</text>
        <text id="SYS_SYSMAIL_ACTIVATION_LINK" development="new" translation="todo">#subject# Ihr angefordertes Passwort\n#content# Hallo %user_first_name% %user_last_name%,\n\nSie haben ein neues Passwort angefordert!\n\nHier sind Ihre Daten:\nBenutzername: %user_login_name%\nPasswort: %variable1%\n\nDamit Sie Ihr neues Passwort benutzen können, müssen Sie es über den folgenden Link freischalten:\n\n%variable2%\n\nDas Passwort wurde automatisch generiert.\nSie sollten es nach Ihrer Anmeldung auf %organization_homepage% in Ihrem Profil ändern.\n\nMit freundlichen Grüßen\nDie Webmaster</text>
        <text id="SYS_SYSMAIL_NEW_PASSWORD" development="new" translation="todo">#subject# Logindaten für %organization_homepage%\n#content# Hallo %user_first_name% %user_last_name%,\n\nSie erhalten Ihre Logindaten für %organization_homepage% .\nBenutzername: %user_login_name%\nPasswort: %variable1%\n\nDas Passwort wurde automatisch generiert.\nSie sollten es nach Ihrer Anmeldung auf %organization_homepage% in Ihrem Profil ändern.\n\nMit freundlichen Grüßen\nDie Webmaster</text>
        <text id="SYS_SYSMAIL_REGISTRATION_USER" development="new" translation="todo">#subject# Anmeldung bei %organization_long_name%\n#content# Hallo %user_first_name% %user_last_name%,\n\nIhre Anmeldung auf %organization_homepage% wurde bestätigt.\n\nNun können Sie sich mit Ihrem Benutzernamen : %user_login_name%\nund dem Passwort auf der Homepage einloggen.\n\nSollten Sie noch Fragen haben, schreiben Sie bitte eine E-Mail an %webmaster_email% .\n\nMit freundlichen Grüßen\nDie Webmaster</text>
        <text id="SYS_SYSMAIL_REGISTRATION_WEBMASTER" development="new" translation="todo">#subject# Neue Registrierung bei %organization_long_name%\n#content# Es hat sich ein neuer Benutzer auf %organization_homepage% registriert.\n\nNachname: %user_last_name%\nVorname:  %user_first_name%\nE-Mail:   %user_email%\n\n\nDiese Nachricht wurde automatisch erzeugt.</text>
        <text id="SYS_TEXT" development="new" translation="todo">Text</text>
        <text id="SYS_THURSDAY" development="new" translation="todo">Donnerstag</text>
        <text id="SYS_TIME" development="new" translation="todo">Uhrzeit</text>
        <text id="SYS_TIME_FROM" development="new" translation="todo">Uhrzeit von</text>
        <text id="SYS_TIME_INVALID" development="new" translation="todo">Es wurde keine gültige Uhrzeit in das Feld %VAR1_BOLD% eingegeben.\n\nDie Uhrzeit muss dem folgenden Format %VAR2_BOLD% entsprechen.</text>
        <text id="SYS_TIME_TO" development="new" translation="todo">Uhrzeit bis</text>
        <text id="SYS_TITLE" development="new" translation="todo">Titel</text>
        <text id="SYS_TO" development="new" translation="todo" description="E-Mail">An</text>
        <text id="SYS_TO_MANY_FILES" development="new" translation="todo">Sie können maximal %0 Dateien hinzufügen.</text>
        <text id="SYS_TOTAL_PROGRESS" development="new" translation="todo">übertrage Datei %0 von %1</text>
        <text id="SYS_TUESDAY" development="new" translation="todo">Dienstag</text>
        <text id="SYS_TYPE" development="new" translation="todo">Typ</text>
        <text id="SYS_UNKNOWN" development="new" translation="todo">Unbekannt</text>
        <text id="SYS_UNLIMITED" development="new" translation="todo">Unbegrenzt</text>
        <text id="SYS_UNLOCK" development="new" translation="todo">Freigeben</text>
        <text id="SYS_UPDATE" development="new" translation="todo">Aktualisieren</text>
        <text id="SYS_UPLOAD_MAX_FILESIZE" development="new" translation="todo">max. Uploadgröße</text>
        <text id="SYS_UPLOAD_NAME_ERROR" development="new" translation="todo">Der Dateiname darf nicht "submit" heißen.</text>
        <text id="SYS_USER" development="new" translation="todo">Benutzer</text>
        <text id="SYS_USER_ID_NOT_FOUND" development="new" translation="todo">Es konnte kein Benutzer zu der übergebenen ID gefunden werden!</text>
        <text id="SYS_USER_NO_EMAIL" development="new" translation="todo">Der Benutzer %VAR1_BOLD% hat keine gültige E-Mail-Adresse in seinem Profil hinterlegt!</text>
        <text id="SYS_USERNAME" development="new" translation="todo">Benutzername</text>
        <text id="SYS_USERS_FOUND" development="new" translation="todo">Gefundene Benutzer</text>
        <text id="SYS_UTF8" development="new" translation="todo">UTF-8</text>
        <text id="SYS_VISIBLE" development="new" translation="todo">Sichtbar</text>
        <text id="SYS_VISIBLE_TO_USERS" development="new" translation="todo">%VAR1% nur für eingeloggte Benutzer sichtbar</text>
        <text id="SYS_VISITORS" development="new" translation="todo">Besucher</text>
        <text id="SYS_WANT_REGISTER" development="new" translation="todo">Ich möchte mich registrieren!</text>
        <text id="SYS_WARNING" development="new" translation="todo">Warnung</text>
        <text id="SYS_WEBMASTER" development="new" translation="todo">Webmaster</text>
        <text id="SYS_WEBSITE" development="new" translation="todo">Webseite</text>
        <text id="SYS_WEDNESDAY" development="new" translation="todo">Mittwoch</text>    <text id="SYS_WHAT_TO_DO" development="new" translation="todo">Was ist zu tun?</text>
        <text id="SYS_YES" development="new" translation="todo">Ja</text>
    </version>
</language>
=======
<?xml version="1.0" encoding="UTF-8"?>
<language id="de_sie">
    <version id="3.1.0" translator="Markus Faßbender">
        <text id="BAC_FILE_NAME_INVALID" development="changed" translation="todo">Der ausgewählte Dateiname enthält ungültige Zeichen.\n\nErlaubt sind nur Buchstaben und Umlaute, Zahlen 0-9 und die Sonderzeichen $!?._+-()&amp; .</text>
        <text id="DOW_SELECT_FILES" development="new" translation="todo">Dateien auswählen</text>
        <text id="DOW_FILES_UPLOAD_SUCCESSFUL" development="new" translation="todo">Alle Dateien wurden erfolgreich hochgeladen.\n\nDer Dialog kann jetzt geschlossen werden.</text>
        <text id="DOW_FILES_UPLOAD_NOT_SUCCESSFUL" development="new" translation="todo">Es wurden nicht alle Dateien erfolgreich hochgeladen.</text>
        <text id="DOW_FILES_UPLOAD_DESC" development="new" translation="todo">Wählen Sie bitte alle Dateien aus, die Sie in den Ordner %VAR1_BOLD% hochladen möchten.</text>
        <text id="DOW_ROLE_ACCESS_PERMISSIONS_DESC" development="changed" translation="todo">Auf dieser Seite können Sie einstellen, wer den Ordner %VAR1_BOLD% sehen und die Dateien herunterladen darf. Die gesetzten Berechtigungen werden an alle Unterordner vererbt und bereits vorhandene Berechtigungen in Unterordnern werden überschrieben. Es stehen Ihnen nur Rollen zur Verfügung, die auf den übergeordneten Ordner Zugriff haben.</text>
        <text id="DOW_UPLOAD_FILES" development="new" translation="todo">Dateien hochladen</text>
        <text id="LST_ADD_COLUMNS_DESC" development="new" translation="todo">Ordnen Sie in der folgenden Tabelle beliebig vielen Spalten entsprechende Profilfelder zu. Zusätzlich können Sie die Standardsortierung vorgeben und Bedingungen zu Feldern hinzufügen, nach denen die jeweiligen Mitglieder gefiltert werden sollen.</text>
        <text id="LST_DEFAULT_CONFIGURATION" development="new" translation="todo">Standardkonfiguration</text>
        <text id="LST_DEFAULT_CONFIGURATION_DESC" development="new" translation="todo">Eine der hier vorgegebenen Konfigurationen kann zur Standardkonfiguration für Listen dieser Organisation gemacht werden. Mitgliederlisten von Rollen, die keine Listenkonfiguration hinterlegt haben, werden in mit dieser Konfiguration angezeigt.</text>
        <text id="LST_VARIOUS_ROLES" development="new" translation="todo">Verschiedene Rollen</text>
        <text id="LST_ERROR_DELETE_DEFAULT_LIST" development="new" translation="todo">Die Liste %VAR1_BOLD% ist die Standardkonfiguration für Listen in dieser Organisation und kann nicht gelöscht werden. Wählen Sie in den Moduleinstellungen eine andere Konfiguration zur Standardkonfiguration und versuchen Sie danach diese Konfiguration zu löschen.</text>
        <text id="LST_SAVE_CHANGES" development="new" translation="todo">Änderungen speichern</text>
        <text id="LST_SELECT_CONFIGURATION" development="new" translation="todo">Konfiguration auswählen</text>
        <text id="LST_SELECT_MEMBERS" development="new" translation="todo">Mitglieder auswählen</text>
        <text id="ORG_BROWSER_UPDATE_CHECK" development="new" translation="todo">Update Meldung für veraltete Browser</text>
        <text id="ORG_BROWSER_UPDATE_CHECK_DESC" development="new" translation="todo">Nach Aktivierung wird Benutzern mit veraltetem Browser geraten ein Browserupdate durchzuführen. Neuere Browser schützen besser vor Betrug, Viren, Trojanern, Datendiebstahl und anderen Bedrohungen Ihrer Privatsphäre und Sicherheit. Jede neue Browsergeneration verbessert die Geschwindigkeit und die Unterstützung neuer Webtechniken, mit der Webseiten besser dargestellt werden können. Hierzu wird das Service von https://browser-update.org/ verwendet.</text>
        <text id="ORG_FIELD_DISABLED_DESC" development="changed" translation="todo">Ein gesperrtes Feld kann vom Benutzer im eigenen Profil nicht mehr bearbeitet werden. Es kann nur noch von Benutzern bearbeitet werden, die das Rollenrecht besitzen alle Benutzer zu bearbeiten. Leiter einer Rolle mit dem Recht, Profile der Rollenmitglieder zu bearbeiten, können dieses Feld ebenfalls bearbeiten.</text>
        <text id="SYS_CATEGORIES_VAR" development="new" translation="todo">%VAR1%-Kategorien</text>
        <text id="SYS_CATEGORY_VAR" development="new" translation="todo">%VAR1%-Kategorie</text>
        <text id="SYS_COPY_VAR" development="new" translation="todo">%VAR1% kopieren</text>
        <text id="SYS_DATABASE_NO_LOGIN" development="new" translation="todo">Es konnte keine Verbindung zur Datenbank erstellt werden!\n\nFolgender Fehler ist aufgetreten:\n%VAR1%.</text>
        <text id="SYS_PHONE_INVALID_CHAR" development="new" translation="todo">Die Telefonnummer im Feld %VAR1_BOLD% enthält ungültige Zeichen.\n\nErlaubt sind nur Zahlen 0-9 und die Sonderzeichen +-/ ().</text>
    </version>
    <version id="3.0.3" translator="Stefan Weiß">
        <text id="MSG_SHOW_FORMER" development="new" translation="todo">E-Mails an Ehemalige senden</text>
        <text id="MSG_SHOW_FORMER_DESC" development="new" translation="todo">Ist diese Einstellung gesetzt, dann können E-Mails an einzelne ehemalige Mitglieder, sowie an alle ehemaligen Mitglieder einer Rolle gesendet werden. (Standard: Aktiviert)</text>
        <text id="PHO_FILE_UPLOADED" development="new" translation="todo">Das Bild %VAR1_BOLD% wurde hochgeladen.</text>
    </version>
    <version id="3.0.0-Beta.4" translator="Markus Faßbender">
        <text id="INS_DATABASE_LOGIN_DESC" development="changed" translation="todo">Geben Sie in diesem Formular Ihre Zugangsdaten zur Datenbank an. Sie können das Tabellenpräfix auf Wunsch verändern. Dies ist notwendig, falls Sie mehrere Admidio-Installationen auf derselben Datenbank einrichten möchten.</text>
    </version>
    <version id="3.0.0-Beta.3" translator="Markus Faßbender">
        <text id="DAT_EMAIL_NOTIFICATION_CHANGE_TITLE" development="new" translation="todo">Ein Termin wurde geändert</text>
        <text id="DAT_EMAIL_NOTIFICATION_CHANGE_MESSAGE_PART1" development="new" translation="todo">Es wurde ein Termin bei %VAR1% geändert.\n\nTitel: %VAR2%\nDatum: %VAR3%\nKalender: %VAR4%\n</text>
        <text id="DAT_EMAIL_NOTIFICATION_CHANGE_MESSAGE_PART2" development="new" translation="todo">Ort: %VAR1%\nRaum: %VAR2%\nTeilnehmer: %VAR3%\nGeändert von: %VAR4%\n</text>
        <text id="DAT_EMAIL_NOTIFICATION_CHANGE_MESSAGE_PART3" development="new" translation="todo">Geändert am: %VAR1%</text>
        <text id="INS_DATA_FULLY_ENTERED" development="new" translation="todo">Sie haben alle notwendigen Daten für die Installation von Admidio eingegeben.\n\nJetzt muss die Datenbank erstellt und mit Ihren Daten befüllt werden.</text>
        <text id="MAI_EMAIL_SEND_TO_RECEIVER" development="new" translation="todo">%VAR1% hat an die folgenden Empfänger: %VAR3% von %VAR2% folgende E-Mail geschickt:</text>
        <text id="MAI_SEND_MAIL_TO_ROLE" development="changed" translation="todo">Ihre E-Mail wird an alle Mitglieder der ausgewählten Rolle geschickt, sofern diese ihre E-Mail-Adresse im System hinterlegt haben oder an die ausgewählten Empfänger.\n\nWenn Sie eingeloggt sind stehen Ihnen weitere Rollen und Empfänger zur Verfügung, an die Sie E-Mails schreiben können.</text>
        <text id="MSG_ACTIVE_FORMER_SHORT" development="new" translation="todo">Aktive und ehemalige</text>
        <text id="MSG_FORMER_MEMBERS" development="new" translation="todo">Ehemalige Mitglieder</text>
        <text id="MSG_SEND_PM" development="new" translation="todo">Ihre PM wird an den ausgewählten Empfänger gesendet</text>
        <text id="PHO_PHOTO_UPLOAD_SUCCESSFUL" development="new" translation="todo">Alle Fotos wurden erfolgreich hochgeladen.\n\nSie können den Dialog jetzt schließen.</text>
        <text id="PHO_PHOTO_UPLOAD_NOT_SUCCESSFUL" development="new" translation="todo">Es wurden nicht alle Fotos erfolgreich hochgeladen.</text>
    </version>
    <version id="3.0.0" translator="Markus Faßbender">
        <text id="BAC_ONLY_MYSQL" development="new" translation="todo">Das Backupmodul kann nur bei einer MySQL-Datenbank genutzt werden.</text>
        <text id="DAT_EDIT_CALENDAR_DESC" development="new" translation="todo">Hier können Kalender angelegt und bearbeitet werden.</text>
        <text id="DAT_MAINTAIN_CATEGORIES_DESC" development="new" translation="todo">Hier können Kategorien angelegt und bearbeitet werden.</text>
        <text id="DAT_SWITCH_TO_CALENDAR_ADMINISTRATION" development="new" translation="todo">Wechsel zur Kalenderverwaltung</text>
        <text id="DAT_EDIT_ROOMS_DESC" development="changed" translation="todo">Hier können Räume für Veranstaltungen angelegt und bearbeitet werden.</text>
        <text id="DOW_CREATE_FOLDER_DESC" development="changed" translation="todo">Der neue Ordner wird im bestehenden Ordner %VAR1_BOLD% angelegt.</text>
        <text id="DOW_FILES_UPLOADED" development="new" translation="todo">%VAR1% Dateien wurden erfolgreich hochgeladen.</text>
        <text id="DOW_UPLOAD_POST_EMPTY" development="new" translation="todo">Die Datei konnte nicht hochgeladen werden oder die Seite wurde ungültig aufgerufen.\n\nVermutlich wurde die maximale Dateigröße für Uploads überschritten. Diese ist auf deinem Server auf %VAR1%B eingestellt.</text>
        <text id="ECA_LAYOUT" development="new" translation="todo">Layout</text>
        <text id="ECA_SCALE_THUMBNAILS_DESC" development="new" translation="todo">Hier kann festgelegt werden auf welchen Wert die längere Bildseite in der Thumbnailanzeige skaliert werden soll. (Standard: 250 Pixel)</text>
        <text id="ECA_MAX_PHOTO_SIZE_DESC" development="new" translation="todo">Die angegebenen Werte bestimmen die maximale Größe, die ein Bild in der Grußkarte haben darf. (Standard: 400 x 250 Pixel)</text>
        <text id="INS_CONTINUE_INSTALLATION" development="new" translation="todo">Installation fortsetzen</text>
        <text id="INS_DELETE_CONFIG_FILE" development="new" translation="todo">Im Hauptverzeichnis von Admidio %VAR1_BOLD% existiert noch eine Datei config.php. Diese wurde bereits in den Ordner adm_my_files verschoben. Löschen Sie bitte diese Datei im Hauptverzeichnis.</text>
        <text id="INS_DOWNLOAD_CONFIGURATION_FILE" development="changed" translation="todo">Konfigurationsdatei herunterladen</text>
        <text id="INS_DOWNLOAD_CONFIGURATION_FILE_DESC" development="new" translation="todo">Die Konfigurationsdatei %VAR1_BOLD% konnte nicht im Ordner %VAR2_BOLD% abgelegt werden. Geben Sie dem Ordner bitte Schreibrechte (über FTP die Dateiattribute auf 0777 bzw. drwxrwxrwx setzen) oder laden Sie die Konfigurationsdatei herunter und kopieren diese mit einem FTP-Programm in das Admidio Verzeichnis %VAR3_BOLD%.\n\nNachdem Sie die Datei dort abgelegt haben, können Sie die Installation fortsetzen.</text>
        <text id="INS_INSTALLATION_EXISTS" development="new" translation="todo">In der Datenbank existiert bereits eine Admidio Installation. Eine erneute Installation ist nicht möglich.</text>
        <text id="INS_NO_INSTALLED_VERSION_FOUND" development="new" translation="todo">Die bereits installierte Version konnte nicht ermittelt werden. Falls Sie bisher noch Version 1.x von Admidio genutzt haben, aktualisieren Sie zuerst auf Version 2.x und starte danach das Update auf Version %VAR1%. Falls Sie bereits Version 2.x oder neuer installiert haben, prüfen Sie bitte die Konsistenz Ihrer Datenbank.</text>
        <text id="INS_UPDATE_NOT_POSSIBLE" development="new" translation="todo">Eine Aktualisierung der Datenbank ist nicht möglich!</text>
        <text id="INS_WEBMASTER_LOGIN" development="new" translation="todo">Webmaster-Anmeldung</text>
        <text id="INS_WEBMASTER_LOGIN_DESC" development="new" translation="todo">Ein Update der Datenbank darf nur von einem Webmaster durchgeführt werden. Geben Sie an dieser Stelle bitte die Zugangsdaten eines Webmasters ein.</text>
        <text id="INS_WEBMASTER_LOGIN_FAILED" development="new" translation="todo">Zu den eingegebenen Logindaten wurde kein Benutzer gefunden, der Mitglied einer Webmasterrolle ist.</text>
        <text id="INV_INVENTORY" development="new" translation="todo">Inventarverwaltung</text>
        <text id="INV_ITEM_MANAGEMENT" development="new" translation="todo">Artikel verwalten</text>
        <text id="INV_CREATE_ITEM" development="new" translation="todo">Neuer Artikel</text>
        <text id="LST_CHOOSE_LIST" development="new" translation="todo">Liste auswählen</text>
        <text id="LST_COUNTRY_ISO" development="new" translation="edited">Das Land muss im Code ISO 3166 ALPHA-3 (3 Zeichen) angegeben werden</text>
        <text id="LST_INFOBOX" development="new" translation="todo" description="A small html box that will show additional informations">Infobox</text>
        <text id="LST_MEMBER_STATUS" development="new" translation="todo">Mitgliedsstatus</text>
        <text id="LST_MEMBERS_PER_PAGE_DESC" development="changed" translation="todo">Anzahl der Mitglieder, die in der HTML-Ansicht dargestellt werden. Weitere Mitglieder können durch das Weiterblättern erreicht werden. Die Druckvorschau und der Export sind von diesem Wert nicht betroffen. (Standard: 25)</text>
        <text id="MAI_INTO_TO" development="new" translation="edited">Empfänger im TO-Feld und nicht im BCC-Feld auflisten</text>
        <text id="MAI_INTO_TO_DESC" development="new" translation="edited">Geht eine E-Mail an mehrere Personen, dann werden die Empfänger bei gesetzter Einstellung alle im TO-Feld der E-Mail aufgelistet. Dadurch kann jeder Empfänger die Namen und E-Mail-Adressen der anderen Empfänger sehen. Außerdem hat er die Möglichkeit auf diese E-Mail an alle anderen Empfänger zu antworten. (Standard: Deaktiviert)</text>
        <text id="MEM_USER_COULD_BE_CREATED" development="new" translation="todo">Der Benutzer kann angelegt werden.</text>
        <text id="MEM_DAYS_FIELD_HISTORY" development="new" translation="todo">Standardzeitraum in der Änderungshistorie (Tage)</text>
        <text id="MEM_DAYS_FIELD_HISTORY_DESC" development="new" translation="todo">Zeitraum in Tagen in denen in der Änderungshistorie der Profilfelder die Veränderungen angezeigt werden. Dies ist der Standardfilter, welcher durch den Benutzer nachher beliebig geändert werden kann. Bei großen Datenbanken dient dies dazu die Datenmenge bei normalen Aufruf der Änderungshistorie einzuschränken. (Standard: 365)</text>
        <text id="MEM_SHOW_USERS_DESC" development="new" translation="todo">Ist die Einstellung nicht gesetzt werden nur die aktiven Mitglieder dieser Organisation angezeigt. ist die Einstellung aktiviert werden alle Benutzer der Datenbank angezeigt.</text>
        <text id="MEM_USERS_PER_PAGE" development="new" translation="todo">Anzahl Benutzer pro Seite</text>
        <text id="MEM_USERS_PER_PAGE_DESC" development="new" translation="todo">Anzahl der Benutzer die auf einer Seite in einer Liste aufgelistet werden. Gibt es mehr Benutzer zu der Organisation, so kann man in der Liste blättern. (Standard: 25)</text>
        <text id="MAI_MAX_RECEIVER" development="new" translation="todo">Maximale Empfänger für E-Mails</text>
        <text id="MAI_MAX_RECEIVER_DESC" development="new" translation="todo">Dieser Wert gibt an, wieviele Empfänger man für ein E-Mail auswählen kann. Eine Rolle wird als ein einzelner Empfänger verstanden</text>
        <text id="MSG_ACTIVATE_PM_MODULE" development="new" translation="todo">Private Nachrichten aktivieren</text>
        <text id="MSG_ACTIVATE_PM_MODULE_DESC" development="new" translation="todo">Private Nachrichten können über diese Einstellung komplett deaktiviert werden. Das Modul ist dann nicht mehr aufrufbar und wird auch in der Modulübersichtsseite nicht mehr angezeigt. (Standard: Aktiviert)</text>
        <text id="MSG_CHAT" development="new" translation="todo">Chat</text>
        <text id="MSG_ACTIVATE_CHAT_MODULE" development="new" translation="todo">Chat aktivieren</text>
        <text id="MSG_ACTIVATE_CHAT_MODULE_DESC" development="new" translation="todo">Chat Modul aktivieren, welches die Daten dynamisch alle 3 Sekunden aus der Datenbank holt. In der Datenbank werden maximal 99 Einträge gespeichert, ab der 100 meldung werden die ersten 50 wieder gelöscht.</text>
        <text id="MSG_OPPOSITE" development="new" translation="todo">Gesprächspartner</text>
        <text id="MSG_PM_SEND" development="new" translation="todo">Die Private Nachricht wurde an %VAR1_BOLD% versendet.</text>
        <text id="MSG_PM_NOT_SEND" development="new" translation="todo">Die Private Nachricht konnte nicht an %VAR1_BOLD% gesendet werden.\n\nFolgender Fehler ist aufgetreten:\n%VAR2%</text>
        <text id="MSG_REMOVE" development="new" translation="todo">Nachricht entfernen</text>
        <text id="MSG_DELETE_DESC" development="new" translation="todo">Soll Nachricht %VAR1_BOLD% nun entfernt werden.</text>
        <text id="MSG_DELETE_PM" development="new" translation="todo">Da es sich um eine Private Nachricht handeln, wird die Nachricht nur zum löschen markiert und wartet auf eine Aktion des Gesprächspartners</text>
        <text id="ORG_ADD_ORGANIZATION_DESC" development="new" translation="todo">Fügt eine neue Organisation mit ihren Stammdaten in der Datenbank hinzu. Der aktuelle Benutzer wird dort automatisch zum Webmaster ernannt und kann die weitere Einrichtung durchführen. Benutzer, die sich dann am System anmelden, müssen die entsprechende Organisation auswählen.</text>
        <text id="ORG_CAPTCHA_WIDTH" development="new" translation="todo">Captcha-Breite</text>
        <text id="ORG_CAPTCHA_HEIGHT" development="new" translation="todo">Captcha-Höhe</text>
        <text id="ORG_CAPTCHA_WIDTH_DESC" development="new" translation="todo">Angabe der Breite des Captcha-Bildchens. Hierdurch können zusammen mit der Angabe der Höhe des Captcha-Bildchens die Zeichen im Captcha gestreckt oder gestaucht werden. (Standard: 250)</text>
        <text id="ORG_CAPTCHA_HEIGHT_DESC" development="new" translation="todo">Angabe der Höhe des Captcha-Bildchens. Hierdurch können zusammen mit der Angabe der Breite des Captcha-Bildchens die Zeichen im Captcha gestreckt oder gestaucht werden. (Standard: 60)</text>
        <text id="ORG_CREATE_ITEM_FIELD" development="new" translation="todo">Neues Artikelfeld</text>
        <text id="ORG_DIFFERENT_DATABASE_VERSION" development="new" translation="todo">Abweichende Datenbankversion</text>
        <text id="ORG_LAST_UPDATE_STEP" development="new" translation="todo">Letzter Update-Schritt</text>
        <text id="ORG_FIELD_HIDDEN_DESC" development="edited" translation="todo">Ein Feld ist normalerweise für alle Benutzer sichtbar, die das Profil sehen dürfen. Ist diese Einstellung nicht gesetzt, dann können nur Benutzer das Feld sehen, die das Profil auch bearbeiten dürfen.</text>
        <text id="ORG_INVALID_THEME" development="new" translation="todo">Es wurde kein gültiges Theme ausgewählt.</text>
        <text id="ORG_NEW_ORGANIZATION" development="new" translation="todo">Neue Organisation</text>
        <text id="ORG_NEW_ORGANIZATION_DESC" development="new" translation="todo">Geben Sie in diesem Formular die Abkürzung, den offiziellen Namen sowie die E-Mail-Adresse der Organisation ein, die Sie hinzufügen möchten. Die E-Mail-Adresse sollte eine allgemeine Adresse der Organisation sein. Diese wird unter anderem als Absenderadresse bei automatischen Systembenachrichtigungen genutzt.</text>
        <text id="ORG_NOT_SAVED_SETTINGS_LOST" development="new" translation="todo">Beim Wechsel in diese Ansicht gehen alle nicht gespeicherten Einstellungen verloren.</text>
        <text id="ORG_ORGANIZATION_SUCCESSFULL_ADDED" development="new" translation="todo">Die Organisation %VAR1_BOLD% wurde hinzugefügt. Sie können diese nun bei der Anmeldung auswählen.\n\nFalls Sie für diese Organisation eine separate Homepage erstellt haben, müssen Sie auf der entsprechenden Seite noch die neue Organisation in die config.php eintragen.</text>
        <text id="ORG_REGIONAL_SETTINGS" development="new" translation="todo">Regionaleinstellungen</text>
        <text id="PMS_MESSAGE" development="new" translation="todo">Private Nachrichten</text>
        <text id="PMS_SEND_PM" development="new" translation="todo">Private Nachricht senden</text>
        <text id="PMS_WAS_SENT_TO" development="new" translation="todo">Nachricht wurde gesendet an:</text>
        <text id="PMS_WAS_NOT_SENT_TO" development="new" translation="todo">Fehler - Nachricht wurde nicht gesendet an:</text>
        <text id="PHO_ALBUM_LOCK" development="new" translation="todo">Album sperren</text>
        <text id="PHO_ALBUM_LOCK_DESC" development="new" translation="todo">Gesperrte Alben können von Besuchern und Mitgliedern nicht eingesehen werden. Sie können zum Beispiel ein Album vorübergehen sperren, während Sie gerade alle Bilder des Albums hochladen.</text>
        <text id="PHO_ALBUM_UNLOCK" development="new" translation="todo">Album entsperren</text>
        <text id="PHO_DISPLAY_PHOTOS_DESC" development="new" translation="todo">Hier kann eingestellt werden, wie die Fotos im Fotomodul präsentiert werden sollen. Dies kann als modales Fenster geschehen, dann wird im vorhandenen Browserfenster ein neues Fenster geöffnet. Im Hintergrund bleibt die ausgewählte Fotovorschau weiterhin aktiv. Sollen die Bilder im gleichen Fenster dargestellt werden, dann wird die aktuelle Fotovorschau verlassen und eine neue Seite mit dem ausgewählten Foto angezeigt. Soll ein Popup-Fenster erzeugt werden, dann wird ein neues Browserfenster geöffnet in dem das ausgewählte Foto angezeigt wird. Dieses kann dann unabhängig vom Browserfenster mit der Fotovorschau bedient werden. (Standard: Modales Fenster)</text>
        <text id="PHO_MODAL_WINDOW" development="new" translation="todo">Modales Fenster</text>
        <text id="PHO_MAX_PHOTO_SIZE_WIDTH" development="new" translation="todo">Max. Bildanzeigegröße (Breite)</text>
        <text id="PHO_MAX_PHOTO_SIZE_HEIGHT" development="new" translation="todo">Max. Bildanzeigegröße (Höhe)</text>
        <text id="PHO_NUMBER_OF_ALBUMS_PER_PAGE" development="new" translation="todo">Anzahl Alben pro Seite</text>
        <text id="PHO_PARENT_ALBUM_DESC" development="new" translation="todo">Ein Album kann einem anderen Album untergeordnet sein. Wählen Sie dazu in der Auswahlliste das Elternalbum zum aktuellen Album aus. Wollen Sie das Album auf der obersten Ebene anzeigen, dann wählen Sie %VAR1_BOLD% aus.</text>
        <text id="PHO_PHOTO_UPLOAD_DESC" development="new" translation="todo">Wählen Sie bitte alle Fotos aus, die Sie in das Album %VAR1_BOLD% hochladen möchten.</text>
        <text id="PHO_SAVE_ORIGINALS" development="new" translation="todo">Originale speichern</text>
        <text id="PHO_SAVE_ORIGINALS_DESC" development="new" translation="todo">Steht genug Speicherplatz zur Verfügung, können hochgeladene Bilder auf dem Server archiviert und z.B. zum Download zur Verfügung gestellt werden.</text>
        <text id="PHO_SELECT_FOTOS" development="new" translation="todo">Fotos auswählen</text>
        <text id="PHO_THUMBNAILS_PER_PAGE" development="changed" translation="todo">Thumbnails pro Seite</text>
        <text id="PHO_THUMBNAILS_PER_PAGE_DESC" development="changed" translation="todo">Der angegebene Wert bestimmt wieviele kleine Vorschaubilder auf einer Seite angezeigt werden. Hat ein Album mehr Bilder, so wird automatisch eine Seitennavigation hinzugefügt. (Standard: 16)</text>
        <text id="PRO_CHANGE_PROFILE_PICTURE" development="changed" translation="todo">Profilbild hochladen</text>
        <text id="PRO_CHOOSE_PHOTO" development="new" translation="todo">Foto auswählen</text>
        <text id="PRO_DELETE_PROFILE_PICTURE" development="changed" translation="todo">Profilbild löschen</text>
        <text id="PRO_DEFAULT_COUNTRY_DESC" development="changed" translation="todo">Angabe eines Landes in dessem Umfeld die Organisation hauptsächlich arbeitet. Dieses wird z.B. bei der Registrierung oder beim Anlegen neuer Benutzer vorausgewählt. Es soll die Eingabe erleichtern und kann aber auch vom Benutzer beliebig geändert werden. (Standard: Deutschland)</text>
        <text id="PRO_EXPORT_VCARD" development="new" translation="todo">vCard exportieren</text>
        <text id="PRO_MAINTAIN_ITEM_FIELDS" development="new" translation="todo">Artikelfelder verwalten</text>
        <text id="PRO_MAINTAIN_PROFILE_FIELDS_DESC" development="changed" translation="todo">In der Profilfeldpflege können Profilfelder angelegt und bearbeitet werden. Diese können dann in Kategorien zusammengefasst werden.</text>
        <text id="ROL_RIGHT_INVENTORY" development="new" translation="todo">Artikel und Lagerverwaltung</text>
        <text id="ROL_ROLE_ASSIGNMENT" development="changed" translation="todo">Rollenzuordnung für %VAR1% %VAR2%</text>
        <text id="SYS_APPLY" development="new" translation="todo">Übernehmen</text>
        <text id="SYS_CATEGORIES" development="new" translation="todo">Kategorien</text>
        <text id="SYS_CHARACTERS" development="new" translation="todo">Zeichen</text>
        <text id="SYS_COUNTRY_EG" development="new" translation="edited">DEU</text>
        <text id="SYS_DECIMAL_NUMBER" development="new" translation="todo">Dezimalzahl</text>
        <text id="SYS_EMAIL_SEND" development="changed" translation="todo">Die E-Mail wurde versendet.</text>
        <text id="SYS_FILENAME_EMPTY" development="new" translation="todo">Es wurde kein Dateiname angegeben!</text>
        <text id="SYS_FILTER" development="new" translation="todo">Filter</text>
        <text id="SYS_FULL_SCREEN" development="new" translation="todo">Vollbild</text>
        <text id="SYS_ITEMNAME" development="new" translation="todo">Artikelname</text>
        <text id="SYS_REQUIRED_FIELDS" development="new" translation="todo">Pflichtfelder</text>
        <text id="SYS_MENU" development="new" translation="todo">Menü</text>
        <text id="SYS_MESSAGES" development="new" translation="todo">Nachrichten</text>
        <text id="SYS_MODULE_ACCESS_FROM_HOMEPAGE_ONLY" development="new" translation="edited">Dieses Modul kann nur von der Organisation genutzt werden, die in der config.php hinterlegt ist. Dies ist die Organisation %VAR1%.</text>
        <text id="SYS_NO_DATA_FOUND" development="new" translation="todo">Es wurden keine Daten gefunden.</text>
        <text id="SYS_NORMAL_PICTURE" development="new" translation="todo">Normalbild</text>
        <text id="SYS_ONLINE_MEMBERSHIP_ADMINISTRATION" development="new" translation="todo">Die Online-Mitgliederverwaltung</text>
        <text id="SYS_PASSWORD_FORGOTTEN_DESCRIPTION" development="changed" translation="todo">Sollten Sie Ihr Passwort vergessen haben, kann das System ein neues Passwort erstellen und an Ihre E-Mail-Adresse senden. Geben Sie dazu bitte die E-Mail-Adresse an, unter der Sie sich in diesem System registriert habe . Das neue Passwort wird dann unverzüglich an diese E-Mail-Adresse gesendet.</text>
        <text id="SYS_PM" development="new" translation="todo">Private Nachricht</text>
        <text id="SYS_QUANTITY" development="new" translation="todo">Menge</text>
        <text id="SYS_ROLES" development="new" translation="todo">Rollen</text>
        <text id="SYS_SELECT_FROM_LIST" development="new" translation="todo">Aus Liste auswählen</text>
        <text id="SYS_STILL_X_CHARACTERS" development="new" translation="todo">noch %VAR1% Zeichen</text>
        <text id="SYS_SWITCH_TO_CATEGORIES_ADMINISTRATION" development="new" translation="todo">Wechsel zur Kategorienverwaltung</text>
    </version>
    <version id="2.4.5" translator="Markus Faßbender">
        <text id="MAI_SENDER_INTO_TO_DESC" development="new" translation="todo">E-Mails an Rollen enthalten alle Empfänger im BCC-Feld. Das TO-Feld wird dann in der Regel mit "Undisclosed Recipients" gefüllt. Falls dies zu Problemen führt kann mit dieser Einstellung das Empfängerfeld (TO) mit der Absenderadresse gefüllt werden. Alle anderen Empfänger werden weiterhin in das BCC-Feld geschrieben. (Standard: Deaktiviert)</text>
        <text id="SYS_CSV" development="new" translation="todo">CSV</text>
        <text id="SYS_LANDSCAPE" description="Format for printing" development="new" translation="todo">Querformat</text>
        <text id="SYS_PDF" development="new" translation="todo">PDF</text>
        <text id="SYS_PORTRAIT" description="Format for printing" development="new" translation="todo">Hochformat</text>
    </version>
    <version id="2.4.4" translator="Henrik Muhs">
        <text id="DAT_VIEW_MODE_DESC" development="changed" translation="todo">Anzeigeart der Termine. Im Modus %VAR1_BOLD% werden sämtliche Informationen eines Termins in einer Box angezeigt. Im Modus %VAR2_BOLD% werden die wichtigsten Termininformationen in einer kompakten Liste dargestellt. (Standard: Detailiert)</text>
        <text id="PHO_DOWNLOAD_PHOTOS" development="new" translation="todo">Fotos herunterladen</text>
        <text id="PHO_DOWNLOAD_SINGLE_PHOTO" development="new" translation="todo">Foto speichern</text>
        <text id="PHO_DOWNLOAD_ENABLED" development="new" translation="todo">Download aktivieren</text>
        <text id="PHO_DOWNLOAD_ENABLED_DESC" development="new" translation="todo">Erlaubt es einzelne Fotos sowie komplette Alben als Zip-datei herunterzuladen. Dabei wird bei jedem Album als auch bei jedem Foto ein entsprechender Link angezeigt. Ist die Option %VAR1_BOLD% aktiviert, dann werden nur die Originalfotos heruntergeladen.</text>
        <text id="PHO_KEEP_ORIGINAL" development="new" translation="todo">Originale zusätzlich speichern</text>
        <text id="PHO_KEEP_ORIGINAL_DESC" development="new" translation="todo">Speichert alle hochgeladenen Fotos zusätzlich zur eingestellten Auflösung auch in der Originalgröße des Fotos ab. Ist zusätzlich die Option %VAR1_BOLD% aktiviert, werden die Originalfotos herunterladen. Diese Option verbraucht deutlich mehr Speicherplatz auf dem Webserver und sollte nur gewählt werden, wenn genügend Speicherplatz zur Verfügung steht.</text>
        <text id="SYS_DATABASE_VERSION" development="new" translation="todo">Datenbank-Version</text>
    </version>
    <version id="2.4.2" translator="Markus Faßbender">
        <text id="DAT_PARTICIPATE_AT_DATE" development="changed" translation="todo">An Termin als Organisator teilnehmen</text>
        <text id="DAT_PARTICIPATE_AT_DATE_DESC" development="changed" translation="edited">Sie werden Organisator des Termins und erhalten das Recht weitere teilnehmende Personen hinzuzufügen oder zu entfernen. Außerdem können Sie weitere Personen zu Organisatoren machen.</text>
        <text id="DAT_VIEW_MODE" development="new" translation="todo">Standard-Darstellung</text>
        <text id="DAT_VIEW_MODE_DETAIL" development="new" translation="todo">Detailiert</text>
        <text id="DAT_VIEW_MODE_COMPACT" development="new" translation="todo">Kompakt</text>
        <text id="ROL_DELETE_NO_DEFAULT_ROLE" development="new" translation="todo">Sie können die Rolle %VAR1_BOLD% nicht löschen. Es muss mindestens eine Rolle die Einstellung %VAR2_BOLD% besitzen.</text>
        <text id="ROL_DELETE_SYSTEM_ROLE" development="new" translation="todo">Sie können die Systemrolle %VAR1_BOLD% nicht löschen.</text>
        <text id="ROL_DELETE_ROLE" development="new" translation="todo">Sie können die Rolle %VAR1_BOLD% nicht löschen.</text>
    </version>
    <version id="2.4.0" translator="Markus Faßbender">
        <text id="CAT_DELETE_CATEGORY" development="changed" translation="todo">Möchten Sie die Kategorie %VAR1_BOLD% wirklich löschen?</text>
        <text id="CAT_DONT_DELETE_CATEGORY" development="new" translation="todo">Die Kategorie %VAR1_BOLD% kann nicht gelöscht werden, da sie noch %VAR2% abhängige Einträge besitzt.</text>
        <text id="DAT_HIGHLIGHT_DATE" development="new" translation="todo">Termin optisch hervorheben</text>
        <text id="DOW_FOLDER_NOT_FOUND" development="new" translation="todo">Der gesuchte Ordner konnte nicht gefunden werden.</text>
        <text id="LST_NOT_VALID_DATE_FORMAT" development="new" translation="todo">Bitte in der Bedingung des Feldes %VAR1_BOLD% ein gültiges Datum verwenden.</text>
        <text id="LST_NOT_NUMERIC" development="new" translation="todo">Bitte in der Bedingung des Feldes %VAR1_BOLD% nur gültige Zahlen verwenden.</text>
        <text id="LST_EMPTY_EXAMPLE_DESC" development="new" translation="todo">Sucht alle Benutzer, die das Feld Adresse nicht gefüllt haben</text>
        <text id="LST_EXCLUDE_EXAMPLE" development="new" translation="todo">Stefan</text>
        <text id="LST_EXCLUDE_EXAMPLE_DESC" development="new" translation="todo">Sucht alle Benutzer, die nicht Stefan heißen</text>
        <text id="LST_NOT_EMPTY_EXAMPLE_DESC" development="new" translation="todo">Sucht alle Benutzer, die das Feld Adresse gefüllt haben</text>
        <text id="MAI_DELIVERY_CONFIRMATION" development="new" translation="todo">Lesebestätigung anfordern</text>
        <text id="MAI_DELIVERY_CONFIRMATION_DESC" development="new" translation="todo">Ist diese Option aktiviert, hat der Verfasser einer E-Mail die Möglichkeit eine Lesebestätigung anzufordern. Es hängt allerdings von den Einstellungen des E-Mailprogramms des Empfängers ab, ob eine Lesebestätigung versendet wird. Der Empfänger kann dies auf seinen Wunsch unterdrücken.</text>
        <text id="MAI_EMAIL_SEND_TO_ROLE_ACTIVE" development="new" translation="todo">%VAR1% hat an die aktiven Mitglieder der Rolle %VAR3% von %VAR2% folgende E-Mail geschickt:</text>
        <text id="MAI_EMAIL_SEND_TO_ROLE_FORMER" development="new" translation="todo">%VAR1% hat an die ehemaligen Mitglieder der Rolle %VAR3% von %VAR2% folgende E-Mail geschickt:</text>
        <text id="MAI_EMAIL_SEND_TO_ROLE_ALL" development="new" translation="todo">%VAR1% hat an die aktiven und ehemaligen Mitglieder der Rolle %VAR3% von %VAR2% folgende E-Mail geschickt:</text>
        <text id="MAI_PHP_MAIL" development="new" translation="todo">PHP mail()</text>
        <text id="MAI_SEND_METHOD" development="new" translation="todo">Versandmethode</text>
        <text id="MAI_SEND_METHOD_DESC" development="new" translation="todo">Die mail()-Funktion von PHP wird von einigen Hostern eingeschränkt und führt gelegentlich zu Spamverdacht. Empfohlen wird daher in der Regel der Versand von einer existierenden Mailadresse über einen SMTP-Server. Die SMTP-Einstellungen können weiter unten konfiguriert werden. (Standard: PHP mail())</text>
        <text id="MAI_SENDER_NAME" development="new" translation="todo">Name des Absenders</text>
        <text id="MAI_SENDER_NAME_DESC" development="new" translation="todo">Name des Absenders zur verwendeten Versandmailadresse.</text>
        <text id="MAI_SMTP" development="new" translation="todo">SMTP</text>
        <text id="MAI_SMTP_AUTH" development="new" translation="todo">SMTP Authentifizierung</text>
        <text id="MAI_SMTP_AUTH_DESC" development="new" translation="todo">Falls eine Authentifizierung am SMTP-Server stattfinden soll, müssen auch die Felder Benutzername und Passwort ausgefüllt werden.  (Standard: Ja)</text>
        <text id="MAI_SMTP_AUTH_LOGIN" development="new" translation="todo">Login</text>
        <text id="MAI_SMTP_AUTH_NTLM" development="new" translation="todo">NTLM</text>
        <text id="MAI_SMTP_AUTH_PLAIN" development="new" translation="todo">Plain</text>
        <text id="MAI_SMTP_AUTH_TYPE" development="new" translation="todo">SMTP Authentifizierungs-Typ</text>
        <text id="MAI_SMTP_AUTH_TYPE_DESC" development="new" translation="todo">SMTP kennt verschiedene Authentifizierungsmethoden. Die hier ausgewählte wird von Admidio verwendet. (Standard: Login)</text>
        <text id="MAI_SMTP_HOST" development="new" translation="todo">SMTP Host</text>
        <text id="MAI_SMTP_HOST_DESC" development="new" translation="todo">Adresse des zu verwendenden SMTP-Servers.</text>
        <text id="MAI_SMTP_PASSWORD" development="new" translation="todo">SMTP Passwort</text>
        <text id="MAI_SMTP_PASSWORD_DESC" development="new" translation="todo">Das Passwort, das bei der SMTP-Authentifizierung verwendet wird.</text>
        <text id="MAI_SMTP_PORT" development="new" translation="todo">SMTP Port</text>
        <text id="MAI_SMTP_PORT_DESC" development="new" translation="todo">Angabe des Ports über den die SMTP-Verbindung aufgebaut werden soll. (Standard: 25)</text>
        <text id="MAI_SMTP_SECURE" development="new" translation="todo">SMTP Verschlüsselung</text>
        <text id="MAI_SMTP_SECURE_DESC" development="new" translation="todo">Hier kann ausgewählt werden, ob und wie die SMTP-Verbindung verschlüsselt werden soll. (Standard: ohne)</text>
        <text id="MAI_SMTP_SECURE_NO" development="new" translation="todo">ohne</text>
        <text id="MAI_SMTP_SECURE_SSL" development="new" translation="todo">SSL</text>
        <text id="MAI_SMTP_SECURE_TLS" development="new" translation="todo">TLS</text>
        <text id="MAI_SMTP_USER" development="new" translation="todo">SMTP Benutzername</text>
        <text id="MAI_SMTP_USER_DESC" development="new" translation="todo">Der Benutzername, der bei der SMTP-Authentifizierung verwendet wird.</text>
        <text id="MEM_CHANGE_HISTORY" development="new" translation="todo">Änderungshistorie</text>
        <text id="MEM_CHANGE_HISTORY_OF" development="new" translation="todo">Änderungshistorie von %VAR1%</text>
        <text id="MEM_SEND_NEW_LOGIN" development="changed" translation="todo">Möchten Sie %VAR1_BOLD% eine E-Mail mit dem aktuellen Benutzernamen und einem neuen Passwort zumailen?</text>
        <text id="ORG_SHOW_CREATE_EDIT" development="new" translation="todo">Ersteller und Zeitstempel anzeigen</text>
        <text id="ORG_SHOW_CREATE_EDIT_DESC" development="new" translation="todo">Ein Feld ist normalerweise für alle Benutzer sichtbar. Wird diese Funktion nicht ausgewählt, so können die Daten nur von Benutzern gesehen werden, die das Recht haben alle Benutzer zu bearbeiten. Im eigenen Profil kann der Benutzer diese Daten auch sehen und bearbeiten.</text>
        <text id="ORG_ACTIVATE_SYSTEM_MAILS" development="changed" translation="todo">Systembenachrichtigungen aktivieren</text>
        <text id="ORG_ACTIVATE_SYSTEM_MAILS_DESC" development="changed" translation="todo">Hier können die Systembenachrichtigungen von Admidio deaktiviert werden. Systembenachrichtigungen werden versendet, wenn sich zum Beispiel ein neuer Benutzer angemeldet hat. Aber auch Registrierungsbestätigungen werden als Systembenachrichtigungen verschickt. Dieses Feature sollte in der Regel nicht deaktiviert werden. Es sei denn der Server unterstützt keinen E-Mailversand. Das E-Mailmodul ist durch die Deaktivierung nicht betroffen. (Standard: ja)</text>
        <text id="ORG_REFUSE_REGISTRATION" development="new" translation="todo">Benachrichtigung bei einer Ablehnung der Registrierung</text>
        <text id="ORG_SHOW_ALL_USERS" development="new" translation="todo">Zeige alle Benutzer</text>
        <text id="ORG_SHOW_ALL_USERS_DESC" development="new" translation="todo">Ist diese Einstellung gesetzt, so werden in der Benutzerverwaltung neben den aktiven Mitgliedern der aktuellen Organisation optional auch ehemalige Mitglieder und Mitglieder anderer Organisationen angezeigt. Wird die Einstellung deaktiviert, werden nur aktive Mitglieder der aktuellen Organisation angezeigt. Beim Anlegen neuer Benutzer oder Zuordnen von Anmeldungen wird allerdings weiterhin im gesamten Benutzerbestand aller Organisationen nach bereits existierenden Benutzern geschaut.</text>
        <text id="ORG_SYSTEM_MAIL_ADDRESS" development="changed" translation="todo">E-Mailadresse</text>
        <text id="ORG_SYSTEM_MAIL_ADDRESS_DESC" development="changed" translation="todo">Hier sollte die E-Mail-Adresse eines Administrators eingetragen werden. Diese wird als Absenderadresse für Systembenachrichtigungen benutzt, z.B. bei der Registrierungsbestätigung.</text>
        <text id="ORG_SYSTEM_MAIL_NEW_ENTRIES" development="changed" translation="todo">Benachrichtigung bei neuen Einträgen</text>
        <text id="ORG_SYSTEM_MAIL_NEW_ENTRIES_DESC" development="changed" translation="todo">Hier kann die Systembenachrichtigung für neue Einträge in den Modulen aktiviert werden. Sie dient als Überwachungsfunktion innerhalb von Admidio. Der Administrator hat so die Möglichkeit sich über neue Einträge in den Module per E-Mail benachrichtigen zu lassen (es werden nur neue Einträge berücksichtigt). Die Systembenachrichtigungen wird an die E-Mailadresse %VAR1% versendet. (Standard: nein)</text>
        <text id="ORG_SYSTEM_MAIL_TEXTS_DESC" development="changed" translation="todo">Hier können die Texte aller Systembenachrichtigungen angepasst und ergänzt werden. Die Texte sind in 2 Bereiche (Betreff &amp; Inhalt) unterteilt und werden durch die Zeichenfolge #subject# und #content# identifiziert. Danach folgt dann der jeweilige Inhalt für diesen Bereich.\n\nIn jeder Mail können folgende Platzhalter benutzt werden, welche dann zur Laufzeit durch die entsprechenden Inhalt ersetzt werden</text>
        <text id="PRO_ASSIGN_REGISTRATION_SUCCESSFUL" development="new" translation="todo">Die Registrierung wurde erfolgreich bestätigt. Der Benutzer kann sich jetzt im System anmelden.</text>
        <text id="PRO_FUTURE_ROLE_MEMBERSHIP" development="new" translation="todo">Zukünftige Rollenmitgliedschaften</text>
        <text id="PRO_LOG_EDIT_FIELDS" development="new" translation="todo">Änderungen protokollieren</text>
        <text id="PRO_LOG_EDIT_FIELDS_DESC" development="new" translation="todo">Änderungen in Profilfeldern werden für jeden Benutzer und jedes Feld mitgeschrieben. Dabei wird der bisherige und der neue Wert, sowie der Benutzer, der die Änderung durchgeführt hat, mit Zeitstempel gespeichert. (Standard: ja)</text>
        <text id="PRO_NO_DEFAULT_ROLE" development="changed" translation="todo">In der Rollenverwaltung wurde keine Standardrolle für neue Benutzer hinterlegt. Wenden Sie sich bitte an einen Webmaster, der diese Einstellung vornehmen kann.</text>
        <text id="PRO_NO_ROLES_VISIBLE" development="new" translation="todo">Es wurden keine Rollen gefunden. Ggf. fehlen Ihnen die Rechte bestimmte Rollen zu sehen.</text>
        <text id="PRO_VIEW_ROLES_OTHER_ORGAS" development="new" translation="todo">Es werden Ihnen hier nur Rollen anderer Organisationen angezeigt, die dort für alle angemeldete Benutzer sichtbar sind. Falls Sie auch Mitglied dieser Organisation sind, werden Ihnen zusätzlich die Rollen angezeigt, die Sie mit Ihren Rechten innerhalb der jeweiligen Organisation sehen dürfen.</text>
        <text id="ROL_ASSIGN_EDIT_MEMBERS" development="new" translation="todo">Mitglieder zuordnen und bearbeiten</text>
        <text id="ROL_DEFAULT_LIST" development="new" translation="todo">Standardliste</text>
        <text id="ROL_DEFAULT_LIST_DESC" development="new" translation="todo">Soll eine Mitgliederliste zu dieser Rolle angezeigt werden und wird keine Listenkonfiguration vorgegeben, so wird die Liste in der systemweit eingestellten Standardlistenkonfiguration dargestellt. Über dieses Feld kann für die einzelne Rolle eine andere Listenkonfiguration ausgewählt werden, die angezeigt wird, wenn keine Listenkonfiguration vorgegeben ist.</text>
        <text id="ROL_DEFAULT_REGISTRATION" development="new" translation="todo">Standardzuordnung bei Registrierung</text>
        <text id="ROL_DEFAULT_REGISTRATION_DESC" development="new" translation="todo">Wird ein neuer Benutzer angelegt bzw. eine neue Registrierung akzeptiert, dann wird diese Rolle automatisch dem neuen Benutzer zugeordnet. Besitzt der Ersteller das Recht Rollen zu zuordnen, so werden ihm alle Rollenzuordnung angezeigt und er kann sie entsprechend anpassen.</text>
        <text id="ROL_LEADER_NO_ADDITIONAL_RIGHTS" development="new" translation="todo">Leiter dieser Rolle haben keine gesonderten Rechte. Sie werden in Listenansichten nur hervorgehoben dargestellt.</text>
        <text id="ROL_LEADER_EDIT_MEMBERS" development="new" translation="todo">Leiter dieser Rolle können Profildaten aller Rollenmitglieder bearbeiten.</text>
        <text id="ROL_LEADER_ASSIGN_MEMBERS" development="new" translation="todo">Leiter dieser Rolle können neue Rollenmitglieder hinzufügen oder vorhandene Mitglieder entfernen.</text>
        <text id="ROL_LEADER_RIGHTS_DESC" development="new" translation="todo">Rollenmitglieder können zu Leitern einer Rolle ernannt werden und optional erweiterte Rechte bekommen.\nSie können das Recht bekommen Profildaten aller Rollenmitglieder zu bearbeiten und/oder das Recht Mitglieder der Rolle hinzuzufügen oder zu entfernen. Bekommen sie beide Rechte zugewiesen wären sie dadurch allerdings indirekt in der Lage Profildaten aller Mitglieder zu bearbeiten.</text>
        <text id="ROL_NO_ADDITIONAL_RIGHTS" development="new" translation="todo">Keine zusätzlichen Rechte</text>
        <text id="ROL_NO_DEFAULT_ROLE" development="new" translation="todo">Sie können die Einstellung %VAR1_BOLD% nicht entfernen, da mindestens eine Rolle als Standardzuordnung hinterlegt sein muss.</text>
        <text id="ROL_SYSTEM_DEFAULT_LIST" development="new" translation="todo">Systemweite Standardliste</text>
        <text id="SYS_CHANGED_AT" development="new" translation="todo">Geändert am</text>
        <text id="SYS_DELETE_LAST_CATEGORY" development="new" translation="todo">Es existiert keine weitere Kategorie für diesen Bereich. Aus diesem Grund kann die Kategorie nicht gelöscht werden.</text>
        <text id="SYS_DELETE_SYSTEM_CATEGORY" development="new" translation="todo">Sie dürfen keine Systemkategorien löschen.</text>
        <text id="SYS_DELETED_USER" development="new" translation="todo">Gelöschte Person</text>
        <text id="SYS_DONT_SHOW" development="new" translation="todo">Nicht anzeigen</text>
        <text id="SYS_EDIT_MEMBERS" development="new" translation="todo">Mitglieder bearbeiten</text>
        <text id="SYS_EDITED_BY" development="new" translation="todo">Geändert von</text>
        <text id="SYS_EMAIL_NOT_SEND" development="changed" translation="todo">Die E-Mail konnte nicht an %VAR1_BOLD% gesendet werden.\n\nFolgender Fehler ist aufgetreten:\n%VAR2%</text>
        <text id="SYS_EMPTY" development="new" translation="todo">Leer</text>
        <text id="SYS_FIRSTNAME_LASTNAME" development="new" translation="todo">Vorname und Nachname</text>
        <text id="SYS_FROM" development="new" translation="todo">ab %VAR1%</text>
        <text id="SYS_INFORMATIONS" development="new" translation="todo">Informationen</text>
        <text id="SYS_MAIL_DISPATCH" development="new" translation="todo">E-Mailversand</text>
        <text id="SYS_MODULE_PREFERENCES" development="new" translation="todo">Moduleinstellungen</text>
        <text id="SYS_MORE_FEATURES" development="new" translation="todo">Weitere Funktionen</text>
        <text id="SYS_NEW_VALUE" development="new" translation="todo">Neuer Wert</text>
        <text id="SYS_NOT_EMPTY" development="new" translation="todo">Nicht leer</text>
        <text id="SYS_PREVIOUS_VALUE" development="new" translation="todo">Vorheriger Wert</text>
        <text id="SYS_SYSMAIL_REFUSE_REGISTRATION" development="new" translation="todo">#subject# Registrierung bei %organization_long_name% abgelehnt\n#content# Hallo %user_first_name% %user_first_name%,\n\nIhre Anmeldung auf %organization_homepage% wurde abgelehnt.\n\nRegistrierungen werden in der Regel nur von Mitgliedern akzeptiert. Falls Sie Mitglied sind und Ihre Registrierung dennoch abgelehnt wurde, kann es daran liegen, dass Sie als Mitglied nicht identifiziert wurden.\nZur Klärung der Gründe für die Ablehnung wenden Sie sich bitte an den Webmaster %webmaster_email% von %organization_homepage%.\n\nMit freundlichen Grüßen\nDie Webmaster</text>
        <text id="SYS_SYSTEM" development="new" translation="todo">System</text>
        <text id="SYS_SYSTEM_MAILS" development="changed" translation="todo">Systembenachrichtigungen</text>
    </version>
    <version id="2.3.4" translator="Markus Faßbender">
        <text id="MAI_COUNT_BCC_DESC" development="changed" translation="todo">E-Mails an Rollen mit mehreren Mitgliedern werden als Blindkopie (BCC) versendet. So kann vom Empfänger nicht eingesehen werden, wer diese E-Mail noch bekommen hat. Die Anzahl in diesem Feld gibt die maximale Anzahl an Empfängern pro E-Mail an. Diese Anzahl kann von Providern beschränkt werden. Besitzt eine Rolle mehr Mitglieder als die eingestellte Zahl, so werden mehrere E-Mails erzeugt. Wird der Wert auf 1 gesetzt, so werden die E-Mails nicht als Blindkopie versendet, sondern direkt an den Empfänger. Die Anzahl der möglichen zu versendenden E-Mails innerhalb eines Zeitraums kann auch von Providern beschränkt werden. (Standard: 50)</text>
        <text id="MAI_SENDER_INTO_TO" development="new" translation="todo">Absender als Adressat</text>
    </version>
    <version id="2.3.1" translator="Markus Faßbender">
        <text id="INS_ORGA_SHORTNAME_EXISTS" development="new" translation="todo">Eine Organisation mit dem Namen %VAR1_BOLD% existiert bereits. Wählen Sie bitte einen anderen Namen aus.</text>
        <text id="SYS_LOSTPW_EMAIL_ERROR" development="changed" translation="todo">Zu der E-Mail-Adresse %VAR1_BOLD% konnte im System keine gültige Anmeldung gefunden werden!</text>
        <text id="SYS_LOSTPW_SEVERAL_EMAIL" development="new" translation="todo">Die E-Mail-Adresse %VAR1_BOLD% wurde mehrfach zugeordnet. Es konnte kein eindeutiger Benutzer gefunden werden.</text>
    </version>
    <version id="2.3.0" translator="Markus Faßbender">
        <text id="CAT_DEFAULT_VAR" development="new" translation="todo">Standard-%VAR1%</text>
        <text id="DAT_ENABLE_ICAL" development="new" translation="todo">iCal-Funktion aktivieren</text>
        <text id="DAT_ENABLE_ICAL_DESC" development="new" translation="todo">Ist diese Funktion aktiviert, lassen sich einzelne Termine oder alle Termine in einem festgelegten Zeitraum herunterladen. Auch das Abonnieren der Termine mit einer Kalendersoftware wird möglich. (Standard: ja)</text>
        <text id="DAT_ICAL_DAYS_FUTURE" development="changed" translation="todo">Anzahl iCal Tage Zukunft</text>
        <text id="DAT_ICAL_DAYS_FUTURE_DESC" development="changed" translation="todo">Gibt an, wie viele Tage in die Zukunft in einem iCal-Download oder -Abo einbezogen werden. (Standard: 365)</text>
        <text id="DAT_ICAL_DAYS_PAST" development="changed" translation="todo">Anzahl iCal Tage Vergangenheit</text>
        <text id="DAT_ICAL_DAYS_PAST_DESC" development="changed" translation="todo">Gibt an, wie viele Tage aus der Vergangenheit in einem iCal-Download oder -Abo einbezogen werden.  (Standard: 30)</text>
        <text id="DAT_REGISTRATION_POSSIBLE" development="changed" translation="todo">Anmeldung zu diesem Termin ermöglichen</text>
        <text id="DAT_VISIBILITY" development="new" translation="todo">Sichtbarkeit</text>
        <text id="INS_DATABASE_NEEDS_UPDATED_VERSION" development="new" translation="todo">Ihre Datenbank liegt in Version %VAR1% vor.\n\nEine Aktualisierung der Datenbank auf Version %VAR2% ist erforderlich.</text>
        <text id="INS_DATABASE_SYSTEM" development="new" translation="todo">Datenbanksystem</text>
        <text id="INS_FACEBOOK" development="new" translation="todo">Facebook</text>
        <text id="INS_FACEBOOK_DESC" development="new" translation="todo">Wollen Sie Ihr Facebook-Profil hier verlinken? Dazu benötigen Sie Ihren Nutzernamen bei Facebook. Melden Sie sich bei Facebook an und lassen Sie sich Ihr Profil anzeigen. Kopieren Sie nun die Adresszeile Ihres Browsers in dieses Feld und speichern Sie Ihr Profil hier ab. Jetzt können andere Besucher aus Ihrem Profil direkt Ihr Facebook-Profil aufrufen.</text>
        <text id="INS_GOOGLE_PLUS" development="new" translation="todo">Google+</text>
        <text id="INS_GOOGLE_PLUS_DESC" development="new" translation="todo">Wollen Sie Ihr Google+ Profil hier verlinken? Dazu benötigen Sie momentan noch die etwas kryptische Profilnummer von Google+. Melden Sie sich bei Google+ an und lassen Sie sich Ihr Profil anzeigen. Kopieren Sie nun die Adresszeile Ihres Browsers in dieses Feld und speichern Sie Ihr Profil hier ab. Jetzt können andere Besucher aus Ihrem Profil direkt Ihr Google+ Profil aufrufen.</text>
        <text id="INS_ICQ_DESC" development="new" translation="todo">Geben Sie hier Ihre ICQ-Nummer ein. Haben Sie in ICQ Ihren Online-Status freigegeben, so wird dieser später in Ihrem Profil angezeigt.</text>
        <text id="INS_SKYPE_DESC" development="new" translation="todo">Geben Sie hier Ihren eindeutigen Skype-Namen ein. Haben Sie in Skype Ihren Online-Status freigegeben, so wird dieser später in Ihrem Profil angezeigt.</text>
        <text id="INS_TWITTER" development="new" translation="todo">Twitter</text>
        <text id="INS_TWITTER_DESC" development="new" translation="todo">Wollen Sie Ihr Twitter-Profil hier verlinken? Dazu benötigen Sie Ihren eindeutigen Namen bei Twitter. Melden Sie sich bei Twitter an und lassen Sie sich Ihr Profil anzeigen. Kopieren Sie nun die Adresszeile Ihres Browsers in dieses Feld und speichern Sie Ihr Profil hier ab. Jetzt können andere Besucher aus Ihrem Profil direkt Ihr Twitter-Profil aufrufen.</text>
        <text id="INS_WINDOWS_LIVE" development="new" translation="todo">Windows Live</text>
        <text id="INS_XING" development="new" translation="todo">Xing</text>
        <text id="INS_XING_DESC" development="new" translation="todo">Wollen Sie Ihr Xing-Profil hier verlinken? Dazu benötigen Sie Ihren eindeutigen Namen bei Xing. Melden Sie sich bei Xing an und lassen Sie sich Ihr Profil anzeigen. Kopieren Sie nun die Adresszeile Ihres Browsers in dieses Feld und speichern Sie Ihr Profil hier ab. Jetzt können andere Besucher aus Ihrem Profil direkt Ihr Xing-Profil aufrufen.</text>
        <text id="LST_SEARCH_GENDER_DESC" development="changed" translation="todo">Sucht alle männlichen Benutzer</text>
        <text id="MAI_SUBJECT_ATTACHMENT" development="new" translation="todo">Betreff &amp; Anhang</text>
        <text id="MAI_CHARACTER_ENCODING" development="new" translation="todo">Zeichenkodierung</text>
        <text id="MAI_CHARACTER_ENCODING_DESC" development="new" translation="todo">Angabe der Zeichenkodierung in der Ihre E-Mail von Admidio verschickt wird. Da ggf. nicht alle E-Mail-Clients UTF-8 richtig verarbeiten können, kann hier alternativ auch ISO-8859-1 eingestellt werden.</text>
        <text id="MAI_EMAIL_SEND_TO_USER" development="changed" translation="todo">%VAR1% hat Ihnen von %VAR2% folgende E-Mail geschickt:</text>
        <text id="MAI_HTML_MAILS_REGISTERED_USERS" development="new" translation="todo">HTML-Mails</text>
        <text id="MAI_HTML_MAILS_REGISTERED_USERS_DESC" development="new" translation="todo">Die Erstellung und der Versand von HTML-Mails kann für registrierte Benutzer aktiviert werden. Anstelle des normalen Textfeldes wird dann ein Javascript-Editor angezeigt über den der Text komfortabel editiert werden kann. Aus Sicherheitsgründen ist diese Funktion nicht für Gäste möglich.</text>
        <text id="MAI_YOUR_EMAIL" development="new" translation="todo">Ihre E-Mail</text>
        <text id="MAI_YOUR_NAME" development="new" translation="todo">Ihr Name</text>
        <text id="MEM_IMPORT_SUCCESSFUL" development="changed" translation="todo">Der Import ist erfolgreich verlaufen.\n\n%VAR1% neue Benutzer wurden angelegt.\n%VAR2% Benutzer wurden bearbeitet.\n%VAR3% Rollenmitgliedschaften wurden zugeordnet.</text>
        <text id="ORG_FIELD_DISABLED" development="changed" translation="todo">Feld nur für Benutzer mit dem Recht %VAR1_BOLD% editierbar</text>
        <text id="ORG_FIELD_URL_DESC" development="new" translation="todo">Die eingegebene URL verlinkt später im Profil den Inhalt, den der Benutzer in dieses Feld eingegeben hat. Optional kann noch der Platzhalter %user_content% in die URL eingebaut werden. Dies ist dann der Inhalt, den der Benutzer im Feld eingegeben hat.\n\nBeispiel:\nUrl: http://www.google.de/search?q=%user_content%\nFeldinhalt: Admidio\nLink im Profil: http://www.google.de/search?q=Admidio</text>
        <text id="ORG_JAVASCRIPT_EDITOR_COLOR" development="changed" translation="todo">Farbe Javascript-Editor</text>
        <text id="ORG_JAVASCRIPT_EDITOR_COLOR_DESC" development="changed" translation="todo">Hier wird die Hintergrundfarbe des Javascripteditors angegeben. Dies kann ein hexadezimaler Farbwert sein z.B. #ffa500 oder ein RGB-Wert z.B. rgb(255, 185,0).</text>
        <text id="ORG_JAVASCRIPT_EDITOR_ENABLE" development="changed" translation="todo">Javascript-Editor benutzen</text>
        <text id="ORG_JAVASCRIPT_EDITOR_ENABLE_DESC" development="changed" translation="todo">Ein umfangreicher Javascript-Editor wird an vielen Stellen im Programm genutzt, damit der Benutzer z.B. Ankündigungen, Terminbeschreibungen oder ähnliches komfortabler eingeben kann. Wird der Editor deaktiviert, so wird ein einfaches mehrzeiliges Textfeld dargestellt.</text>
        <text id="ORG_VALUE_LIST" development="new" translation="todo">Werteliste</text>
        <text id="ORG_VALUE_LIST_DESC" development="new" translation="todo">In diesem Feld können Sie die Einträge für das Dropdown-Listenfeld oder das Optionsfeld eingeben. Pro Zeile kann hier ein Eintrag des Dropdown-Listenfeldes oder des Optionsfeldes erfasst werden.\n\nIm Profil wird später nicht der Text gespeichert, sondern die ausgewählte Position aus der Liste. Ändert man somit den Text in einer Zeile, so erhalten alle bereits zugeordneten Benutzer sofort den neuen Text in ihrem Profil. Verschiebt man allerdings einen Eintrag in eine andere Zeile, so wird bei den Benutzern evtl. ein anderer Eintrag angezeigt.\n\nBei einem Optionsfeld kann anstelle eines Textes auch ein Icon angezeigt werden. Dazu kann der Name eines Icons aus dem Themeordner (Bsp.: ok.png) oder die Url eines externen Bildes (Bsp.: http://www.example.com/example.jpg) angegeben werden. Über einen senkrechten Trennstrich kann optional noch ein Tooltip zum Icon gesetzt werden (Bsp.: female.png|weiblich).</text>
        <text id="ORG_SHOW_ORGANIZATION_SELECT" development="new" translation="todo">Organisationsauswahl anzeigen</text>
        <text id="ORG_SHOW_ORGANIZATION_SELECT_DESC" development="new" translation="todo">Sind mehrere Organisationen in der Datenbank eingerichtet, so kann im Anmeldedialog eine Auswahlbox mit allen Organisationen angezeigt werden. Der Benutzer kann dort eine andere Organisation (als in der config.php eingestellt) auswählen, an der er sich anmeldet. Allerdings muss der Benutzer auch an der dieser Organisation registriert sein.</text>
        <text id="SYS_CHECKBOX" development="new" translation="todo">Checkbox</text>
        <text id="SYS_CONFIRMATION_OF_INPUT" development="new" translation="todo">Bestätigung der Eingaben</text>
        <text id="SYS_CONTACT_DETAILS" development="new" translation="todo">Kontaktdaten</text>
        <text id="SYS_DATABASE_VERSION_REQUIRED" development="new" translation="todo">Admidio benötigt %VAR1% oder höher</text>
        <text id="SYS_DESIGNATION" development="new" translation="todo">Bezeichnung</text>
        <text id="SYS_DROPDOWN_LISTBOX" development="new" translation="todo">Dropdown-Listenfeld</text>
        <text id="SYS_ICAL_DISABLED" development="new" translation="todo">Die iCal-Funktion wurde vom Webmaster deaktiviert.</text>
        <text id="SYS_ICON" development="new" translation="todo">Icon</text>
        <text id="SYS_INTERNAL_NAME" development="new" translation="todo">Interner Name</text>
        <text id="SYS_INTERNAL_NAME_DESC" development="new" translation="todo">Der interne Name wird für den eindeutigen Zugriff auf ein Feld benutzt. Dieser ist für die Programmbenutzung nicht relevant. Bei der Entwicklung muss allerdings immer dieser Name benutzt werden, um das Feld z.B. mit getValue() anzusprechen. Der interne Name wird beim Anlegen eines Feldes automatisch gefüllt.</text>
        <text id="SYS_ORGANIZATION" development="new" translation="todo">Organisation</text>
        <text id="SYS_PERIOD" development="new" translation="todo">Zeitraum</text>
        <text id="SYS_PHP_VERSION_REQUIRED" development="changed" translation="todo">Admidio benötigt %VAR1% oder höher</text>
        <text id="SYS_PRESENTATION" development="new" translation="todo">Darstellung</text>
        <text id="SYS_RADIO_BUTTON" development="new" translation="todo">Optionsfeld</text>
        <text id="SYS_SOCIAL_NETWORKS" development="new" translation="todo">Soziale Netzwerke</text>
        <text id="SYS_URL_INVALID_CHAR" development="changed" translation="todo">Die URL im Feld %VAR1_BOLD% enthält ungültige Zeichen.\n\nErlaubt sind nur Buchstaben und Umlaute, Zahlen 0-9 und die Sonderzeichen .-_:/#?=% .</text>
        <text id="SYS_VERSION" development="new" translation="todo">Version</text>
        <text id="SYS_WEBMASTER_DATABASE_INVALID" description="Var3 and Var4 create link to update" development="new" translation="todo">Die Datenbankversion %VAR1% ist niedriger als die Version der Admidio-Scripte %VAR2%.\n\nFühren Sie bitte %VAR3%das Datenbankupdate%VAR4% auf die Version durch.</text>
        <text id="SYS_WEBMASTER_FILESYSTEM_INVALID" description="Var3 and Var4 create link to download" development="new" translation="todo">Die Datenbankversion %VAR1% ist höher als die Version der Admidio-Scripte %VAR2%.\n\nAktualisieren Sie bitte Ihre Admidio-Dateien auf dem FTP-Server %VAR3%mit der aktuelleren Admidio-Version%VAR4%.</text>
        <text id="UPD_BETA_VERSION" development="changed" translation="todo">Verfügbare Beta</text>
        <text id="UPD_CURRENT_VERSION" development="changed" translation="todo">Installiert</text>
        <text id="UPD_STABLE_VERSION" development="changed" translation="todo">Verfügbar</text>
    </version>
    <version id="2.2.6" translator="Markus Faßbender">
        <text id="ANN_RECENT_ANNOUNCEMENTS_OF_ORGA" development="new" translation="todo">Neueste Ankündigungen der Organisation %VAR1%</text>
        <text id="DAT_CURRENT_DATES_OF_ORGA" development="new" translation="todo">Aktuelle Termine der Organisation %VAR1%</text>
        <text id="GBO_LATEST_GUESTBOOK_ENTRIES_OF_ORGA" development="new" translation="todo">Neueste Gästebucheinträge der Organisation %VAR1%</text>
        <text id="MAI_CARBON_COPY" development="new" translation="todo">Kopie</text>
        <text id="MAI_COPY_OF_YOUR_EMAIL" development="new" translation="todo">Hier ist Ihre angeforderte Kopie der Nachricht</text>
        <text id="MAI_MESSAGE_WENT_TO" development="new" translation="todo">Diese Nachricht ging an</text>
        <text id="PHO_RECENT_ALBUMS_OF_ORGA" development="new" translation="todo">Neuesten Fotoalben der Organisation %VAR1%</text>
        <text id="SYS_FIELD_INVALID_CHAR" development="changed" translation="todo">Das Feld %VAR1_BOLD% enthält ungültige Zeichen.\n\nErlaubt sind nur Buchstaben a-z und A-Z, Zahlen 0-9 und die Sonderzeichen .-_+@ .</text>
        <text id="SYS_LOADING_CONTENT" development="new" translation="todo">Inhalt wird geladen ...</text>
        <text id="SYS_REGISTRATION_SAVED" development="new" translation="todo">Ihre Daten wurden gespeichert.\n\nEin Login ist noch nicht möglich. Ihre Anmeldung muss erst freigeschaltet werden. Nach der erfolgten Freischaltung werden Sie per E-Mail benachrichtigt.</text>
        <text id="SYS_RSS_FEED_FOR_VAR" development="new" translation="todo">RSS-Feed für %VAR1%</text>
    </version>
    <version id="2.2.0" translator="Jochen Erkens">
        <!-- Phrases only in Announcementmodule -->
        <text id="ANN_ANNOUNCEMENT" development="new" translation="todo">Ankündigung</text>
        <text id="ANN_ANNOUNCEMENTS" development="new" translation="todo">Ankündigungen</text>
        <text id="ANN_ANNOUNCEMENTS_DESC" development="new" translation="todo">Ankündigungen, Neuigkeiten oder Informationen können hier veröffentlicht und angeschaut werden.</text>
        <text id="ANN_EMAIL_NOTIFICATION_TITLE" development="new" translation="todo">Eine neue Ankündigung wurde angelegt</text>
        <text id="ANN_EMAIL_NOTIFICATION_MESSAGE" development="new" translation="todo">Es wurde eine neue Ankündigung bei %VAR1% angelegt.\n\nTitel: %VAR2%\nAngelegt von: %VAR3%\nAngelegt am: %VAR4%</text>

        <!-- Phrases only in Backupmodule -->
        <text id="BAC_BACK_TO_BACKUP_PAGE" development="new" translation="todo">Zurück zur Backupseite</text>
        <text id="BAC_BACKUP_COMPLETED" development="new" translation="todo">Backup fertiggestellt in %VAR1%</text>
        <text id="BAC_BACKUP_FILE" development="new" translation="todo">Backupdatei</text>
        <text id="BAC_BACKUP_FROM" development="new" translation="todo">Backup vom %VAR1% um %VAR2%</text>
        <text id="BAC_COMPLETED_VAR" development="new" translation="todo">%VAR1% fertig</text>
        <text id="BAC_CREATION_DATE" development="new" translation="todo">Erstellungsdatum</text>
        <text id="BAC_DATABASE_BACKUP" development="new" translation="todo">Datenbank-Backup</text>
        <text id="BAC_DATABASE_BACKUP_DESC" development="new" translation="todo">Datenbanksicherungen der Admidio-Tabellen können hier erstellt und heruntergeladen werden.</text>
        <text id="BAC_DAYS_VAR" development="new" translation="todo">%VAR1% Tagen</text>
        <text id="BAC_HOURS_VAR" development="new" translation="todo">%VAR1% Stunden</text>
        <text id="BAC_MINUTES_VAR" development="new" translation="todo">%VAR1% Minuten</text>
        <text id="BAC_NO_BACKUP_FILE_EXISTS" development="new" translation="todo">Keine Backupdatei vorhanden!</text>
        <text id="BAC_OVERALL_PROGRESS" development="new" translation="todo">Gesamtfortschritt</text>
        <text id="BAC_RECORDS_VAR" development="new" translation="todo">%VAR1% Datensätze</text>
        <text id="BAC_PASSED_VAR" development="new" translation="todo">%VAR1% verstrichen</text>
        <text id="BAC_START_BACKUP" development="new" translation="todo">Backup starten</text>
        <text id="BAC_SUM" development="new" translation="todo">Summe</text>
        <text id="BAC_SECONDS_VAR" development="new" translation="todo">%VAR1% Sekunden</text>

        <!-- Phrases only in Category-Administration -->
        <text id="CAT_CATEGORY_EXIST" development="new" translation="todo">Es existiert bereits eine Kategorie in dieser Organisation mit diesem Namen.</text>
        <text id="CAT_CATEGORY_GLOBAL" development="new" translation="todo">Ist diese Option aktiviert, erscheinen die Profilfelder dieser Kategorie auch im Profil folgender Organisationen und können dort ebenfalls gepflegt werden:\n\n%VAR1_BOLD%\n\n Möchten Sie die Daten nur in Ihrer Organisation sehen, dann sollte diese Option deaktiviert werden.</text>
        <text id="CAT_CATEGORY_NOT_DELETE" development="new" translation="todo">Sie können nicht alle Kategorien eines Moduls löschen.\nErstellen Sie vorher eine neue Kategorie für dieses Modul.</text>
        <text id="CAT_MOVE_DOWN" development="new" translation="todo">%VAR1% nach unten verschieben</text>
        <text id="CAT_MOVE_UP" development="new" translation="todo">%VAR1% nach oben verschieben</text>

        <!-- Phrases only in Datesmodule -->
        <text id="DAT_ADD_DATE_TO_CALENDAR" development="new" translation="todo">Termin in den Kalender übernehmen</text>
        <text id="DAT_ADD_ROLE" development="new" translation="todo">Rolle hinzufügen</text>
        <text id="DAT_ALL_DAY" development="new" translation="todo">Ganztägig</text>
        <text id="DAT_ASSIGN_PARTICIPANTS" development="new" translation="todo">Teilnehmer zuordnen</text>
        <text id="DAT_ATTEND" development="new" translation="todo">Teilnehmen</text>
        <text id="DAT_ATTEND_DATE" development="new" translation="todo">Sie haben Ihre Teilnahme für den Termin %VAR1_BOLD% am %VAR2% zugesagt.</text>
        <text id="DAT_CALENDAR" development="new" translation="todo">Kalender</text>
        <text id="DAT_CANCEL" development="new" translation="todo">Absagen</text>
        <text id="DAT_CANCEL_DATE" development="new" translation="todo">Sie haben Ihre Teilnahme für den Termin %VAR1_BOLD% am %VAR2% wieder abgesagt.</text>
        <text id="DAT_DATE" development="new" translation="todo">Termin</text>
        <text id="DAT_DATES" development="new" translation="todo">Termine</text>
        <text id="DAT_DATES_DESC" development="new" translation="todo">Termine können hier angelegt und angeschaut werden. Benutzer können sich auf Wunsch zu diesen Terminen anmelden.</text>
        <text id="DAT_EDIT_ROOMS" development="new" translation="todo">Räume bearbeiten</text>
        <text id="DAT_EMAIL_NOTIFICATION_TITLE" development="new" translation="todo">Ein neuer Termin wurde angelegt</text>
        <text id="DAT_EMAIL_NOTIFICATION_MESSAGE_PART1" development="new" translation="todo">Es wurde ein neuer Termin bei %VAR1% angelegt.\n\nTitel: %VAR2%\nDatum: %VAR3%\nKalender: %VAR4%\n</text>
        <text id="DAT_EMAIL_NOTIFICATION_MESSAGE_PART2" development="new" translation="todo">Ort: %VAR1%\nRaum: %VAR2%\nTeilnehmer: %VAR3%\nAngelegt von: %VAR4%\n</text>
        <text id="DAT_EMAIL_NOTIFICATION_MESSAGE_PART3" development="new" translation="todo">Angelegt am: %VAR1%</text>
        <text id="DAT_EXPORT_ICAL" development="new" translation="todo">Exportieren (iCal)</text>
        <text id="DAT_LOCATION" development="new" translation="todo">Ort</text>
        <text id="DAT_LOCATION_LINK" development="new" translation="todo">Werden genügend Informationen (Straße, Stadt, Lokalität) zum Ort des Termins eingegeben, so kann ein Link bzw. eine Route zu diesem Treffpunkt über Google-Maps erstellt werden.</text>
        <text id="DAT_LOGIN_POSSIBLE" development="new" translation="todo">Hier kann ausgewählt werden, ob eine Anmeldung zu dem angegebenen Termin möglich sein soll oder nicht.\nFalls die Anmeldung nachträglich gelöscht wird, werden auch alle bisherigen Teilnehmer vom Termin entfernt.\nWenn man hingegen nur die Anmeldung für neue Teilnehmer beenden möchte, so kann man die derzeitige Teilnehmerzahl als Teilnahmebegrenzung eintragen.</text>
        <text id="DAT_MANAGE_CALENDARS" development="new" translation="todo">Kalender verwalten</text>
        <text id="DAT_MAX_MEMBERS" development="new" translation="todo">Hier kann die Teilnehmeranzahl für diesen Termin beschränkt werden. Soll die Anzahl nicht begrenzt werden, so kann dieses Feld leer gelassen werden.</text>
        <text id="DAT_ORGANIZER" description="The Person" development="new" translation="todo">Organisator</text>
        <text id="DAT_ORGANIZERS" description="The Personen" development="new" translation="todo">Organisatoren</text>
        <text id="DAT_PARTICIPANTS_LIMIT" development="new" translation="todo">Teilnehmerbegrenzung</text>
        <text id="DAT_PREVIOUS_DATES" description="Vergangene Termine" development="new" translation="todo">Vergangene %VAR1%</text>
        <text id="DAT_REGISTRATION_POSSIBLE" development="new" translation="todo">Anmeldung möglich.</text>
        <text id="DAT_REGISTRATION_NOT_POSSIBLE" development="new" translation="todo">Keine Anmeldung mehr möglich.</text>
        <text id="DAT_REMOVE_APPLICATION" development="new" translation="todo">Wollen Sie die Anmeldung für den Termin wirklich entfernen? Hierbei werden alle bisherigen Teilnehmer gelöscht werden.</text>
        <text id="DAT_ROOM_INFORMATIONS" development="new" translation="todo">Rauminformationen</text>
        <text id="DAT_ROOM_OVERHANG" development="new" translation="todo">Sind noch zusätzliche Plätze außer der oben angegebenen Sitzpätze zu vergeben, wie z.B. durch zusätzliche Stühle oder mögliche Stehplätze, so kann ihre Anzahl hier im Überhang angegeben werden.</text>
        <text id="DAT_ROOM_RESERVED" development="new" translation="todo">Der gewählte Raum ist zu dieser Zeit bereits reserviert.</text>
        <text id="DAT_ROOM_SELECTABLE" development="new" translation="todo">Raum auswählbar</text>
        <text id="DAT_ROOM_SELECTABLE_DESC" development="new" translation="todo">Eine Auswahlbox für die verfügbaren Räume wird angezeigt, um dem Ersteller eines Termins die Auswahl eines Raums zu ermöglichen. (Standard: nein)</text>
        <text id="DAT_QUOTA_AND_MAX_MEMBERS_MUST_MATCH" development="new" translation="todo">Werden alle teilnehmenden Rollen kontingentiert, muss die Anzahl der Summe der Kontingentierungen mit der maximalen Teilnehmerzahl bzw. der Raumkapazität übereinstimmen.</text>
        <text id="DAT_QUOTA_EXCEEDED" development="new" translation="todo">Es dürfen maximal so viele Teilnehmer insgesamt in allen Rollen (Kontigentierung) sein wie Teilnehmer insgesamt (Teilnehmerbegrenzung).</text>
        <text id="DAT_QUOTA_FOR_ROLE" development="new" translation="todo">Es kann nur ein Kontingent für eine Rolle angegeben werden, für die der Termin auch sichtbar ist.</text>
        <text id="DAT_QUOTA_WITH_MAXIMUM" development="new" translation="todo">Eine Kontingentierung kann nur bei einer Teilnehmerbegrenzung stattfinden</text>
        <text id="DAT_SHOW_MAP_LINK" development="new" translation="todo">Kartenlink anzeigen</text>
        <text id="DAT_SHOW_MAP_LINK_DESC" development="new" translation="todo">Wird ein Ort angegeben, so wird versucht ein Link zu Google-Maps zu erstellen, welcher den Ort anzeigt, sowie eine Routenlink ausgehend vom eigenen Wohnort. (Standard: ja)</text>
        <text id="DAT_SHOW_ON_MAP" development="new" translation="todo">Auf Karte zeigen</text>
        <text id="DAT_SHOW_PARTICIPANTS" development="new" translation="todo">Teilnehmer anzeigen</text>
        <text id="DAT_SWITCH_TO_ROOM_ADMINISTRATION" development="new" translation="todo">Zur Raumadministration wechseln</text>
        <text id="DAT_VISIBLE_TO" development="new" translation="todo">Sichtbar für</text>

        <!-- Phrases only in Downloadsmodule -->
        <text id="DOW_ADD_TO_DATABASE" development="new" translation="todo">Zur Datenbank hinzufügen</text>
        <text id="DOW_ADDITIONAL_FILES" development="new" translation="todo">In dieser Übersicht sind Dateien und Ordner aufgelistet, die noch nicht in der Datenbank verwaltet werden. Diese können nun der Datenbank hinzugefügt werden. Es werden automatisch die Berechtigungen des aktuellen Ordners übernommen.</text>
        <text id="DOW_COUNTER" development="new" translation="todo">Zähler</text>
        <text id="DOW_CREATE_FOLDER" development="new" translation="todo">Ordner anlegen</text>
        <text id="DOW_DOWNLOADS" development="new" translation="todo">Downloads</text>
        <text id="DOW_DOWNLOADS_DESC" development="new" translation="todo">Unterschiedliche Daten und Dateien können hier zum Download angeboten werden. Diese können in Ordnern mit individuellen Zugriffsrechten zusammengefasst werden.</text>
        <text id="DOW_EMAIL_NOTIFICATION_TITLE" development="new" translation="todo">Eine neue Datei wurde hochgeladen</text>
        <text id="DOW_EMAIL_NOTIFICATION_MESSAGE" development="new" translation="todo">Es wurde eine neue Datei bei %VAR1% hochgeladen.\n\nDatei: %VAR2%\nAngelegt von: %VAR3%\nAngelegt am: %VAR4%</text>
        <text id="DOW_ENABLE_DOWNLOAD_MODULE" development="new" translation="todo">Downloadmodul aktivieren</text>
        <text id="DOW_ENABLE_DOWNLOAD_MODULE_DESC" development="new" translation="todo">Das Downloadmodul kann über diese Einstellung komplett deaktiviert werden. Es ist dann nicht mehr aufrufbar und wird auch in der Modulübersichtsseite nicht mehr angezeigt. (Standard: ja)</text>
        <text id="DOW_FILE_EXIST" development="new" translation="todo">Die Datei %VAR1% existiert bereits!\n\nBitte wählen Sie einen anderen Dateinamen aus.</text>
        <text id="DOW_FILE_EXTENSION_INVALID" development="new" translation="todo">Dateien dieses Dateityps sind auf dem Server nicht erlaubt.</text>
        <text id="DOW_FILE_NAME_RULES" development="new" translation="todo">Die Datei sollte so benannt sein, dass man vom Namen auf den Inhalt schließen kann. Der Dateiname hat Einfluss auf die Anzeigereihenfolge. In einem Ordner in dem z.B. Sitzungsprotokolle gespeichert werden, sollten die Dateinamen immer mit dem Datum beginnen (jjjj-mm-tt).</text>
        <text id="DOW_FILE_NOT_EXISTS" development="new" translation="todo">Die Datei existiert physikalisch nicht mehr auf dem Server. Die Datei sollte aus der Datenbank gelöscht werden.</text>
        <text id="DOW_FILE_RENAME" development="new" translation="todo">Die Datei %VAR1% wurde umbenannt.</text>
        <text id="DOW_FILE_RENAME_ERROR" development="new" translation="todo">Beim Umbenennen der Datei %VAR1% ist ein Fehler aufgetreten.</text>
        <text id="DOW_FILE_TO_LARGE" development="new" translation="todo">Die hochgeladene Datei übersteigt die zulässige Dateigröße von %VAR1% MB.</text>
        <text id="DOW_FILE_TYPE" development="new" translation="todo">Dateityp</text>
        <text id="DOW_FILE_UPLOADED" development="new" translation="todo">Die Datei %VAR1_BOLD% wurde hochgeladen</text>
        <text id="DOW_FOLDER_CREATED" development="new" translation="todo">Der Ordner %VAR1_BOLD% wurde angelegt.</text>
        <text id="DOW_FOLDER_EXISTS" development="new" translation="todo">Der Ordner %VAR1% existiert bereits!\n\nBitte wählen Sie einen anderen Namen für den Ordner aus.</text>
        <text id="DOW_FOLDER_NAME_INVALID" development="new" translation="todo">Der ausgewählte Ordnername enthält ungültige Zeichen!\n\nBitte wählen Sie einen anderen Namen für den Ordner aus.</text>
        <text id="DOW_FOLDER_NO_FILES" development="new" translation="todo">Der Ordner enthält keine Dateien.</text>
        <text id="DOW_FOLDER_NO_RIGHTS" development="new" translation="todo">Sie besitzen keine Rechte den gewählten Downloadordner zu sehen.</text>
        <text id="DOW_FOLDER_NOT_EXISTS" development="new" translation="todo">Der Ordner existiert physikalisch nicht mehr auf dem Server. Der Ordner sollte aus der Datenbank gelöscht werden.</text>
        <text id="DOW_FOLDER_RENAME" development="new" translation="todo">Der Ordner %VAR1% wurde umbenannt.</text>
        <text id="DOW_FOLDER_RENAME_ERROR" development="new" translation="todo">Beim Umbenennen des Ordners %VAR1% ist ein Fehler aufgetreten.</text>
        <text id="DOW_MAXIMUM_FILE_SIZE" development="new" translation="todo">Maximale Dateigröße</text>
        <text id="DOW_MAXIMUM_FILE_SIZE_DESC" development="new" translation="todo">Benutzer können nur Dateien hochladen, bei denen die Dateigröße kleiner als der hier angegebene Wert ist. Steht hier 0, so ist der Upload deaktiviert. (Standard: 3MB)</text>
        <text id="DOW_NEW_FILE_NAME" development="new" translation="todo">Neuer Dateiname</text>
        <text id="DOW_NEW_NAME" development="new" translation="todo">Neuer Name</text>
        <text id="DOW_SET_FOLDER_PERMISSIONS" development="new" translation="todo">Ordnerberechtigungen setzen</text>
        <text id="DOW_UNMANAGED_FILES" development="new" translation="todo">Nicht verwaltete Dateien</text>
        <text id="DOW_EDIT_FILE" development="new" translation="todo">Datei bearbeiten</text>
        <text id="DOW_EDIT_FOLDER" development="new" translation="todo">Ordner bearbeiten</text>
        <text id="DOW_PREVIOUS_NAME" development="new" translation="todo">Bisheriger Name</text>
        <text id="DOW_UPLOAD_FILE_TO_FOLDER" development="new" translation="todo">Datei in den Ordner %VAR1_BOLD% hochladen</text>
        <text id="DOW_UPLOAD_POST_EMPTY" development="new" translation="todo">Die Seite wurde ungültig aufgerufen oder die Datei konnte nicht hochgeladen werden.\nVermutlich wurde die vom Server vorgegebene maximale Uploadgröße von %VAR1% B. überschritten!</text>


        <!-- Phrases only in Ecardsmodule -->
        <text id="ECA_A_ECARD_FROM" development="new" translation="todo">Eine Grußkarte von</text>
        <text id="ECA_ACTIVATE_GREETING_CARDS" development="new" translation="todo">Grußkarten aktivieren</text>
        <text id="ECA_ACTIVATE_GREETING_CARDS_DESC" development="new" translation="todo">Das Grußkartenmodul kann über diese Einstellung komplett deaktiviert oder aktiviert werden.Falls der Server keinen Mailversand unterstützt, sollte das Modul deaktiviert werden.Dieses Modul steht generell nur eingeloggten Benutzern zur Verfügung. (Standard: ja)</text>
        <text id="ECA_GREETING_CARD" development="new" translation="todo">Grußkarte</text>
        <text id="ECA_GREETING_CARDS" development="new" translation="todo">Grußkarten</text>
        <text id="ECA_GREETING_CARD_EDIT" development="new" translation="todo">Grußkarte bearbeiten</text>
        <text id="ECA_NEW_MESSAGE_RECEIVED" development="new" translation="todo">Neue Nachricht erhalten</text>
        <text id="ECA_NOT_SUCCESSFULLY_SEND" development="new" translation="todo">Ihre Grußkarte wurde leider nicht erfolgreich versendet!</text>
        <text id="ECA_RECIPIENT_EMAIL" development="new" translation="todo">Empfänger E-Mail</text>
        <text id="ECA_RECIPIENT_NAME" development="new" translation="todo">Empfänger Name</text>
        <text id="ECA_SUCCESSFULLY_SEND" development="new" translation="todo">Ihre Grußkarte wurde erfolgreich versendet.</text>
        <text id="ECA_TEMPLATE" development="new" translation="todo">Template</text>
        <text id="ECA_TEMPLATE_DESC" development="new" translation="todo">Hier wird das Standard Template festgelegt. (Standard: Postcard) </text>
        <text id="ECA_VIEW_PICTURE_FULL_SIZED" development="new" translation="todo">Bild in voller Größe anzeigen</text>

        <!-- Phrases only in Guestbookmodule -->
        <text id="GBO_BACK_TO_GUESTBOOK" development="new" translation="todo">Zurück zum Gästebuch</text>
        <text id="GBO_CAPTCHA_DESC" development="new" translation="todo">Für nicht eingeloggte Benutzer wird im Gästebuchformular bei aktiviertem Captcha ein alphanumerischer Code oder eine einfache Rechenaufgabe eingeblendet. Diesen muss der Benutzer vor dem Absenden des Formularinhalts korrekt eingeben. Dies soll sicherstellen, dass das Formular nicht von Spammern missbraucht werden kann. (Standard: ja)</text>
        <text id="GBO_COMMENT_BY" development="new" translation="todo">Kommentar von %VAR1%</text>
        <text id="GBO_COMMENTS4ALL" development="new" translation="todo">Anonyme Kommentare erlauben</text>
        <text id="GBO_COMMENTS4ALL_DESC" development="new" translation="todo">Nicht eingeloggte Benutzer können nach Aktivierung dieser Option Einträge im Gästebuch kommentieren. Die Rechtevergabe für diese Funktion über die Rollenverwaltung wird dann ignoriert. (Standard: nein)</text>
        <text id="GBO_CREATE_COMMENT" development="new" translation="todo">Kommentar anlegen</text>
        <text id="GBO_CREATE_ENTRY" development="new" translation="todo">Eintrag anlegen</text>
        <text id="GBO_CREATE_VAR_ENTRY" development="new" translation="todo">%VAR1%-Eintrag anlegen</text>
        <text id="GBO_EDIT_COMMENT" development="new" translation="todo">Kommentar bearbeiten</text>
        <text id="GBO_EDIT_ENTRY" development="new" translation="todo">%VAR1%-Eintrag bearbeiten</text>
        <text id="GBO_EMAIL_NOTIFICATION_GBC_TITLE" development="new" translation="todo">Ein neuer Gästebuchkommentar wurde angelegt</text>
        <text id="GBO_EMAIL_NOTIFICATION_GBC_MESSAGE" development="new" translation="todo">Es wurde ein neuer Gästebuchkommentar bei %VAR1% angelegt.\n\nText: %VAR2%\nAngelegt von: %VAR3%\nAngelegt am: %VAR4%</text>
        <text id="GBO_EMAIL_NOTIFICATION_TITLE" development="new" translation="todo">Ein neuer Gästebucheintrag wurde angelegt</text>
        <text id="GBO_EMAIL_NOTIFICATION_MESSAGE" development="new" translation="todo">Es wurde ein neuer Gästebucheintrag bei %VAR1% angelegt.\n\nText: %VAR2%\nAngelegt von: %VAR3%\nAngelegt am: %VAR4%</text>
        <text id="GBO_ENTRY_QUEUED" development="new" translation="todo">Der Eintrag wurde gespeichert. Er wird erst sichtbar nachdem er von einem Moderator freigeschaltet wurde.</text>
        <text id="GBO_FLOODING_PROTECTION" development="new" translation="todo">Ihr letzter Eintrag im Gästebuch liegt weniger als %VAR1% Sekunden zurück.</text>
        <text id="GBO_FLOODING_PROTECTION_INTERVALL" development="new" translation="todo">Flooding Protection Intervall</text>
        <text id="GBO_FLOODING_PROTECTION_INTERVALL_DESC" development="new" translation="todo">Für nicht eingeloggte Benutzer wird bei Einträgen im Gästebuch überprüft, ob sie innerhalb des eingestellten Intervalls bereits einen Eintrag getätigt haben. Damit soll verhindert werden, dass Benutzer in zu kurzen Zeitabständen hintereinander ungewünschte Einträge erzeugen. Ist das Intervall auf 0 gesetzt wird diese Überprüfung nicht durchgeführt. (Standard: 60 Sekunden)</text>
        <text id="GBO_GUESTBOOK" development="new" translation="todo">Gästebuch</text>
        <text id="GBO_GUESTBOOK_DESC" development="new" translation="todo">Besucher und Mitglieder können hier ihre Grüße und Anmerkungen hinterlassen, sowie andere Einträge kommentieren.</text>
        <text id="GBO_GUESTBOOK_MODERATION" development="new" translation="todo">Moderation aktivieren für</text>
        <text id="GBO_GUESTBOOK_MODERATION_DESC" development="new" translation="todo">Gästebucheinträge werden erst nach einer Sichtprüfung eines Administrators publiziert. Hier kann eingestellt werden, ob die Prüfung nur bei Besuchern, auch bei angemeldeten Benutzern oder bei niemandem durchgeführt werden soll.  (Standard: Niemand)</text>
        <text id="GBO_HIDE_COMMENTS" development="new" translation="todo">Kommentare ausblenden</text>
        <text id="GBO_INITIAL_COMMENTS_LOADING" development="new" translation="todo">Kommentare direkt anzeigen</text>
        <text id="GBO_INITIAL_COMMENTS_LOADING_DESC" development="new" translation="todo">Wenn diese Option aktiviert ist, werden beim Aufruf der Gästebuchseite die Kommentare direkt geladen und angezeigt. Im anderen Fall muss der Benutzer auf einen Link klicken um die Kommentare zu sehen. (Standard: nein)</text>
        <text id="GBO_MODERATE_ENTRIES" development="new" translation="todo">Einträge moderieren</text>
        <text id="GBO_MODERATE_VAR" development="new" translation="todo">%VAR1% moderieren</text>
        <text id="GBO_ONLY_VISITORS" development="new" translation="todo">Nur Besucher</text>
        <text id="GBO_SHOW_COMMENTS" development="new" translation="todo">Kommentare anzeigen</text>
        <text id="GBO_SHOW_COMMENTS_ON_ENTRY" development="new" translation="todo">Zeige %VAR1% Kommentar(e) zu diesem Eintrag</text>
        <text id="GBO_WRITE_COMMENT" development="new" translation="todo">Kommentar schreiben</text>

        <!-- Phrases only in Installation -->
        <text id="INS_ADD_ANOTHER_ORGANIZATION" development="new" translation="todo">Weitere Organisation hinzufügen</text>
        <text id="INS_ADD_ORGANIZATION" development="new" translation="todo">Organisation hinzufügen</text>
        <text id="INS_ADDIDIONAL_DATA" development="new" translation="todo">Zusätzliche Daten</text>
        <text id="INS_ADDRESS_LIST" development="new" translation="todo">Adressliste</text>
        <text id="INS_ADMINISTRATOR_DATA_NOT_COMPLETELY" development="new" translation="todo">Es sind nicht alle Daten für den Administrator eingegeben worden!</text>
        <text id="INS_AOL_INSTANT_MESSENGER" development="new" translation="todo">AOL Instant Messenger</text>
        <text id="INS_BOARD" development="new" translation="todo">Vorstand</text>
        <text id="INS_CHOOSE_LANGUAGE" development="new" translation="todo">Bitte wählen Sie eine Sprache aus</text>
        <text id="INS_CONFERENCE_ROOM" development="new" translation="todo">Besprechnungsraum</text>
        <text id="INS_CONFIGURATION_FILE_NOT_FOUND" development="new" translation="todo">Die Datei %VAR1_BOLD% befindet sich nicht im Admidio Hauptverzeichnis!\n\nLaden Sie die Datei gegebenenfalls erneut herunter und kopieren Sie diese in das entsprechende Verzeichnis.</text>
        <text id="INS_COURSES" development="new" translation="todo">Kurse</text>
        <text id="INS_CREATE_ADMINISTRATOR" development="new" translation="todo">Administrator anlegen</text>
        <text id="INS_CREATE_CONFIGURATION_FILE" development="new" translation="todo">Konfigurationsdatei erzeugen</text>
        <text id="INS_DATA_DO_NOT_MATCH" development="new" translation="todo">Die Daten aus der %VAR1_BOLD% stimmen nicht mit den Angaben des Installationsassistenten überein.\n\nPrüfen Sie bitte Ihre config.php und ändern Sie die Daten entsprechend den gerade getätigten Angaben.</text>
        <text id="INS_DATA_OF_ADMINISTRATOR" development="new" translation="todo">Daten des Administrators</text>
        <text id="INS_DATA_OF_ADMINISTRATOR_DESC" development="new" translation="todo">Geben Sie in diesem Formular Name, E-Mail und die Zugangsdaten des Administrators an. Mit diesem Benutzer können Sie sich nach der Installation bei Admidio anmelden.</text>
        <text id="INS_DATABASE_DOESNOT_NEED_UPDATED" development="new" translation="todo">Eine Aktualisierung der Datenbank ist nicht erforderlich</text>
        <text id="INS_DATABASE_FILE_NOT_FOUND" development="new" translation="todo">Die Datei %VAR1_BOLD% konnte nicht im Verzeichnis %VAR2_BOLD% gefunden werden.</text>
        <text id="INS_DATABASE_IS_UPDATED" development="new" translation="todo">Datenbank wird aktualisiert</text>
        <text id="INS_DATABASE_IS_UP_TO_DATE" development="new" translation="todo">Die Admidio-Datenbank ist aktuell</text>
        <text id="INS_DATABASE_LOGIN" development="new" translation="todo">Datenbank Zugangsdaten</text>
        <text id="INS_DATABASE_WILL_BE_ESTABLISHED" development="new" translation="todo">Datenbank wird eingerichtet</text>
        <text id="INS_DESCRIPTION_BOARD" development="new" translation="todo">Vorstand des Vereins</text>
        <text id="INS_DESCRIPTION_CONFERENCE_ROOM" development="new" translation="todo">Hier können Besprechungen stattfinden. Der Raum muss vorher reserviert werden. Beamer steht zur Verfügung.</text>
        <text id="INS_DESCRIPTION_MEMBER" development="new" translation="todo">Alle Mitglieder der Organisation</text>
        <text id="INS_DESCRIPTION_WEBMASTER" development="new" translation="todo">Gruppe der Administratoren des Systems</text>
        <text id="INS_ENTER_LOGIN_TO_DATABASE" development="new" translation="todo">Zugangsdaten zur Datenbank eingeben</text>
        <text id="INS_ERROR_OPEN_FILE" development="new" translation="todo">Die Datei %VAR1_BOLD% konnte nicht geöffnet werden.</text>
        <text id="INS_FOLDER_NOT_WRITABLE" development="new" translation="todo">Der Ordner %VAR1_BOLD% besitzt noch keine Schreibrechte. Diese sollten Sie noch vergeben, da ohne Schreibrechte keine Fotos oder Dateien für das Downloadmodul hochgeladen werden können.</text>
        <text id="INS_GROUPS" development="new" translation="todo">Gruppen</text>
        <text id="INS_ICQ" development="new" translation="todo">ICQ</text>
        <text id="INS_INSTALL_ADMIDIO" development="new" translation="todo">Admidio installieren</text>
        <text id="INS_INSTALLATION" development="new" translation="todo">Installation</text>
        <text id="INS_INSTALLATION_SUCCESSFUL" development="new" translation="todo">Die Admidio-Datenbank ist nun installiert und die Konfigurationsdatei eingerichtet. Sie können jetzt mit Admidio arbeiten und sich mit den Daten des Administrators anmelden.</text>
        <text id="INS_INSTALLATION_VERSION" development="new" translation="todo">Installation der Version %VAR1%</text>
        <text id="INS_INSTALLATION_WAS_SUCCESSFUL" development="new" translation="todo">Die Installation war erfolgreich</text>
        <text id="INS_INTERN" development="new" translation="todo">Intern</text>
        <text id="INS_LANGUAGE_NOT_CHOOSEN" development="new" translation="todo">Es wurde keine Sprache ausgewählt.</text>
        <text id="INS_MEMBERSHIP" development="new" translation="todo">Mitgliedschaft</text>
        <text id="INS_MESSENGER" development="new" translation="todo">Messenger</text>
        <text id="INS_MYSQL_LOGIN_NOT_COMPLETELY" development="new" translation="todo">Es sind nicht alle Zugangsdaten zur MySql-Datenbank eingegeben worden!</text>
        <text id="INS_NAME_OF_ORGANIZATION" development="new" translation="todo">Name der Organisation</text>
        <text id="INS_ORGANIZATION_NAME_NOT_COMPLETELY" development="new" translation="todo">Die Bezeichnung der Organisation wurde nicht vollständig eingegeben!</text>
        <text id="INS_PASSWORDS_NOT_EQUAL" development="new" translation="todo">Das Passwort stimmt nicht mit der Wiederholung überein.</text>
        <text id="INS_PHONE_LIST" development="new" translation="todo">Telefonliste</text>
        <text id="INS_WRONG_MYSQL_VERSION" development="new" translation="todo">Admidio %VAR1% setzt mindestens die MySQL-Version %VAR2% voraus. Sie sollten versuchen die MySQL-Datenbank zu aktualisieren oder eine %VAR3%ältere Admidio-Version%VAR4% nutzen, welche kompatibel zu Ihrer Datenbank ist.</text>
        <text id="INS_WRONG_PHP_VERSION" development="new" translation="todo">Admidio %VAR1% setzt mindestens die PHP-Version %VAR2% voraus. Sie sollten versuchen PHP zu aktualisieren oder eine %VAR3%ältere Admidio-Version%VAR4% nutzen, welche kompatibel zu dieser PHP-Version ist.</text>
        <text id="INS_SET_ORGANIZATION" development="new" translation="todo">Organisation festlegen</text>
        <text id="INS_SET_UP_ORGANIZATION" development="new" translation="todo">Organisation einrichten</text>
        <text id="INS_SETUP_WAS_SUCCESSFUL" development="new" translation="todo">Die Einrichtung war erfolgreich</text>
        <text id="INS_SKYPE" development="new" translation="todo">Skype</text>
        <text id="INS_SUPPORT_FURTHER_DEVELOPMENT" development="new" translation="todo">Wir würden uns freuen, wenn Sie die weitere Entwicklung von Admidio mit einer Spende unterstützen würdent!</text>
        <text id="INS_TABLE_PREFIX" development="new" translation="todo">Tabellenpräfix</text>
        <text id="INS_TABLE_PREFIX_INVALID" development="new" translation="todo">Das Tabellenpräfix enthält ungültige Zeichen!</text>
        <text id="INS_TEAMS" development="new" translation="todo">Mannschaften</text>
        <text id="INS_TRAINING" development="new" translation="todo">Training</text>
        <text id="INS_UPDATE" development="new" translation="todo">Update</text>
        <text id="INS_UPDATE_DATABASE" development="new" translation="todo">Datenbank aktualisieren</text>
        <text id="INS_UPDATE_TO_VERSION_SUCCESSFUL" development="new" translation="todo">Die Admidio-Datenbank ist jetzt auf die Version %VAR1% aktualisiert worden.\nSie können nun wieder mit Admidio arbeiten.</text>
        <text id="INS_UPDATE_VERSION" development="new" translation="todo">Update auf Version %VAR1%</text>
        <text id="INS_UPDATING_WAS_SUCCESSFUL" development="new" translation="todo">Die Aktualisierung war erfolgreich</text>
        <text id="INS_WARNING_BETA_VERSION" development="new" translation="todo">Dies ist eine Beta-Version von Admidio.\n\nSie kann zu Stabilitätsproblemen und Datenverlust führen und sollte deshalb nur in einer Testumgebung genutzt werden!</text>
        <text id="INS_WARNING_SAFE_MODE" development="new" translation="todo">Auf Ihrem Server ist der Safe Mode aktiviert. Bei eingeschaltetem Safe Mode kann es später zu Problemen bei der Nutzung einiger Funktionen kommen.</text>
        <text id="INS_WELCOME_TO_INSTALLATION" development="new" translation="todo">Willkommen zur Installation von Admidio</text>
        <text id="INS_WELCOME_TEXT" development="new" translation="todo">Auf den nächsten Seiten müssen einige notwendige Informationen für die Einrichtung von Admidio eingeben werden. Sie benötigen dazu unter anderem die Zugangsdaten zu der Datenbank, auf der Admidio zukünftig laufen soll.</text>
        <text id="INS_YAHOO_MESSENGER" development="new" translation="todo">Yahoo! Messenger</text>

        <!-- Phrases only in Linkmodule -->
        <text id="LNK_COUNTER" development="new" translation="todo">Zähler</text>
        <text id="LNK_CREATE_LINK" development="new" translation="todo">Link anlegen</text>
        <text id="LNK_DISPLAY_REDIRECT" development="new" translation="todo">Anzeige Weiterleitung</text>
        <text id="LNK_DISPLAY_REDIRECT_DESC" development="new" translation="todo">Hier kann die automatische Weiterleitung für Links aktiviert werden. Es wird bei Aufruf eines Links aus dem Linkmodul zunächst eine Hinweisseite angezeigt, die auf das Verlassen der Admidioseiten hinweist. Nach vorgegebener Zeit in Sekunden wird dann der eigentliche Link aufgerufen. Wird der Redirect auf 0 gesetzt wird der Link ohne Anzeige der Hinweisseite direkt aufgerufen. (Standard: 10 Sekunden)</text>
        <text id="LNK_EMAIL_NOTIFICATION_TITLE" development="new" translation="todo">Ein neuer Weblink wurde angelegt</text>
        <text id="LNK_EMAIL_NOTIFICATION_MESSAGE" development="new" translation="todo">Es wurde ein neuer Weblink bei %VAR1% angelegt.\n\nLink: %VAR2%\nAngelegt von: %VAR3%\nAngelegt am: %VAR4%</text>
        <text id="LNK_GO_TO" development="new" translation="todo">Gehe zu %VAR1%</text>
        <text id="LNK_LINK_ADDRESS" development="new" translation="todo">Linkadresse</text>
        <text id="LNK_LINK_NAME" development="new" translation="todo">Linkname</text>
        <text id="LNK_LINK_TARGET" development="new" translation="todo">Linkziel</text>
        <text id="LNK_LINK_TARGET_DESC" development="new" translation="todo">Hier wird angegeben, ob die ausgewählte Webseite im selben Browserfenster wie Admidio oder in einem neuen Browserfenster angezeigt werden soll.</text>
        <text id="LNK_LINKS_FROM" development="new" translation="todo">Linksammlung von %VAR1%</text>
        <text id="LNK_NEW_WINDOW" development="new" translation="todo">Neues Fenster</text>
        <text id="LNK_REDIRECT" development="new" translation="todo">Weiterleitung</text>
        <text id="LNK_REDIRECT_DESC" development="new" translation="todo">Sie verlassen jetzt das Webangebot von %VAR1_BOLD% und werden in %VAR2% Sekunden automatisch zu %VAR3% weitergeleitet.\n\nSollte die automatische Weiterleitung nicht funktionieren, klicken Sie bitte %VAR4%!</text>
        <text id="LNK_SAME_WINDOW" development="new" translation="todo">Gleiches Fenster</text>
        <text id="LNK_WEBLINKS" development="new" translation="todo">Weblinks</text>
        <text id="LNK_WEBLINKS_DESC" development="new" translation="todo">Links zu interessanten Webseiten können hier abgelegt und nach unterschiedlichen Kategorien gruppiert werden.</text>

        <!-- Phrases only in Listsmodule -->
        <text id="LST_A_TO_Z" development="new" translation="todo">A bis Z</text>
        <text id="LST_ACTIVE_FORMER_MEMBERS" development="new" translation="todo">Aktive und ehemalige Mitglieder</text>
        <text id="LST_ACTIVE_MEMBERS" development="new" translation="todo">Aktive Mitglieder</text>
        <text id="LST_ACTIVE_ROLES" development="new" translation="todo">Übersicht der aktiven Rollen</text>
        <text id="LST_ADD_COLUMN" development="new" translation="todo">Spalte hinzufügen</text>
        <text id="LST_CHOOSE_ROLE" development="new" translation="todo">Wählen Sie eine Rolle aus, von der Sie die konfigurierte Mitgliederliste anzeigen möchten.</text>
        <text id="LST_COLUMN" development="new" translation="todo">Spalte</text>
        <text id="LST_CONFIGURATION" development="new" translation="todo">Konfiguration</text>
        <text id="LST_CONFIGURATION_ALL_USERS" development="new" translation="todo">Konfiguration allen Benutzern zur Verfügung stellen</text>
        <text id="LST_CONFIGURATION_DEFAULT" development="new" translation="todo">Wollen Sie die aktuelle Listenkonfiguration zur neuen Standardkonfiguration dieser Organisation machen?</text>
        <text id="LST_CONFIGURATION_DELETE" development="new" translation="todo">Wollne Sie aktuelle Listenkonfiguration wirklich löschen?</text>
        <text id="LST_CONFIGURATION_LIST" development="new" translation="todo">Listenkonfiguration</text>
        <text id="LST_CONFIGURATION_SAVE" development="new" translation="todo">Unter welcher Bezeichnung soll diese Konfiguration gespeichert werden?</text>
        <text id="LST_CREATE_NEW_CONFIGURATION" development="new" translation="todo">Neue Konfiguration erstellen</text>
        <text id="LST_CREATE_OWN_LIST" development="new" translation="todo">Eigene Liste erstellen</text>
        <text id="LST_DEFAULT_LIST_NOT_SET_UP" development="new" translation="todo">Es wurde keine Standardliste eingerichtet!\n\nWenden Sie sich bitte an einen Administrator, damit dieser in den eigenen Listen eine beliebige Liste als Standardliste deklariert.</text>
        <text id="LST_DELETE_CONFIGURATION" development="new" translation="todo">Konfiguration löschen</text>
        <text id="LST_EMAIL_TO_MEMBERS" development="new" translation="todo">E-Mail an Mitglieder</text>
        <text id="LST_EXPORT_TO" development="new" translation="todo">Exportieren nach</text>
        <text id="LST_FORMER_MEMBERS" development="new" translation="todo">Ehemalige Mitglieder</text>
        <text id="LST_FROM_TO" development="new" translation="todo">von %VAR1% bis %VAR2%</text>
        <text id="LST_GENERAL_LISTS" development="new" translation="todo">Allgemeine Listen</text>
        <text id="LST_HIDE_DETAILS" development="new" translation="todo">Details in Übersicht einklappen</text>
        <text id="LST_HIDE_DETAILS_DESC" development="new" translation="todo">Bei Aktivierung dieser Option werden die Details in der Listenübersicht standardmäßig eingeklappt. Auf Wunsch lassen sich die Details weiterhin anzeigen. (Standard: nein)</text>
        <text id="LST_INACTIVE_ROLES" development="new" translation="todo">Übersicht der inaktiven Rollen</text>
        <text id="LST_KONFIGURATION_OWN_LIST" development="new" translation="todo">Konfiguration eigene Liste</text>
        <text id="LST_LIST" development="new" translation="todo">Liste</text>
        <text id="LST_LISTS" development="new" translation="todo">Listen</text>
        <text id="LST_LISTS_DESC" development="new" translation="todo">Unterschiedliche Listen zu einzelnen Rollen können hier angezeigt werden. Außerdem können von den Benutzern individuelle Listen erstellt und gespeichert werden.</text>
        <text id="LST_LIST_VIEW" development="new" translation="todo">Listenübersicht</text>
        <text id="LST_MAX" development="new" translation="todo">von max. %VAR1%</text>
        <text id="LST_MEMBERS_PER_PAGE" development="new" translation="todo">Anzahl Teilnehmer pro Seite</text>
        <text id="LST_MEMBER_ASSIGNMENT" development="new" translation="todo">Mitgliederzuordnung</text>
        <text id="LST_MEMBERSHIP_END" development="new" translation="todo">Mitgliedschaftsende</text>
        <text id="LST_MEMBERSHIP_START" development="new" translation="todo">Mitgliedschaftsbeginn</text>
        <text id="LST_MICROSOFT_EXCEL" development="new" translation="todo">Microsoft Excel</text>
        <text id="LST_MUST_HAVE_WEBMASTER" development="new" translation="todo">Die Rolle Webmaster muss mindestens ein Mitglied haben!</text>
        <text id="LST_MY_LIST" development="new" translation="todo">Eigene Liste</text>
        <text id="LST_MYLIST_CONDITION_DESC" development="new" translation="todo">Hier können Sie Bedingungen zu jedem Feld in Ihrer neuen Liste eingeben. Damit wird die ausgewählte Rolle noch einmal nach Ihren Bedingungen eingeschränkt.</text>
        <text id="LST_NO_MORE_COLUMN" development="new" translation="todo">Aus technischen Gründen können keine weiteren Spalten hinzugefügt werden.</text>
        <text id="LST_NO_USER_FOUND" development="new" translation="todo">Es wurde kein Benutzer gefunden, der den gewählten Kriterien entspricht.</text>
        <text id="LST_NO_ROLES_REMOVED" development="new" translation="todo">Es sind noch keine Rollen aus dem System entfernt worden.\n\nErst wenn Sie in der Rollenverwaltung Rollen löschen, erscheinen diese automatisch bei den "Entfernten Rollen".</text>
        <text id="LST_NO_RIGHTS_VIEW_LIST" development="new" translation="todo">Sie besitzen keine Rechte Listen der hinterlegten Rollen anzuschauen.</text>
        <text id="LST_NEW_DEFAULT_CONFIGURATION" development="new" translation="todo">Konfiguration wird zur neuen Standardkonfiguration</text>
        <text id="LST_NUMBER_OF_ROLES_PER_PAGE" development="new" translation="todo">Anzahl Rollen pro Seite</text>
        <text id="LST_PRESET_CONFIGURATION" development="new" translation="todo">Vorgegebene Konfigurationen</text>
        <text id="LST_PRESET_CONFIGURATION_DESC" development="new" translation="todo">Als Webmaster können Sie Konfigurationen erstellen, welche allen Benutzern des Systems zur Verfügung stehen. Konfigurieren Sie die entsprechende Spalten und Bedingungen und speichern Sie diese unter dem gewünschten Namen.</text>
        <text id="LST_PRINT_PREVIEW" development="new" translation="todo">Druckvorschau</text>
        <text id="LST_ROLE_INFORMATION" development="new" translation="todo">Rolleninformationen</text>
        <text id="LST_SAVE_CONFIGURATION" development="new" translation="todo">Konfiguration speichern</text>
        <text id="LST_SEARCH_AGE_EXAMPLE" development="new" translation="todo">18j</text>
        <text id="LST_SEARCH_AGE_DESC" development="new" translation="todo">Sucht alle Benutzer, die älter als 18 Jahre sind</text>
        <text id="LST_SEARCH_DATE_EXAMPLE" development="new" translation="todo">01.03.1986</text>
        <text id="LST_SEARCH_DATE_DESC" development="new" translation="todo">Sucht alle Benutzer, die nach dem 01.03.1986 geboren wurden</text>
        <text id="LST_SEARCH_LASTNAME_BEGINS_EXAMPLE" development="new" translation="todo">Mei*</text>
        <text id="LST_SEARCH_LASTNAME_BEGINS_DESC" development="new" translation="todo">Sucht alle Benutzer deren Namen mit Mei anfängt</text>
        <text id="LST_SEARCH_LASTNAME_EXAMPLE" development="new" translation="todo">Schmitz</text>
        <text id="LST_SEARCH_LASTNAME_DESC" development="new" translation="todo">Sucht alle Benutzer mit dem Nachnamen Schmitz</text>
        <text id="LST_SEARCH_LOCATION_EXAMPLE" development="new" translation="todo">Köln oder Berlin</text>
        <text id="LST_SEARCH_LOCATION_DESC" development="new" translation="todo">Sucht alle Benutzer, die aus Köln oder Berlin kommen</text>
        <text id="LST_SEARCH_TELEFON_EXAMPLE" development="new" translation="todo">*241* *54</text>
        <text id="LST_SEARCH_TELEFON_DESC" development="new" translation="todo">Sucht alle Benutzer, deren Telefonnummer 241 enthält und mit 54 endet</text>
        <text id="LST_SEARCH_YES_NO_FIELD" development="new" translation="todo">Ja/Nein Feld</text>
        <text id="LST_SEARCH_YES_NO_FIELD_DESC" development="new" translation="todo">Sucht alle Benutzer bei denen ein Häckchen gesetzt wurde</text>
        <text id="LST_SHOW_LIST" development="new" translation="todo">Liste anzeigen</text>
        <text id="LST_SHOW_LISTS" development="new" translation="todo">Listen anzeigen</text>
        <text id="LST_YOUR_CONFIGURATION" development="new" translation="todo">Deine Konfigurationen</text>
        <text id="LST_YOUR_LAST_CONFIGURATION" development="new" translation="todo">Deine letzten Konfigurationen</text>
        <text id="LST_YOUR_LISTS" development="new" translation="todo">Deine Listen</text>
        <text id="LST_USER_PHOTO" development="new" translation="todo">Benutzerfoto</text>
        <text id="LST_WANT_CONFIGURATION_FOR_ALL_USERS" development="new" translation="todo">Wollne Sie die aktuelle Listenkonfiguration allen Benutzern zur Verfügung stellen?</text>
        <text id="LST_Z_TO_A" development="new" translation="todo">Z bis A</text>

        <!-- Phrases only in Mailmodule -->
        <text id="MAI_ACTIVATE_EMAIL_MODULE" development="new" translation="todo">Mailmodul aktivieren</text>
        <text id="MAI_ACTIVATE_EMAIL_MODULE_DESC" development="new" translation="todo">Das Mailmodul kann über diese Einstellung komplett deaktiviert werden. Es ist dann nicht mehr aufrufbar und wird auch in der Modulübersichtsseite nicht mehr angezeigt. Falls der Server keinen Mailversand unterstützt, sollte das Modul deaktiviert werden. (Standard: Aktiviert)</text>
        <text id="MAI_ADD_ATTACHEMENT" development="new" translation="todo">Anhang hinzufügen</text>
        <text id="MAI_ATTACHEMENT" development="new" translation="todo">Anhang</text>
        <text id="MAI_ATTACHMENT_SIZE" development="new" translation="todo">Maximale Dateigröße für Anhänge</text>
        <text id="MAI_ATTACHMENT_SIZE_DESC" development="new" translation="todo">Benutzer können nur Dateien anhängen, bei denen die Dateigröße kleiner als der hier angegebene Wert ist. Steht hier 0, so sind keine Anhänge im Mailmodul möglich. (Standard: 1MB)</text>
        <text id="MAI_ATTACHMENT_TO_LARGE" development="new" translation="todo">Ihr Dateianhang konnte nicht hochgeladen werden.\nVermutlich ist der Anhang zu groß!</text>
        <text id="MAI_CAPTCHA_DESC" development="new" translation="todo">Für nicht eingeloggte Benutzer wird im Mailformular bei aktiviertem Captcha ein alphanumerischer Code eingeblendet. Diesen muss der Benutzer vor dem Mailversand korrekt eingeben. Dies soll sicherstellen, dass das Formular nicht von Spammern missbraucht werden kann. (Standard: ja)</text>
        <text id="MAI_CHOOSE_ROLE" development="new" translation="todo">Bitte wählen Sie eine Rolle als Adressat der E-Mail aus!</text>
        <text id="MAI_COUNT_BCC" development="new" translation="todo">Anzahl der BCC Empfänger</text>
        <text id="MAI_EMAIL_SEND_TO_USER" development="new" translation="todo">%VAR1% hat Ihnen von %VAR2% folgende E-Mail geschickt:\nEine Antwort können Sie an %VAR3% schicken.</text>
        <text id="MAI_EMAIL_DESC" development="new" translation="todo">E-Mails können an unterschiedliche Rollen, dies können Gruppen, Kurse oder Abteilungen sein, geschrieben werden.</text>
        <text id="MAI_MAX_ATTACHMENT_SIZE" development="new" translation="todo">Sie können beliebig viele Anhänge hinzufügen. Allerdings darf die Dateigröße aller Anhänge zusammen %VAR1% MB nicht überschreiten.</text>
        <text id="MAI_MESSAGE" development="new" translation="todo">Nachricht</text>
        <text id="MAI_ROLE_NO_EMAILS" development="new" translation="todo">Die von Ihnen ausgewählte Rolle enthält keine Mitglieder mit gültigen E-Mail-Adressen, an die eine E-Mail versendet werden kann!</text>
        <text id="MAI_SEND_COPY" development="new" translation="todo">Kopie der E-Mail an mich senden</text>
        <text id="MAI_SEND_EMAIL" development="new" translation="todo">E-Mail senden</text>
        <text id="MAI_SENDER_EMAIL" development="new" translation="todo">Absender Mailadresse</text>
        <text id="MAI_SENDER_EMAIL_ADDRESS_DESC" development="new" translation="todo">Manche Provider erlauben die Nutzung unbekannter Mailadressen als Absender nicht. In diesem Fall kann hier eine Adresse eingetragen werden, von der aus dann alle Mails aus dem Mailmodul verschickt werden, (z.B. mailversand@%VAR1%).\nBleibt das Feld leer wird die Adresse des Absenders genutzt. (Standard: leer)</text>
        <text id="MAI_SENDER_NOT_LOGGED_IN" development="new" translation="todo">(Der Absender war nicht eingeloggt. Deshalb könnten die Absenderangaben fehlerhaft sein.)</text>
        <text id="MAI_SHOW_CAPTCHA_DESC" development="new" translation="todo">Für nicht eingeloggte Benutzer wird im Mailformular bei aktiviertem Captcha ein alphanumerischer Code eingeblendet. Diesen muss der Benutzer vor dem Mailversand korrekt eingeben. Dies soll sicherstellen, dass das Formular nicht von Spammern missbraucht werden kann. (Standard: ja)</text>
        <text id="MAI_SUBJECT" development="new" translation="todo">Betreff</text>

        <!-- Phrases only in Membersadministration -->
        <text id="MEM_ASSIGN_FIELDS" development="new" translation="todo">Felder zuordnen</text>
        <text id="MEM_ASSIGN_FIELDS_DESC" development="new" translation="todo">Ordne den Datenbankfeldern, wenn möglich eine Spalte aus der Datei zu.\n\nAuf der linken Seite stehen alle möglichen Datenbankfelder und auf der rechten Seite sind jeweils alle Spalten aus der ausgewählten Datei aufgelistet. Falls nicht alle Datenbankfelder in der Datei vorhanden sind, können diese Felder einfach leer gelassen werden.</text>
        <text id="MEM_ASSIGN_ROLE" development="new" translation="todo">Rolle zuordnen</text>
        <text id="MEM_ASSIGN_ROLE_FOR_IMPORT" development="new" translation="todo">Wähle bitte eine Rolle aus, der alle importierten Benutzer automatisch zugeordnet werden.\n\nIhnen stehen nur Rollen zur Auswahl, die Sie sehen dürfen und keine Rollenzuordnungsberechtigung besitzen, falls Sie diese selber nicht besitzt.</text>
        <text id="MEM_ASSIGN_ROLES" development="new" translation="todo">Rollen zuordnen</text>
        <text id="MEM_CREATE_USER" development="new" translation="todo">Benutzer anlegen</text>
        <text id="MEM_CODING" development="new" translation="todo">Kodierung</text>
        <text id="MEM_CHOOSE_FILE" development="new" translation="todo">Datei auswählen</text>
        <text id="MEM_COMPLEMENT" development="new" translation="todo">Ergänzen</text>
        <text id="MEM_DUPLICATE" development="new" translation="todo">Duplizieren</text>
        <text id="MEM_EDIT_USER" development="new" translation="todo">Benutzer bearbeiten</text>
        <text id="MEM_EXISTING_USERS" development="new" translation="todo">Existierende Benutzer</text>
        <text id="MEM_FILE_COLUMN" development="new" translation="todo">Dateispalte</text>
        <text id="MEM_FIRST_LINE_COLUMN_NAME" development="new" translation="todo">Erste Zeile beinhaltet die Spaltenbezeichnungen</text>
        <text id="MEM_FORMAT" development="new" translation="todo">Format</text>
        <text id="MEM_IDENTIFY_USERS" development="new" translation="todo">Existierende Benutzer werden anhand von Vornamen und Nachnamen erkannt.</text>
        <text id="MEM_IMPORT" development="new" translation="todo">Importieren</text>
        <text id="MEM_IMPORT_SUCCESSFUL" development="new" translation="todo">%VAR1% Datensätze wurden erfolgreich importiert!</text>
        <text id="MEM_IMPORT_USERS" development="new" translation="todo">Benutzer importieren</text>
        <text id="MEM_INPUT_FIRSTNAME_LASTNAME" development="new" translation="todo">Gib bitte den Vor- und Nachnamen des neuen Benutzers ein. Bevor der Benutzer angelegt wird, wird geprüft, ob ein Benutzer mit ähnlichem Namen bereits in der Datenbank existiert.</text>
        <text id="MEM_MAKE_FORMER" development="new" translation="todo">Sie können den Benutzer zu einem Ehemaligen machen. Dies hat den Vorteil, dass die Daten erhalten bleiben und Sie sie später immer wieder sehen kannst, welchen Rollen diese Person zugeordnet war.</text>
        <text id="MEM_NO_MEMBERSHIP" development="new" translation="todo">Dieser Benutzer ist noch kein Mitglied der Organisation %VAR1%.</text>
        <text id="MEM_NOT_EDIT" development="new" translation="todo">Nicht bearbeiten</text>
        <text id="MEM_PROFILE_FIELD" development="new" translation="todo">Profilfeld</text>
        <text id="MEM_REMOVE_MEMBERSHIP" development="new" translation="todo">Wollen Sie die Mitgliedschaft des Benutzers %VAR1% bei %VAR2% beenden?</text>
        <text id="MEM_REMOVE_MEMBERSHIP_OK" development="new" translation="todo">Die Mitgliedschaft des Benutzers bei %VAR1% wurde erfolgreich beendet!</text>
        <text id="MEM_REMOVE_USER" development="new" translation="todo">Benutzer entfernen</text>
        <text id="MEM_REMOVE_USER_DESC" development="new" translation="todo">Wenn Sie %VAR1_BOLD% auswählen, wird der Datensatz unwiderruflich aus der Datenbank entfernt und es ist später nicht mehr möglich Daten dieser Person einzusehen.</text>
        <text id="MEM_REPLACE" development="new" translation="todo">Ersetzen</text>
        <text id="MEM_ROLE_SELECT_RIGHT" development="new" translation="todo">Sie Haben keine Berechtigung, die Rolle %VAR1% auszuwählen.\nBitte wählen Sie eine andere Rolle aus.</text>
        <text id="MEM_SEND_USERNAME_PASSWORD" development="new" translation="todo">E-Mail mit Benutzernamen und neuem Passwort zuschicken</text>
        <text id="MEM_SHOW_ALL_USERS" development="new" translation="todo">Alle Benutzer anzeigen</text>
        <text id="MEM_UPDATED_ON" development="new" translation="todo">Aktualisiert am</text>
        <text id="MEM_USER_DELETE" development="new" translation="todo">Wollen Sie %VAR1_BOLD% wirklich löschen?\n\nDer Benutzer wird damit physikalisch in der Datenbank gelöscht und ein Zugriff auf seine Daten ist nicht mehr möglich.</text>
        <text id="MEM_USER_MANAGEMENT" development="new" translation="todo">Benutzerverwaltung</text>
        <text id="MEM_USER_MANAGEMENT_DESC" development="new" translation="todo">Alle aktiven und ehemaligen Benutzer können hier eingesehen und verwaltet werden. Neue Benutzer können angelegt oder importiert werden.</text>

        <!-- Phrases only in New-User-Registration -->
        <text id="NWU_ASSIGN_LOGIN" development="new" translation="todo">Zugangsdaten zuordnen</text>
        <text id="NWU_ASSIGN_LOGIN_SUCCESSFUL" development="new" translation="todo">Die Logindaten wurden erfolgreich zugeordnet.</text>
        <text id="NWU_ASSIGN_LOGIN_EMAIL" development="new" translation="todo">Die Logindaten wurden erfolgreich zugeordnet und der Benutzer ist darüber per E-Mail benachrichtigt worden.</text>
        <text id="NWU_ASSIGN_MEMBERSHIP" development="new" translation="todo">Mitgliedschaft zuweisen</text>
        <text id="NWU_ASSIGN_MEMBERSHIP_AND_LOGIN" development="new" translation="todo">Mitgliedschaft und Logindaten diesem Benutzer zuordnen</text>
        <text id="NWU_ASSIGN_REGISTRATION" development="new" translation="todo">Registrierung zuordnen</text>
        <text id="NWU_DELETE_REGISTRATION" development="new" translation="todo">Registrierung löschen</text>
        <text id="NWU_MANAGE_NEW_REGISTRATIONS_DESC" development="new" translation="todo">Besucher, die sich auf der Homepage registriert haben, werden hier aufgelistet und können freigeschaltet oder abgewiesen werden.</text>
        <text id="NWU_NEW_REGISTRATIONS" development="new" translation="todo">Neue Registrierungen</text>
        <text id="NWU_NO_MEMBERSHIP" development="new" translation="todo">Dieser Benutzer ist noch kein Mitglied der Organisation %VAR1%, besitzt aber bereits Logindaten.</text>
        <text id="NWU_NO_MEMBERSHIP_NO_LOGIN" development="new" translation="todo">Dieser Benutzer ist noch kein Mitglied der Organisation %VAR1% und besitzt auch keine Logindaten.</text>
        <text id="NWU_NO_REGISTRATIONS" development="new" translation="todo">Es sind keine Registrierungen vorhanden.</text>
        <text id="NWU_REGISTERED_ON" development="new" translation="todo">Registriert am %VAR1%</text>
        <text id="NWU_REMINDER_SEND_LOGIN" development="new" translation="todo">Möchten Sie ihm seinen Loginnamen mit Passwort als Erinnerung zuschicken?</text>
        <text id="NWU_SEND_LOGIN" development="new" translation="todo">Zugangsdaten zuschicken</text>
        <text id="NWU_USER_NO_VALID_LOGIN" development="new" translation="todo">Dieser Benutzer besitzt noch kein Login.\nMöchten Sie ihm die Daten dieser Registrierung zuordnen?</text>
        <text id="NWU_USER_VALID_LOGIN" development="new" translation="todo">Dieser Benutzer besitzt schon ein gültiges Login.</text>

        <!-- Phrases only in Organizationadministration -->
        <text id="ORG_ACCESS_TO_MODULE" development="new" translation="todo">Zugriff auf Modul</text>
        <text id="ORG_ACCESS_TO_MODULE_DESC" development="new" translation="todo">Das Modul kann über diese Einstellung komplett deaktiviert oder nur für angemeldete Benutzer freigegeben werden. Haben nur angemeldete Benutzer Zugriff, so wird das Modul für Besucher ausgeblendet. Der RSS-Feed ist dann allerdings für beide Gruppen nicht mehr aufrufbar. (Standard: Aktiviert)</text>
        <text id="ORG_ADDITIONAL_VARIABLES" development="new" translation="todo">Zusätzliche Variablen</text>
        <text id="ORG_ADMIDIO_THEME" development="new" translation="todo">Admidio-Theme</text>
        <text id="ORG_ADMIDIO_THEME_DESC" development="new" translation="todo">Das aktuelle Admidio-Layout kann hier ausgewählt werden. Es werden alle Layouts aus dem Ordner adm_themes angezeigt. (Standard: modern)</text>
        <text id="ORG_ADVANCED_REGISTRATION" development="new" translation="todo">Erweiterte Registrierung</text>
        <text id="ORG_AUTOMATOC_LOGOUT_AFTER" development="new" translation="todo">Automatischer Logout nach</text>
        <text id="ORG_AUTOMATOC_LOGOUT_AFTER_DESC" development="new" translation="todo">Dieser Wert gibt an, nach wieviel Minuten ein inaktiver Benutzer automatisch ausgeloggt wird. Inaktiv ist ein Benutzer solange er keine Seite des Admidio-Systems aufruft. Diese Einstellung wird ignoriert, falls der Benutzer %VAR1_BOLD% ausgewählt hat. (Standard: 20 Minuten)</text>
        <text id="ORG_CAPTCHA_BACKGROUND_COLOR" development="new" translation="todo">Hintergrundfarbe</text>
        <text id="ORG_CAPTCHA_BACKGROUND_COLOR_TEXT" development="new" translation="todo">Hier kann die Hintergrundfarbe (Hex-Angabe) für den Captcha-Code ausgewählt werden. (Standard: #FFEFC4)</text>
        <text id="ORG_CAPTCHA_FONT" development="new" translation="todo">Hier kann die Schriftart für den Captcha-Code ausgewählt werden. (Standard: Theme-Schriftart)</text>
        <text id="ORG_CAPTCHA_FONT_SIZE" development="new" translation="todo">Hier kann die Schriftgrösse für den Captcha-Code ausgewählt werden. (Standard: 20)</text>
        <text id="ORG_CAPTCHA_PREVIEW" development="new" translation="todo">Captcha-Vorschau</text>
        <text id="ORG_CAPTCHA_PREVIEW_TEXT" development="new" translation="todo">Hier kann eine Vorschau des Captchas aufgerufen werden. Ungespeicherte Angaben werden nicht berücksichtigt!</text>
        <text id="ORG_CAPTCHA_REGISTRATION" development="new" translation="todo">Bei der Registrierung wird für alle Benutzer bei aktiviertem Captcha ein alphanumerischer Code oder eine einfache Rechenaufgabe eingeblendet. Diesen muss der Benutzer vor der Registrierung korrekt eingeben. Dies soll sicherstellen, dass das Formular nicht von Spammern missbraucht werden kann. (Standard: ja)</text>
        <text id="ORG_CAPTCHA_SIGNATURE" development="new" translation="todo">Captcha Untertitel</text>
        <text id="ORG_CAPTCHA_SIGNATURE_FONT_SIZE" development="new" translation="todo">Hier kann die Schriftgrösse des Captcha Untertitel festgelegt werden. (Standard: 13)</text>
        <text id="ORG_CAPTCHA_SIGNATURE_TEXT" development="new" translation="todo">Hier kann der Untertitel des Captchas festgelegt werden. Es wird die Standard-Schriftart aus dem aktuellen Theme verwendet.</text>
        <text id="ORG_CAPTCHA_SIGNS" development="new" translation="todo">Zulässige Captcha-Zeichen</text>
        <text id="ORG_CAPTCHA_SIGNS_TEXT" development="new" translation="todo">Hier können die zu verwendenen Captcha-Zeichen angegeben werden.</text>
        <text id="ORG_CAPTCHA_TYPE" development="new" translation="todo">Captcha Art</text>
        <text id="ORG_CAPTCHA_TYPE_CALC" development="new" translation="todo">Rechenaufgabe</text>
        <text id="ORG_CAPTCHA_TYPE_PIC" development="new" translation="todo">Bildchen</text>
        <text id="ORG_CAPTCHA_TYPE_TEXT" development="new" translation="todo">Hier kann die Art des Captchas gewählt werden. Das Captcha kann mit den weiteren Einstellungen als generiertes Bildchen ausgegeben werden oder als einfache Rechenaufgabe im Textformat. (Standard: Bildchen)</text>
        <text id="ORG_CONFIRM_REGISTRATION" development="new" translation="todo">Bestätigung der Anmeldung nach der manuellen Freigabe</text>
        <text id="ORG_CREATE_PROFILE_FIELD" development="new" translation="todo">Profilfeld anlegen</text>
        <text id="ORG_CURRENCY" development="new" translation="todo">Währung</text>
        <text id="ORG_CURRENCY_DESC" development="new" translation="todo">Kennzeichen der Währung, die benutzt wird. Dieses Zeichen wird hinter allen Beträgen angezeigt.</text>
        <text id="ORG_DATATYPE" development="new" translation="todo">Datentyp</text>
        <text id="ORG_DATE_FORMAT" development="new" translation="todo">Datumsformat</text>
        <text id="ORG_DATE_FORMAT_DESC" development="new" translation="todo">Das Format entspricht der PHP-Funktion %VAR1%. (Standard: d.m.Y)</text>
        <text id="ORG_EDIT_PROFILE_FIELD" development="new" translation="todo">Profilfeld bearbeiten</text>
        <text id="ORG_EMAIL_ALERTS" development="new" translation="todo">E-Mail-Benachrichtigung</text>
        <text id="ORG_EMAIL_ALERTS_DESC" development="new" translation="todo">Mitglieder aller Rollen mit der Berechtigung %VAR1_BOLD% erhalten eine E-Mail, sobald sich ein neuer User im System registriert hat. (Standard: ja)</text>
        <text id="ORG_ENABLE_CAPTCHA" development="new" translation="todo">Captcha aktivieren</text>
        <text id="ORG_ENABLE_RSS_FEEDS" development="new" translation="todo">RSS-Feeds aktivieren</text>
        <text id="ORG_ENABLE_RSS_FEEDS_DESC" development="new" translation="todo">Admidio kann RSS-Feeds für verschiedene Module (Ankündigungen, Termine, Gästebuch, Fotogalerien und Weblinks) auf den jeweiligen Übersichtsseiten bereitstellen, die dann über den Browser einem Feedreader zugeordnet werden können. (Standard: ja)</text>
        <text id="ORG_FAST_REGISTRATION" development="new" translation="todo">Schnelle Registrierung</text>
        <text id="ORG_FIELD_DESCRIPTION" development="new" translation="todo">Es können beliebig viele zusätzliche Felder definiert werden. Diese werden im Profil der einzelnen Benutzer angezeigt und können dort auch bearbeitet werden. Außerdem stehen diese Felder bei den Eigenen Listen zur Verfügung.</text>
        <text id="ORG_FIELD_DISABLED" development="new" translation="todo">Feld nur für Benutzer mit dem Recht "Alle Benutzer bearbeiten" editierbar</text>
        <text id="ORG_FIELD_DOWN" development="new" translation="todo">Profilfeld nach unten verschieben</text>
        <text id="ORG_FIELD_EXIST" development="new" translation="todo">Es existiert bereits ein Feld in dieser Kategorie mit demselben Namen.</text>
        <text id="ORG_FIELD_HIDDEN" development="new" translation="todo">Feld nur für berechtigte Benutzer (eigenes Profil &amp; Rollenrecht) sichtbar</text>
        <text id="ORG_FIELD_REQUIRED" development="new" translation="todo">Pflichtfeld, muss immer ausgefüllt werden</text>
        <text id="ORG_FIELD_REQUIRED_DESC" development="new" translation="todo">Felder, die als Pflichtfelder markiert sind, müssen immer gefüllt werden. Dies gilt für die Registrierung, aber auch bei der gewöhnlichen Profildatenbearbeitung.</text>
        <text id="ORG_FIELD_NOT_DISABLED" development="new" translation="todo">Feld kann durch Benutzer selbst bearbeitet werden</text>
        <text id="ORG_FIELD_NOT_HIDDEN" development="new" translation="todo">Feld für alle Benutzer sichtbar</text>
        <text id="ORG_FIELD_NOT_MANDATORY" development="new" translation="todo">Feld muss nicht zwingend ausgefüllt werden</text>
        <text id="ORG_FIELD_UP" development="new" translation="todo">Profilfeld nach oben verschieben</text>
        <text id="ORG_HOMEPAGE_REGISTERED_USERS" development="new" translation="todo">Auf diese Seite wird der Benutzer geleitet, sobald er sich angemeldet hat. Der Pfad zu der Seite muss relativ zum Admidio-Verzeichnis angegeben werden.\n(Beispiel: adm_program/index.php)</text>
        <text id="ORG_HOMEPAGE_VISITORS" development="new" translation="todo">Diese Seite ist die Standard-Startseite von Admidio auf die Besucher geleitet werden. Der Pfad zu der Seite muss relativ zum Admidio-Verzeichnis angegeben werden.\n(Beispiel: adm_program/index.php)</text>
        <text id="ORG_LOGIN_AUTOMATICALLY" development="new" translation="todo">Automatisch anmelden</text>
        <text id="ORG_LOGIN_AUTOMATICALLY_DESC" development="new" translation="todo">Benutzer können beim Anmelden festlegen, ob die Anmeldung auf dem Rechner gespeichert werden soll. Bei einem weiteren Besuch der Homepage sind diese Benutzer dann automatisch angemeldet. Dies kann allerdings auch dazu führen, dass Benutzer diese Option unbedacht einsetzen und so evtl. fremde Personen Zugriff auf die Daten bekommen. (Standard: ja)</text>
        <text id="ORG_NEW_PASSWORD_ACTIVATION_LINK" development="new" translation="todo">Neues Passwort mit Aktivierungslink</text>
        <text id="ORG_NO_FIELD_CREATED" development="new" translation="todo">Es wurden noch keine organisationsspezifischen Profilfelder angelegt!</text>
        <text id="ORG_NOTIFY_WEBMASTER" development="new" translation="todo">Benachrichtung des Webmasters nach einer Registrierung</text>
        <text id="ORG_NUMBER_OF_ENTRIES_PER_PAGE" development="new" translation="todo">Anzahl Einträge pro Seite</text>
        <text id="ORG_NUMBER_OF_ENTRIES_PER_PAGE_DESC" development="new" translation="todo">Anzahl der Einträge die auf einer Seite dargestellt werden. Gibt es mehr Einträge so kann zwischen diesen geblättert werden. Bei dem Wert 0 werden alle Einträge auf einer Seite aufgelistet und die Blättern-Funktion deaktiviert. (Standard: 10)</text>
        <text id="ORG_ONLY_FOR_REGISTERED_USER" development="new" translation="todo">Nur für angemeldete Benutzer</text>
        <text id="ORG_ORGANIZATION_PROPERTIES_DESC" development="new" translation="todo">Allgemeine Admidio-Einstellungen, sowie Einstellungen zu den einzelnen Modulen, können hier festgelegt werden.</text>
        <text id="ORG_PARENT_ORGANIZATION" development="new" translation="todo">Übergeordnete Organisation</text>
        <text id="ORG_PARENT_ORGANIZATION_DESC" development="new" translation="todo">Hier können Sie die übergeordnete Organisation festlegen. Diese haben zum Beispiel die Möglichkeit Termine und Ankündigungen anzulegen, die auch in der aktuellen Organisation sichtbar sind.</text>
        <text id="ORG_PIXEL" development="new" translation="todo">Pixel</text>
        <text id="ORG_PROFILE_FIELDS" development="new" translation="todo">Profilfelder</text>
        <text id="ORG_REGISTERED_USERS" development="new" translation="todo">Angemeldete Benutzer</text>
        <text id="ORG_REGISTRATION_MODE" development="new" translation="todo">Hier kann die Art der Registrierung festgelegt bzw. ganz abgeschaltet werden. Mit der schnellen Registrierung kann der Benutzer nur die Pflichtfelder eingeben, bei der erweiterten Registrierung stehen ihm alle Felder des Profils zur Verfügung.  (Standard: Schnelle Registrierung)</text>
        <text id="ORG_SEARCH_SIMILAR_NAMES" development="new" translation="todo">Ähnliche Namen finden</text>
        <text id="ORG_SEARCH_SIMILAR_NAMES_DESC" development="new" translation="todo">Beim Anlegen neuer Benutzer oder bei der Zuordnung von Registrierungen sucht Admidio nach existierenden Benutzern, die einen ähnlichen Vor- und Nachnamen haben, um doppelte Datensätze zu vermeiden. Wird diese Funktion abgeschaltet, dann wird nur nach identischen Namen gesucht. (Standard: ja)</text>
        <text id="ORG_SECONDS" development="new" translation="todo">Sekunden</text>
        <text id="ORG_SEND_PASSWORD" development="new" translation="todo">Passwort zusenden</text>
        <text id="ORG_SEND_PASSWORD_DESC" development="new" translation="todo">Hat der Benutzer sein Passwort vergessen, kann er es sich ein neu generiertes Passwort automatisch zuschicken lassen. Ist diese Option deaktiviert, kann der Benutzer nur eine Anfrage an den Administrator stellen. (Standard: ja)</text>
        <text id="ORG_SEND_NEW_PASSWORD" development="new" translation="todo">Neues Passwort zuschicken</text>
        <text id="ORG_SYSTEM_INFORMATIONS" development="new" translation="todo">Systeminformationen</text>
        <text id="ORG_TIME_FORMAT" development="new" translation="todo">Zeitformat</text>
        <text id="ORG_TIME_FORMAT_DESC" development="new" translation="todo">Das Format entspricht der PHP-Funktion %VAR1%. (Standard: H:i)</text>
        <text id="ORG_URL" development="new" translation="todo">URL</text>
        <text id="ORG_VARIABLE_ACTIVATION_LINK" development="new" translation="todo">Aktivierungslink für das neue Passwort</text>
        <text id="ORG_VARIABLE_EMAIL" development="new" translation="todo">E-Mail des Benutzers aus dem jeweiligen Mailkontext</text>
        <text id="ORG_VARIABLE_EMAIL_ORGANIZATION" development="new" translation="todo">Systememailadresse der Organisation</text>
        <text id="ORG_VARIABLE_FIRST_NAME" development="new" translation="todo">Vorname des Benutzers aus dem jeweiligen Mailkontext</text>
        <text id="ORG_VARIABLE_LAST_NAME" development="new" translation="todo">Nachname des Benutzers aus dem jeweiligen Mailkontext</text>
        <text id="ORG_VARIABLE_NAME_ORGANIZATION" development="new" translation="todo">Name der Organisation</text>
        <text id="ORG_VARIABLE_NEW_PASSWORD" development="new" translation="todo">Neues Passwort des Benutzers</text>
        <text id="ORG_VARIABLE_SHORTNAME_ORGANIZATION" development="new" translation="todo">Kurzbezeichnung der Organisation</text>
        <text id="ORG_VARIABLE_URL_ORGANIZATION" development="new" translation="todo">URL der Webseite der Organisation</text>
        <text id="ORG_VARIABLE_USERNAME" development="new" translation="todo">Benutzername des Benutzers aus dem jeweiligen Mailkontext</text>

        <!-- Phrases only in Updatecheck -->
        <text id="UPD_ADMIDIO" development="new" translation="todo">Zur Admidio-Updateseite wechseln</text>
        <text id="UPD_CONNECTION_ERROR" development="new" translation="todo">Es konnte keine Verbindung zum Admidio Updateserver hergestellt werden! Bitte prüfen Sie Ihre Internetverbindung oder versuchn Sie es zu einem späteren Zeitpunkt nocheinmal. Alternativ können Sie auch manuell auf der Webseite von %VAR1% prüfen ob ein Update vorliegt.</text>
        <text id="UPD_NEW" development="new" translation="todo">Eine neue stabile Version ist verfügbar!</text>
        <text id="UPD_NEW_BETA" development="new" translation="todo">Eine neue Beta Version ist verfügbar!</text>
        <text id="UPD_NEW_BOTH" development="new" translation="todo">Eine neue stabile Version und eine neue Beta Version ist verfügbar!</text>
        <text id="UPD_NO_NEW" development="new" translation="todo">Sie benutzen eine aktuelle %VAR1%Version von Admidio!</text>
        <text id="UPD_TITLE" development="new" translation="todo">Update Prüfung</text>


        <!-- Phrases only in Photomodule -->
        <text id="PHO_ALBUM" development="new" translation="todo">Album</text>
        <text id="PHO_ALBUM_DELETE" development="new" translation="todo">Album Löschen</text>
        <text id="PHO_ALBUM_NOT_APPROVED" development="new" translation="todo">Das Album ist momentan gesperrt und wird Besuchern aus diesem Grund nicht angezeigt. Sie können das Album über das Schlüsselsymbol in der Bearbeitungszeile freigeben.</text>
        <text id="PHO_ALBUM_WRITE_SUCCESS" development="new" translation="todo">Das Album wurde erfolgreich angelegt / geändert</text>
        <text id="PHO_BACK_TO_ALBUM" development="new" translation="todo">zurück zum Album</text>
        <text id="PHO_CREATE_ALBUM" development="new" translation="todo">Album anlegen</text>
        <text id="PHO_DISPLAY_PHOTOS" development="new" translation="todo">Fotodarstellung</text>
        <text id="PHO_DISPLAY_PHOTOS_DESC" development="new" translation="todo">Hier kann eingestellt werden, wie die Fotos im Fotomodul präsentiert werden sollen. Dies kann über ein Popup-Fenster, über eine Javascript-Animation (ColorBox) oder auf dergleichen Seite in HTML erfolgen. (Standard: ColorBox)</text>
        <text id="PHO_EDIT_ALBUM" development="new" translation="todo">Album Bearbeiten</text>
        <text id="PHO_EMAIL_NOTIFICATION_TITLE" development="new" translation="todo">Ein neues Fotoalbum wurde angelegt</text>
        <text id="PHO_EMAIL_NOTIFICATION_MESSAGE" development="new" translation="todo">Es wurde ein neues Fotoalbum bei %VAR1% angelegt.\n\nTitel: %VAR2%\nAngelegt von: %VAR3%\nAngelegt am: %VAR4%</text>
        <text id="PHO_FOLDER_NOT_FOUND" development="new" translation="todo">Der zugehörige Ordner wurde nicht gefunden. Sollte er bewusst über FTP gelöscht worden sein oder nicht mehr die Möglichkeit bestehen ihn wieder herzustellen, dann bitte den Ordner über die Oberfläche löschen.\nBesuchern der Webseite ohne Fotoverwaltungsrecht, wird dieses Album nicht mehr angezeigt.</text>
        <text id="PHO_MAX_PHOTO_SIZE_DESC" development="new" translation="todo">Die angegebenen Werte bestimmen die maximale Größe, die ein Bild im Anzeigefenster haben darf. Das Fenster im Popup- bzw. Colorboxmodus wird automatisch in der Größe angepasst. Idealerweise orientiert sich dieser Wert an der Skalierung beim Hochladen, so dass die Bilder für die Anzeige nicht neu skaliert werden müssen. (Standard: 640 x 400 Pixel)</text>
        <text id="PHO_NEXT_PHOTO" development="new" translation="todo">Nächstes Bild</text>
        <text id="PHO_NO_ALBUM_CONTENT" development="new" translation="todo">Dieses Album enthält leider noch keine Fotos.</text>
        <text id="PHO_NO_FILES_OR_TO_LARGE" development="new" translation="todo">Die Seite wurde ungültig aufgerufen oder die Datei(en) konnte nicht hochgeladen werden.\nVermutlich wurde die vom Server vorgegebene, maximale Uploadgröße von %VAR1%B. übersteigen!</text>
        <text id="PHO_NO_FILES_SELECTED" development="new" translation="todo">Sie haben keine Fotodateien ausgewählt, die hinzugefügt werden sollen.</text>
        <text id="PHO_NO_RIGHTS" development="new" translation="todo">Sie haben keine Rechte, diese Aktion auszuführen.\n\nNur eingeloggte Benutzer mit Fotoverwaltungsrecht können Fotos verwalten.</text>
        <text id="PHO_PARENT_ALBUM" development="new" translation="todo">Elternalbum</text>
        <text id="PHO_PHOTO_ALBUMS" development="new" translation="todo">Fotoalben</text>
        <text id="PHO_PHOTO_DELETE" development="new" translation="todo">dieses Foto löschen</text>
        <text id="PHO_PHOTO_DESTINATION" development="new" translation="todo">Die Fotos werden zu dem Album %VAR1_BOLD% hinzugefügt.</text>
        <text id="PHO_PHOTO_FILES_TO_LARGE" development="new" translation="todo">Die Dateigröße eines oder aller Fotos übersteigt die vom Server zugelassene Uploadgröße von %VAR1% MB.</text>
        <text id="PHO_PHOTO_FORMAT_INVALID" development="new" translation="todo">Es können nur Fotos im JPG und PNG-Format hochgeladen und angezeigt werden.</text>
        <text id="PHO_PHOTO_PROCESSING_ERROR" development="new" translation="todo">Fehler bei der Bildverarbeitung</text>
        <text id="PHO_PHOTO_ROTATE_LEFT" development="new" translation="todo">Foto gegen den Uhrzeigersinn drehen</text>
        <text id="PHO_PHOTO_ROTATE_RIGHT" development="new" translation="todo">Foto im Uhrzeigersinn drehen</text>
        <text id="PHO_PHOTO_SEND_ECARD" development="new" translation="todo">Foto als Grußkarte versenden</text>
        <text id="PHO_PHOTO" development="new" translation="todo">Foto</text>
        <text id="PHO_PHOTOGRAPHER" development="new" translation="todo">Fotos von</text>
        <text id="PHO_PHOTOS" development="new" translation="todo">Fotos</text>
        <text id="PHO_PHOTOS_DESC" development="new" translation="todo">Fotos zu Veranstaltungen können hochgeladen und betrachtet werden. Die Fotos werden in Alben zusammengefasst, welche wiederum beliebig verschachtelt werden können.</text>
        <text id="PHO_POPUP_WINDOW" development="new" translation="todo">Popup-Fenster</text>
        <text id="PHO_PREVIOUS_PHOTO" development="new" translation="todo">Vorheriges Foto</text>
        <text id="PHO_RESOLUTION_MORE_THAN" development="new" translation="todo">Auflösung größer als</text>
        <text id="PHO_SAME_WINDOW" development="new" translation="todo">Gleiches Fenster</text>
        <text id="PHO_SCALE_AT_UPLOAD" development="new" translation="todo">Skalierung beim Hochladen</text>
        <text id="PHO_SCALE_AT_UPLOAD_DESC" development="new" translation="todo">Beim Hochladen werden alle Fotos neu skaliert. Der eingegebene Pixelwert ist der Parameter für die längere Seite des Fotos, egal ob das Foto im Hoch- oder Querformat übergeben wurde. Die andere Seite wird im Verhältnis berechnet. (Standard: 640 Pixel)</text>
        <text id="PHO_SCALE_THUMBNAILS" development="new" translation="todo">Skalierung Thumbnails</text>
        <text id="PHO_SCALE_THUMBNAILS_DESC" development="new" translation="todo">Hier kann festgelegt werden auf welchen Wert die längere Bildseite in der Thumbnailanzeige skaliert werden soll. Vorsicht: Werden die Thumbnails zu breit, passen weniger nebeneinander. Ggf. weniger Thumbnailspalten einstellen. (Standard: 160Pixel)</text>
        <text id="PHO_SHOW_CAPTION" development="new" translation="todo">Bildtext einblenden</text>
        <text id="PHO_SHOW_CAPTION_DESC" development="new" translation="todo">Der eingegebene Text wird in allen angezeigten Fotos, ab einer Skalierung von 200 Pixeln der längeren Seite, eingeblendet. (Standard: &#169; %VAR1%)</text>
        <text id="PHO_SHOWN_ON_READY"  development="new" translation="todo">Die Fotos wurden dem Album erfolgreich hinzugefügt, wenn sie hier angezeigt werden.</text>
        <text id="PHO_UPLOAD_MORE" development="new" translation="todo">Weitere Fotos hochladen</text>
        <text id="PHO_UPLOAD_PHOTOS" development="new" translation="todo">Fotos hochladen</text>
        <text id="PHO_WANT_DELETE_PHOTO" development="new" translation="todo">Soll das ausgewählte Foto wirklich gelöscht werden?</text>

        <!-- Phrases only in Profilemodule -->
        <text id="PRO_ACCEPT_NEW_PICTURE" development="new" translation="todo">Neues Profilfoto übernehmen</text>
        <text id="PRO_ADD_USER" development="new" translation="todo">Benutzer anlegen</text>
        <text id="PRO_CANCEL_MEMBERSHIP" development="new" translation="todo">Mitgliedschaft beenden</text>
        <text id="PRO_CHANGE_DATE" development="new" translation="todo">Datum ändern</text>
        <text id="PRO_CONFIRMATION_CODE" development="new" translation="todo">Bestätigungscode</text>
        <text id="PRO_CURRENT_PASSWORD" development="new" translation="todo">Aktuelles Passwort</text>
        <text id="PRO_CURRENT_PICTURE" development="new" translation="todo">Aktuelles Profilfoto</text>
        <text id="PRO_DEFAULT_COUNTRY" development="new" translation="todo">Standard-Land</text>
        <text id="PRO_EDIT_MY_PROFILE" development="new" translation="todo">Mein Profil bearbeiten</text>
        <text id="PRO_EDIT_MY_PROFILE_PICTURE" development="new" translation="todo">Mein Profilfoto bearbeiten</text>
        <text id="PRO_EDIT_PASSWORD" development="new" translation="todo">Passwort bearbeiten</text>
        <text id="PRO_EDIT_PROFILE" development="new" translation="todo">Profil bearbeiten</text>
        <text id="PRO_EDIT_PROFILE_PIC_FROM" development="new" translation="todo">Profilfoto von %VAR1% %VAR2% bearbeiten</text>
        <text id="PRO_EXPORT_VCARD_FROM_VAR" development="new" translation="todo">vCard von %VAR1% exportieren</text>
        <text id="PRO_FIELD_NUMERIC" development="new" translation="todo" description="nur auf Fett gesetzt">Das Feld %VAR1_BOLD% darf nur Zahlen enthalten.\nKorrigieren Sie bitte Ihre Eingabe.</text>
        <text id="PRO_FORMER_ROLE_MEMBERSHIP" development="new" translation="todo">Ehemalige Rollenmitgliedschaften</text>
        <text id="PRO_LOCATION_PROFILE_PICTURES" development="new" translation="todo">Speicherort der Profilbilder</text>
        <text id="PRO_LOCATION_PROFILE_PICTURES_DESC" development="new" translation="todo">Hier kann ausgewählt werden, ob die Profilbilder in der Datenbank oder im Ordner adm_my_files gespeichert werden. Beim Wechsel zwischen den Einstellungen werden die bisherigen Bilder nicht übernommen. (Standard: Datenbank)</text>
        <text id="PRO_LOGIN_NAME_EXIST" development="new" translation="todo">Der gewählte Benutzername existiert schon.\n\nWähle bitte einen anderen Namen.</text>
        <text id="PRO_MAINTAIN_PROFILE_FIELDS" development="new" translation="todo">Profilfelder pflegen</text>
        <text id="PRO_MY_PROFILE" development="new" translation="todo">Mein Profil</text>
        <text id="PRO_NEW_PASSWORD" development="new" translation="todo">Neues Passwort</text>
        <text id="PRO_NEW_PICTURE" development="new" translation="todo">Neues Profilfoto</text>
        <text id="PRO_PASSWORD_CHANGED" development="new" translation="todo">Das Passwort wurde erfolgreich geändert.</text>
        <text id="PRO_PASSWORD_DESCRIPTION" development="new" translation="todo">Das Passwort muss aus mindestens 8 Zeichen bestehen. Es sollte sowohl Zahlen, Buchstaben als auch Sonderzeichen beinhalten.\n\nAus Sicherheitsgründen wird das Passwort verschlüsselt gespeichert. Es ist später nicht mehr möglich dieses einzusehen.</text>
        <text id="PRO_PASSWORD_LENGTH" development="new" translation="todo">Das Passwort muss aus mindestens 8 Zeichen bestehen.</text>
        <text id="PRO_PASSWORD_OLD_WRONG" development="new" translation="todo">Das alte Passwort ist falsch.</text>
        <text id="PRO_PASSWORDS_NOT_EQUAL" development="new" translation="todo">Das Passwort stimmt nicht mit der Wiederholung überein.</text>
        <text id="PRO_PHOTO_DELETED" development="new" translation="todo">Das Profilfoto wurde gelöscht.</text>
        <text id="PRO_PHOTO_FILE_TO_LARGE" development="new" translation="todo">Das hochgeladene Foto übersteigt die vom Server zugelassene Dateigröße von %VAR1% B.</text>
        <text id="PRO_PHOTO_FORMAT_INVALID" development="new" translation="todo">Es können nur Fotos im JPG und PNG-Format hochgeladen und angezeigt werden.</text>
        <text id="PRO_PHOTO_NOT_CHOOSEN" development="new" translation="todo">Es wurde keine Bilddatei ausgewählt.</text>
        <text id="PRO_PHOTO_RESOLUTION_TO_LARGE" development="new" translation="todo">Die Auflösung des hochgeladenen Bildes übersteigt die vom Server zugelassene Auflösung von %VAR1% Megapixeln.</text>
        <text id="PRO_PHOTO_SAVED" development="new" translation="todo">Das neue Profilfoto wurde erfolgreich gespeichert.</text>
        <text id="PRO_PROFILE" development="new" translation="todo">Profil</text>
        <text id="PRO_PROFILE_FROM" development="new" translation="todo">Profil von %VAR1% %VAR2%</text>
        <text id="PRO_RESTRICTIONS_HELP_1" development="new" translation="todo">Sie sollten selbst auf dem Foto zu sehen sein.</text>
        <text id="PRO_RESTRICTIONS_HELP_2" development="new" translation="todo">Das Foto muss im Format JPG oder PNG gespeichert sein.</text>
        <text id="PRO_RESTRICTIONS_HELP_3" development="new" translation="todo">Der Server kann Fotos mit einer maximalen Auflösung von %VAR1% MegaPixeln verarbeiten.</text>
        <text id="PRO_RESTRICTIONS_HELP_4" development="new" translation="todo">Die hochgeladene Datei darf nicht größer als %VAR1% MB sein.</text>
        <text id="PRO_ROLE_MEMBERSHIP_OTHER_ORG" development="new" translation="todo">Rollenmitgliedschaften anderer Organisationen</text>
        <text id="PRO_ROLE_NOT_ASSIGNED" development="new" translation="todo">Die Daten können nicht gespeichert werden.\nDem Benutzer wurden keine Rollen zugeordnet.</text>
        <text id="PRO_SHOW_FORMER_ROLE_MEMBERSHIP" development="new" translation="todo">Ehemalige Rollenmitgliedschaften anzeigen</text>
        <text id="PRO_SHOW_FORMER_ROLE_MEMBERSHIP_DESC" development="new" translation="todo">Es wird ein Kasten mit allen Rollen dieser Organisation angezeigt, bei denen der Benutzer Mitglied war. Dazu wird das entsprechende Eintritts- und Austrittsdatum angezeigt. (Standard: ja)</text>
        <text id="PRO_SHOW_MAP_LINK" development="new" translation="todo">Kartenlink anzeigen</text>
        <text id="PRO_SHOW_MAP_LINK_DESC" development="new" translation="todo">Sobald genügend Adressinformationen vorhanden sind, wird ein Link zu Google-Maps erstellt, welcher den Wohnort des Benutzers anzeigt, sowie eine Routenlink ausgehend vom eigenen Wohnort. (Standard: ja)</text>
        <text id="PRO_SHOW_ROLE_MEMBERSHIP" development="new" translation="todo">Rollenmitgliedschaften anzeigen</text>
        <text id="PRO_SHOW_ROLE_MEMBERSHIP_DESC" development="new" translation="todo">Es wird ein Kasten mit allen Rollen dieser Organisation angezeigt, bei denen der Benutzer Mitglied ist. Dazu werden die entsprechenden Berechtigungen und das Eintrittsdatum aufgelistet. (Standard: ja)</text>
        <text id="PRO_SHOW_ROLES_OTHER_ORGANIZATIONS" development="new" translation="todo">Rollen anderer Organisationen anzeigen</text>
        <text id="PRO_SHOW_ROLES_OTHER_ORGANIZATIONS_DESC" development="new" translation="todo">Ist der Benutzer Mitglied in Rollen einer anderen Organisation, so wird ein Kasten mit allen entsprechenden Rollen und dem Eintrittsdatum angezeigt. (Standard: ja)</text>
        <text id="PRO_SWITCH_TO_MAINTAIN_PROFILE_FIELDS" development="new" translation="todo">zur Profilfeldpflege wechseln</text>
        <text id="PRO_TO_ADD" development="new" translation="todo">%VAR1% zu %VAR2% hinzufügen</text>
        <text id="PRO_UPLOAD_HELP_1" development="new" translation="todo">Auf den Button %VAR1_BOLD% klicken und die gewünschte Fotodatei von der Festplatte auswählen.</text>
        <text id="PRO_UPLOAD_HELP_2" development="new" translation="todo">Danach auf %VAR1_BOLD% klicken und ein wenig Geduld haben.</text>
        <text id="PRO_UPLOAD_PHOTO" development="new" translation="todo">Foto hochladen</text>
        <text id="PRO_USERNAME_DESCRIPTION" development="new" translation="todo">Mit diesem Namen können Sie sich später auf der Homepage anmelden.\n\nDer Name muss im System eindeutig sein. Ist Ihr Wunschname bereits vergeben, dann versuchen Sie es mit Kombinationen, wie zum Beispiel Andi78 oder StefanT.</text>
        <text id="PRO_WANT_DELETE_PHOTO" development="new" translation="todo">Soll das ausgewählte Foto wirklich gelöscht werden?</text>
        <text id="PRO_YEARS" development="new" translation="todo">Jahre</text>

        <!-- Phrases only in Rolesmodule -->
        <text id="ROL_ACTIV_ROLES" development="new" translation="todo">Aktive Rollen</text>
        <text id="ROL_ALL_GUESTS" development="new" translation="todo">Alle Besucher der Seite</text>
        <text id="ROL_ALL_MEMBERS" development="new" translation="todo">Alle angemeldeten Benutzer</text>
        <text id="ROL_ANNUALLY" development="new" translation="todo">Jährlich</text>
        <text id="ROL_HINT_DELETE_ROLE" development="new" translation="todo">Wenn Sie %VAR1_BOLD% auswählen, wird die Rolle und alle Mitgliedszuordnungen entgültig aus der Datenbank entfernt und es ist später nicht mehr möglich Daten dieser Rolle einzusehen.</text>
        <text id="ROL_DEPENDENCIES" development="new" translation="todo">Abhängigkeiten</text>
        <text id="ROL_DEPENDENT" development="new" translation="todo">Abhängig</text>
        <text id="ROL_EDIT_ROLE" development="new" translation="todo">Rolle bearbeiten</text>
        <text id="ROL_ENABLE_ROLE" development="new" translation="todo">Rolle aktivieren</text>
        <text id="ROL_INACTIV_ROLE" development="new" translation="todo">Inaktive Rolle</text>
        <text id="ROL_INACTIV_ROLE_DESC" development="new" translation="todo">Sie können die Rolle zu einer inaktiven Rolle machen. Dies hat den Vorteil, dass die Daten (Mitgliederzuordnung) erhalten bleiben und Sie sei später immer wieder sehen können, welche Personen dieser Rolle zugeordnet waren. Allerdings erscheint die Rolle nicht mehr in den üblichen Übersichten.</text>
        <text id="ROL_INACTIV_ROLES" development="new" translation="todo">Inaktive Rollen</text>
        <text id="ROL_INVISIBLE_ROLES" development="new" translation="todo">Unsichtbare Rollen</text>
        <text id="ROL_LINK_MEMBERSHIP_DEL" development="new" translation="todo">Wollen Sie den Verweis auf die ehemalige Mitgliedschaft bei der Rolle %VAR1_BOLD% wirklich entfernen?</text>
        <text id="ROL_MEETINGS" development="new" translation="todo">Treffen</text>
        <text id="ROL_MEMBERSHIP_DEL" development="new" translation="todo">Wollen Sie die Mitgliedschaft bei der Rolle %VAR1_BOLD% wirklich beenden?</text>
        <text id="ROL_MONTHLY" development="new" translation="todo">Monatlich</text>
        <text id="ROL_NEW_ROLE" development="new" translation="todo">Neue Rolle</text>
        <text id="ROL_ONLY_ROLE_MEMBERS" development="new" translation="todo">Nur Rollenmitglieder</text>
        <text id="ROL_PREF" development="new" translation="todo" description="Abbreviation for Preferences">Einst.</text>
        <text id="ROL_QUARTERLY" development="new" translation="todo">Vierteljährlich</text>
        <text id="ROL_RIGHT_ALL_LISTS_VIEW" development="new" translation="todo">Mitgliederlisten aller Rollen einsehen</text>
        <text id="ROL_RIGHT_ANNOUNCEMENTS" development="new" translation="todo">Ankündigungen anlegen und bearbeiten</text>
        <text id="ROL_RIGHT_APPROVE_USERS" development="new" translation="todo">Registrierungen verwalten und zuordnen</text>
        <text id="ROL_RIGHT_ASSIGN_ROLES" development="new" translation="todo">Rollen verwalten und zuordnen</text>
        <text id="ROL_RIGHT_ASSIGN_ROLES_DESC" development="new" translation="todo">Benutzer dieser Rolle haben Zugriff auf die Rollenverwaltung und können neue Rollen erstellen, verwalten und anderen Benutzern Rollen zuordnen.</text>
        <text id="ROL_RIGHT_DATES" development="new" translation="todo">Termine anlegen und bearbeiten</text>
        <text id="ROL_RIGHT_DOWNLOAD" development="new" translation="todo">Downloads hochladen und bearbeiten</text>
        <text id="ROL_RIGHT_EDIT_USER" development="new" translation="todo">Profildaten aller Benutzer bearbeiten</text>
        <text id="ROL_RIGHT_EDIT_USER_DESC" development="new" translation="todo">Rollen, die diese Option aktiviert haben, haben die Berechtigung alle Benutzerdaten (außer Passwörter) anderer Mitglieder zu bearbeiten.\nAußerdem haben sie Zugriff auf die Benutzerverwaltung und können dort neue Benutzer anlegen oder alte Benutzer löschen.</text>
        <text id="ROL_RIGHT_GUESTBOOK" development="new" translation="todo">Gästebucheinträge bearbeiten und löschen</text>
        <text id="ROL_RIGHT_GUESTBOOK_COMMENTS" development="new" translation="todo">Kommentare zu Gästebucheinträgen anlegen</text>
        <text id="ROL_RIGHT_MAIL_THIS_ROLE_DESC" development="new" translation="todo">Diese Einstellung steuert, wer das Recht hat über das Mailmodul E-Mails an diese Rolle zu schicken. Das Rollenrecht %VAR1_BOLD% steht allerdings noch über dieser Einstellung.</text>
        <text id="ROL_RIGHT_MAIL_TO_ALL" development="new" translation="todo">E-Mails an alle Rollen schreiben</text>
        <text id="ROL_RIGHT_PHOTO" development="new" translation="todo">Fotos hochladen und bearbeiten</text>
        <text id="ROL_RIGHT_PROFILE" development="new" translation="todo">Eigenes Profil bearbeiten</text>
        <text id="ROL_RIGHT_THIS_LIST_VIEW_DESC" development="new" translation="todo">Diese Einstellung steuert, welche Benutzer das Recht haben, diverse Listen und die einzelnen Benutzerprofile der Rollenmitglieder anzuschauen. Das Rollenrecht %VAR1_BOLD% steht allerdings noch über dieser Einstellung.</text>
        <text id="ROL_RIGHT_WEBLINKS" development="new" translation="todo">Weblinks anlegen und bearbeiten</text>
        <text id="ROL_ROLE" development="new" translation="todo">Rolle</text>
        <text id="ROL_ROLE_ADMINISTRATION" development="new" translation="todo">Rollenverwaltung</text>
        <text id="ROL_ROLE_ADMINISTRATION_DESC" development="new" translation="todo">Rollen, dies können Gruppen, Kurse oder Abteilungen sein, können hier erstellt und bearbeitet werden. Auch die Rechte der einzelnen Rollen werden hier festgelegt.</text>
        <text id="ROL_ROLE_DELETE" development="new" translation="todo">Rolle löschen</text>
        <text id="ROL_ROLE_DELETE_DESC" development="new" translation="todo">Wollen Sie die Rolle %VAR1% wirklich löschen?\n\nEs werden damit auch alle Mitgliedschaften entgütig entfernt.</text>
        <text id="ROL_ROLE_DEPENDENCIES" development="new" translation="todo">Ein Mitglied der abhängigen Rollen soll auch automatisch Mitglied der %VAR1% sein!\n\nBeim Setzten dieser Abhängigkeit werden auch bereits existierende Mitglieder der abhängigen Rolle Mitglied der %VAR1%. Beim Entfernen einer Abhängigkeit werden Mitgliedschaften nicht aufgehoben!</text>
        <text id="ROL_ROLE_MEMBERSHIPS" development="new" translation="todo">Rollenmitgliedschaften</text>
        <text id="ROL_ROLE_MEMBERSHIPS_CHANGE" development="new" translation="todo">Rollenmitgliedschaften ändern</text>
        <text id="ROL_ROLE_NAME_EXISTS" development="new" translation="todo">Es existiert bereits eine Rolle in dieser Kategorie mit demselben Namen.</text>
        <text id="ROL_ROLE_SET_MODE" development="new" translation="todo">Die Rolle %VAR1_BOLD% wurde auf %VAR2_BOLD% gesetzt.</text>
        <text id="ROL_SAVE_ROLES" development="new" translation="todo">Beim Speichern dieser Einstellungen gehen eventuell konfigurierte Rollenabhängigkeiten verloren.</text>
        <text id="ROL_SEE_ROLE_MEMBERSHIP" development="new" translation="todo">Rollenmitgliedschaft sehen</text>
        <text id="ROL_SEMIYEARLY" development="new" translation="todo">Halbjährlich</text>
        <text id="ROL_SEND_MAIL_GUESTS" development="new" translation="todo">Alle Besucher der Webseite dürfen E-Mails an diese Rolle schreiben.</text>
        <text id="ROL_SEND_MAIL_MEMBERS" development="new" translation="todo">Eingeloggte Benutzer dürfen E-Mails an diese Rolle schreiben.</text>
        <text id="ROL_SEND_MAIL_ROLE" development="new" translation="todo">Nur Mitglieder dieser Rolle dürfen E-Mails an sie schreiben.</text>
        <text id="ROL_SEND_MAILS" development="new" translation="todo">E-Mails zusenden</text>
        <text id="ROL_SET_ROLE_INVISIBLE" development="new" translation="todo">Rolle unsichtbar machen</text>
        <text id="ROL_SET_ROLE_VISIBLE" development="new" translation="todo">Rolle sichtbar machen</text>
        <text id="ROL_SHOW_MEMBERS" development="new" translation="todo">Mitglieder anzeigen</text>
        <text id="ROL_UNIQUELY" development="new" translation="todo">Einmalig</text>
        <text id="ROL_VALID_FROM" development="new" translation="todo" description="Date valid from">Gültig von</text>
        <text id="ROL_VALID_TO" development="new" translation="todo" description="Date valid to">Gültig bis</text>
        <text id="ROL_VIEW_LIST_MEMBERS" development="new" translation="todo">Angemeldete Benutzer können die Mitgliederliste der Rolle einsehen.</text>
        <text id="ROL_VIEW_LIST_ROLE" development="new" translation="todo">Nur Mitglieder dieser Rolle können die Mitgliederliste einsehen.</text>
        <text id="ROL_VISIBLE_ROLES" development="new" translation="todo">Sichtbare Rollen</text>
        <text id="ROL_WEEKDAY" development="new" translation="todo">Wochentag</text>
        <text id="ROL_WITHOUT_LEADER" development="new" translation="todo">Ohne Leiter</text>

        <!-- Phrases only in Roommodule -->
        <text id="ROO_CAPACITY" development="new" translation="todo">Kapazität</text>
        <text id="ROO_OVERHANG" development="new" translation="todo">Überhang</text>
        <text id="ROO_ROOM_MANAGEMENT" development="new" translation="todo">Raumverwaltung</text>
        <text id="ROO_SEATING" development="new" translation="todo">Sitzplätze</text>
        <text id="ROO_STANDING" development="new" translation="todo">Stehplätze</text>

        <!-- System-Phrases for use in every module -->
        <text id="SYS_ABORT" development="new" translation="todo">Abbrechen</text>
        <text id="SYS_ABR_NO" development="new" translation="todo" description="Abbreviation for Number">Nr.</text>
        <text id="SYS_ACTIVE" development="new" translation="todo">Aktiv</text>
        <text id="SYS_ACTIVATED" development="new" translation="todo">Aktiviert</text>
        <text id="SYS_ADD_RECIPIENTS" development="new" translation="todo">Empfänger hinzufügen</text>
        <text id="SYS_ADDRESS" development="new" translation="todo">Adresse</text>
        <text id="SYS_ADMIDIO_SHORT_DESC" development="new" translation="todo">Das Online-Verwaltungssystem für Vereine, Gruppen und Organisationen</text>
        <text id="SYS_ADMIDIO_TEAM" development="new" translation="todo">Admidio Team</text>
        <text id="SYS_ADMIDIO_VERSION" development="new" translation="todo">Admidio-Version</text>
        <text id="SYS_ADMINISTRATION" development="new" translation="todo">Administration</text>
        <text id="SYS_AJAX_REQUEST_ERROR" development="new" translation="todo">Es ist ein Fehler bei der Ajax Anfrage aufgetreten.\nError Details: %VAR1%</text>
        <text id="SYS_ALL" development="new" translation="todo">Alle</text>
        <text id="SYS_ALSO_VISITORS" development="new" translation="todo">auch Besucher</text>
        <text id="SYS_ASSIGN_MEMBERS" development="new" translation="todo">Mitglieder zuordnen</text>
        <text id="SYS_AUTHORIZATION" development="new" translation="todo">Berechtigungen</text>
        <text id="SYS_BACK" development="new" translation="todo">Zurück</text>
        <text id="SYS_BACK_TO_MODULE_OVERVIEW" development="new" translation="todo">Zurück zur Modulübersicht</text>
        <text id="SYS_BETA_VERSION" development="new" translation="todo">Dies ist eine Beta-Version von Admidio.\n\nSie kann zu Stabilitätsproblemen und Datenverlust führen und sollte deshalb nur in einer Testumgebung genutzt werden!</text>
        <text id="SYS_BIRTHDAY" development="new" translation="todo">Geburtstag</text>
        <text id="SYS_CAPTCHA" development="new" translation="todo">Captcha</text>
        <text id="SYS_CAPTCHA_CALC" development="new" translation="todo">Ergebnis der Rechnung</text>
        <text id="SYS_CAPTCHA_CALC_CODE_INVALID" development="new" translation="todo">Das Ergbenis der Rechnung wurde falsch eingegeben.</text>
        <text id="SYS_CAPTCHA_CALC_DESCRIPTION" development="new" translation="todo">Bei der Rechenaufgabe handelt es sich um ein Captcha. Ein Captcha dient zur Spamerkennung. Mit Hilfe des Rechenaufgabe wird versucht festzustellen, ob das Formular von einem User oder einem Script/Spambot ausgefüllt wurde.\nBitte trage die Lösung der Rechenaufgabe in das Formularfeld ein.</text>
        <text id="SYS_CAPTCHA_CALC_PART1" development="new" translation="todo">Bitte berechne</text>
        <text id="SYS_CAPTCHA_CALC_PART2" development="new" translation="todo">und zähle</text>
        <text id="SYS_CAPTCHA_CALC_PART3_THIRD" development="new" translation="todo">ein Drittel von</text>
        <text id="SYS_CAPTCHA_CALC_PART3_HALF" development="new" translation="todo">die Hälfte von</text>
        <text id="SYS_CAPTCHA_CALC_PART4" development="new" translation="todo">dazu.</text>
        <text id="SYS_CAPTCHA_CODE_INVALID" development="new" translation="todo">Der Bestätigungscode wurde falsch eingegeben.</text>
        <text id="SYS_CAPTCHA_CONFIRMATION_CODE" development="new" translation="todo">Bestätigungscode</text>
        <text id="SYS_CAPTCHA_DESCRIPTION" development="new" translation="todo">Bei dem Bestätigungscode handelt es sich um ein Captcha. Ein Captcha dient zur Spamerkennung. Mit Hilfe des Bildes wird versucht festzustellen, ob das Formular von einem User oder einem Script/Spambot ausgefüllt wurde.\nBitte trage den im Bild angezeigten 4- bis 6-stelligen Code in das Formularfeld ein.</text>
        <text id="SYS_CATEGORY" development="new" translation="todo">Kategorie</text>
        <text id="SYS_CHANGE_PASSWORD" development="new" translation="todo">Passwort ändern</text>
        <text id="SYS_CHECK_FOR_UPDATE" development="new" translation="todo">nach Update suchen</text>
        <text id="SYS_CHECKBOX_AUTOSAVE" development="new" translation="todo">Die Speicherung erfolgt automatisch mit Setzen eines Hakens.</text>
        <text id="SYS_CITY" development="new" translation="todo">Ort</text>
        <text id="SYS_CLOCK" development="new" translation="todo">Uhr</text>
        <text id="SYS_CLOSE" development="new" translation="todo">Schließen</text>
        <text id="SYS_CLOSE_WINDOW" development="new" translation="todo">Fenster schließen</text>
        <text id="SYS_COMMENT" development="new" translation="todo">Kommentar</text>
        <text id="SYS_COMMON" development="new" translation="todo">Allgemein</text>
        <text id="SYS_CONDITION" development="new" translation="todo">Bedingung</text>
        <text id="SYS_CONFIRM_PASSWORD" development="new" translation="todo">Passwort bestätigen</text>
        <text id="SYS_CONFIRMATION_OF_PARTICIPATION" development="new" translation="todo">Teilnahmebestätigung</text>
        <text id="SYS_CONTENT" development="new" translation="todo">Inhalt</text>
        <text id="SYS_CONTRIBUTION" development="new" translation="todo">Beitrag</text>
        <text id="SYS_CONTRIBUTION_PERIOD" development="new" translation="todo">Beitragszeitraum</text>
        <text id="SYS_COOKIE_NOT_SET" development="new" translation="todo">Der Login kann nicht durchgeführt werden, da Ihr Browser das Setzen von Cookies verbietet!\n\nDamit Sie sich erfolgreich anmelden können, müssen Sie Ihren Browser so einstellen, dass dieser Cookies von %VAR1_BOLD% akzeptiert.</text>
        <text id="SYS_COPY" development="new" translation="todo">Kopieren</text>
        <text id="SYS_COUNTRY" development="new" translation="todo">Land</text>
        <text id="SYS_CREATE" development="new" translation="todo">Anlegen</text>
        <text id="SYS_CREATE_VAR" development="new" translation="todo">%VAR1% anlegen</text>
        <text id="SYS_CREATE_NEW_USER" development="new" translation="todo">Neuen Benutzer anlegen</text>
        <text id="SYS_CREATE_NOT_FOUND_USER" development="new" translation="todo">Falls der neue Benutzer nicht unter den gefundenen Benutzern aufgelistet ist, können Sie diesen neu anlegen.</text>
        <text id="SYS_CREATE_ROLE" development="new" translation="todo">Rolle anlegen</text>
        <text id="SYS_CREATED_BY" development="new" translation="todo">Angelegt von %VAR1% am %VAR2%</text>
        <text id="SYS_CURRENT_USER_NO_EMAIL" description="Var1 und Var2 erzeugen den Profil-Link" development="new" translation="todo">Sie haben keine gültige E-Mail-Adresse hinterlegt!\n\nTragen Sie bitte in Ihrem %VAR1%Profil%VAR1% eine E-Mail-Adresse ein.</text>
        <text id="SYS_DATABASE" development="new" translation="todo">Datenbank</text>
        <text id="SYS_DATABASE_ERROR" development="new" translation="todo">Datenbankfehler</text>
        <text id="SYS_DATE" development="new" translation="todo">Datum</text>
        <text id="SYS_DATE_END_BEFORE_BEGIN" development="new" translation="todo">Das eingegebene Enddatum liegt vor dem Anfangsdatum.</text>
        <text id="SYS_DATE_FROM_TO" development="new" translation="todo" description="Used in date-context: 2010/01/10 to 2010/01/12">%VAR1% bis %VAR2%</text>
        <text id="SYS_DATA_GLOBAL" development="new" translation="todo">Ist diese Option aktiviert, erscheinen diese Daten auch auf den Webseiten folgender Organisationen und können dort von Benutzern mit entsprechenden Rechten bearbeitet werden:\n\n%VAR1_BOLD%</text>
        <text id="SYS_DATE_INVALID" development="new" translation="todo">Es wurde kein gültiges Datum in das Feld %VAR1_BOLD% eingegeben.\n\nDas Datum muss dem folgenden Format %VAR2_BOLD% entsprechen.</text>
        <text id="SYS_DATE_MODIFIED" development="new" translation="todo">Änderungsdatum</text>
        <text id="SYS_DATE_TO" development="new" translation="todo">bis</text>
        <text id="SYS_DEACTIVATED" >Deaktiviert</text>
        <text id="SYS_DEBUG_MODUS" development="new" translation="todo">Debugmodus</text>
        <text id="SYS_DELETE" development="new" translation="todo">Löschen</text>
        <text id="SYS_DELETE_DATA" development="new" translation="todo">Die Daten wurden gelöscht.</text>
        <text id="SYS_DELETE_ENTRY" development="new" translation="todo">Wollen Sie den Eintrag %VAR1_BOLD% löschen?</text>
        <text id="SYS_DESCRIPTION" development="new" translation="todo">Beschreibung</text>
        <text id="SYS_DONATE" development="new" translation="todo">Spenden</text>
        <text id="SYS_EDIT" development="new" translation="todo">Bearbeiten</text>
        <text id="SYS_EDIT_VAR" development="new" translation="todo">%VAR1% bearbeiten</text>
        <text id="SYS_EDITED_BY" development="new" translation="todo">Zuletzt bearbeitet von %VAR1% am %VAR2%</text>
        <text id="SYS_EMAIL" development="new" translation="todo">E-Mail</text>
        <text id="SYS_EMAIL_INVALID" development="new" translation="todo">Die E-Mail-Adresse im Feld %VAR1_BOLD% enthält ungültige Zeichen oder ist nicht vollständig angegeben worden.</text>
        <text id="SYS_ENTRY_MULTI_ORGA" development="new" translation="todo">Eintrag für mehrere Organisationen sichtbar</text>
        <text id="SYS_END" description="End of a date" development="new" translation="todo">Ende</text>
        <text id="SYS_ERROR" development="new" translation="todo">Fehler</text>
        <text id="SYS_ERROR_DATABASE_ACCESS" development="new" translation="todo">Folgender Fehler trat beim Zugriff auf die Datenbank auf:\n\n%VAR1%</text>
        <text id="SYS_ERROR_PAGE_NOT_FOUND" development="new" translation="todo">ERROR 404 - Seite nicht gefunden!</text>
        <text id="SYS_EXAMPLE" development="new" translation="todo">Beispiel</text>
        <text id="SYS_EXAMPLES" development="new" translation="todo">Beispiele</text>
        <text id="SYS_FADE_IN" development="new" translation="todo">Einblenden</text>
        <text id="SYS_FAX" development="new" translation="todo">Fax</text>
        <text id="SYS_FEATURES" development="new" translation="todo">Funktionen</text>
        <text id="SYS_FEMALE" development="new" translation="todo">Weiblich</text>
        <text id="SYS_FIELD" development="new" translation="todo">Feld</text>
        <text id="SYS_FIELD_EMPTY" development="new" translation="todo">Das Feld %VAR1_BOLD% ist nicht gefüllt.</text>
        <text id="SYS_FIELDS_EMPTY" development="new" translation="todo">Es sind nicht alle Felder gefüllt worden.</text>
        <text id="SYS_FILE" development="new" translation="todo">Datei</text>
        <text id="SYS_FILE_NOT_EXIST" development="new" translation="todo">Die ausgewählte Datei existiert nicht auf dem Server.</text>
        <text id="SYS_FILE_PROGRESS" development="new" translation="todo">%0 von %1 übertragen</text>
        <text id="SYS_FILE_TO_LARGE" development="new" translation="todo">Datei ist zu groß.</text>
        <text id="SYS_FILE_TO_LARGE_SERVER" development="new" translation="todo">Die hochgeladene Datei übersteigt die vom Server zugelassene Dateigröße von %VAR1% MB.</text>
        <text id="SYS_FILE_UPLOADS" development="new" translation="todo">Dateiuploads</text>
        <text id="SYS_FIRSTNAME" development="new" translation="todo">Vorname</text>
        <text id="SYS_FROM_TO" development="new" translation="todo">vom %VAR1% bis %VAR2%</text>
        <text id="SYS_FOLDER" development="new" translation="todo">Ordner</text>
        <text id="SYS_FOLDER_NOT_CREATED" description="Var2 und Var3 erzeugen den MailTo-Link" development="new" translation="todo">Der Ordner %VAR1_BOLD% kann nicht angelegt werden.\n\nWenden Sie Sich bitte an den %VAR2%Webmaster%VAR3%, damit dieser die Schreibrechte des übergeordneten Ordners prüfen kann.</text>
        <text id="SYS_FOLDER_WRITE_ACCESS" description="Var2 und Var3 erzeugen den MailTo-Link" development="new" translation="todo">Der Ordner %VAR1_BOLD% kann nicht mit Schreibrechten angelegt werden.\n\nWenden Sie sich bitte an den %VAR2%Webmaster%VAR3%, damit dieser die Schreibrechte (über FTP die Dateiattribute auf 0777 bzw. drwxrwxrwx setzen) prüfen kann.</text>
        <text id="SYS_FORMER" development="new" translation="todo">Ehemaliger</text>
        <text id="SYS_FORMER_PL" development="new" translation="todo">Ehemalige</text>
        <text id="SYS_FONT" development="new" translation="todo">Schriftart</text>
        <text id="SYS_FONT_SIZE" development="new" translation="todo">Schriftgröße</text>
        <text id="SYS_FORGOT_MY_PASSWORD" development="new" translation="todo">Ich habe mein Passwort vergessen!</text>
        <text id="SYS_FRIDAY" development="new" translation="todo">Freitag</text>
        <text id="SYS_GENDER" development="new" translation="todo">Geschlecht</text>
        <text id="SYS_HEADLINE" development="new" translation="todo">Überschrift</text>
        <text id="SYS_HELP" development="new" translation="todo">Hilfe</text>
        <text id="SYS_HIDE" development="new" translation="todo">Ausblenden</text>
        <text id="SYS_HOMEPAGE" development="new" translation="todo">Startseite</text>
        <text id="SYS_HTTP_ERROR" development="new" translation="todo">HTTP Fehler (%1)</text>
        <text id="SYS_INACTIVE" development="new" translation="todo">Inaktiv</text>
        <text id="SYS_INFO" development="new" translation="todo">Info</text>
        <text id="SYS_INVALID_PAGE_VIEW" development="new" translation="todo">Ungültiger Seitenaufruf</text>
        <text id="SYS_INVISIBLE" development="new" translation="todo">Unsichtbar</text>
        <text id="SYS_IO_ERROR" development="new" translation="todo">E/A Fehler</text>
        <text id="SYS_ISO_8859_1" development="new" translation="todo">ISO-8859-1</text>
        <text id="SYS_LANGUAGE" development="new" translation="todo">Sprache</text>
        <text id="SYS_LAST_EDITED_BY" development="new" translation="todo">Zuletzt bearbeitet von %VAR1% am %VAR2%</text>
        <text id="SYS_LASTNAME" development="new" translation="todo">Nachname</text>
        <text id="SYS_LATER" development="new" translation="todo">Später</text>
        <text id="SYS_LEADER" development="new" translation="todo">Leiter</text>
        <text id="SYS_LINK_TO" development="new" translation="todo">Link auf %VAR1%</text>
        <text id="SYS_LOCATION" description="Location of a date" development="new" translation="todo">Ort</text>
        <text id="SYS_LOCK" development="new" translation="todo">Sperren</text>
        <text id="SYS_LOCKED" development="new" translation="todo">Gesperrt</text>
        <text id="SYS_LOGIN" development="new" translation="todo">Anmelden</text>
        <text id="SYS_LOGIN_FAILED" development="new" translation="todo">Sie haben mehrmals innerhalb kurzer Zeit versucht, sich mit einem falschen Passwort einzuloggen.\nAus Sicherheitsgründen ist Ihr Zugang für 15 Minuten gesperrt.</text>
        <text id="SYS_LOGIN_NOT_ACTIVATED" development="new" translation="todo">Ihre Anmeldung wurde noch nicht freigeschaltet.\n\nSie werden benachrichtigt, sobald Ihre Anmeldung freigeschaltet wurde und ein Login möglich ist.</text>
        <text id="SYS_LOGIN_PROBLEMS" development="new" translation="todo">Anmeldeprobleme</text>
        <text id="SYS_LOGIN_SUCCESSFUL" development="new" translation="todo">Sie haben sich erfolgreich angemeldet.</text>
        <text id="SYS_LOGIN_UNKNOWN" development="new" translation="todo">Der angegebene Benutzername existiert nicht.</text>
        <text id="SYS_LOGOUT" development="new" translation="todo">Abmelden</text>
        <text id="SYS_LOGOUT_SUCCESSFUL" development="new" translation="todo">Sie wurden erfolgreich abgemeldet.</text>
        <text id="SYS_LOSTPW_AREADY_LOGGED_ID" development="new" translation="todo">Sie sind am System angemeldet, folglich kennen Sie Ihr Passwort!</text>
        <text id="SYS_LOSTPW_SEND" development="new" translation="todo">Das neue Passwort wurde an die E-Mail-Adresse %VAR1% geschickt!</text>
        <text id="SYS_LOSTPW_SEND_ERROR" development="new" translation="todo">Es ist ein Fehler beim Senden an die E-Mail-Adresse %VAR1% aufgetreten!\nBitte versuch es später wieder!</text>
        <text id="SYS_MAP" development="new" translation="todo">Karte</text>
        <text id="SYS_MAINTAIN_CATEGORIES" development="new" translation="todo">Kategorien pflegen</text>
        <text id="SYS_MALE" development="new" translation="todo">Männlich</text>
        <text id="SYS_MANDATORY_FIELD" development="new" translation="todo">Pflichtfeld</text>
        <text id="SYS_MASTER_DATA" development="new" translation="todo">Stammdaten</text>
        <text id="SYS_MAX_PARTICIPANTS" development="new" translation="todo">Max. Teilnehmer</text>
        <text id="SYS_MAX_PROCESSABLE_IMAGE_SIZE" development="new" translation="todo">max. bearbeitbare Bildgröße</text>
        <text id="SYS_MEGA_PIXEL" development="new" translation="todo">Mega Pixel</text>
        <text id="SYS_MEMBER" development="new" translation="todo">Mitglied</text>
        <text id="SYS_MEMBER_OF_ORGANIZATION" development="new" translation="todo" description="MEM_MEMBER_OF">Mitglied der Organisation %VAR1%</text>
        <text id="SYS_MEMBERS" development="new" translation="todo">Mitglieder</text>
        <text id="SYS_MEMORY_LIMIT" development="new" translation="todo">Arbeitsspeicher</text>
        <text id="SYS_MESSAGE" development="new" translation="todo">Nachricht</text>
        <text id="SYS_MINUTES" development="new" translation="todo">Minuten</text>
        <text id="SYS_MOBILE" development="new" translation="todo">Handy</text>
        <text id="SYS_MODULE_DISABLED" development="new" translation="todo">Dieses Modul ist nicht freigegeben.</text>
        <text id="SYS_MODULES" development="new" translation="todo">Module</text>
        <text id="SYS_MONDAY" development="new" translation="todo">Montag</text>
        <text id="SYS_NAME" development="new" translation="todo">Name</text>
        <text id="SYS_NAME_ABBREVIATION" development="new" translation="todo">Name (Abkürzung)</text>
        <text id="SYS_NEXT" development="new" translation="todo">Weiter</text>
        <text id="SYS_NOT_MEMBER_OF_ORGANIZATION" development="new" translation="todo">Kein Mitglied der Organisation %VAR1%</text>
        <text id="SYS_NO" development="new" translation="todo">Nein</text>
        <text id="SYS_NO_ENTRY" development="new" translation="todo">Der angeforderte Eintrag existiert nicht in der Datenbank.</text>
        <text id="SYS_NO_ENTRIES" development="new" translation="todo">Es sind keine Einträge vorhanden.</text>
        <text id="SYS_NO_ENTRIES_FOUND" development="new" translation="todo">Es wurden keine Einträge gefunden.</text>
        <text id="SYS_NO_RIGHTS" development="new" translation="todo">Sie haben kein Recht, diese Aktion auszuführen.</text>
        <text id="SYS_NOBODY" development="new" translation="todo">Niemand</text>
        <text id="SYS_NONE" development="new" translation="todo">Keiner</text>
        <text id="SYS_NOTE" development="new" translation="todo">Hinweis</text>
        <text id="SYS_NOT_REGISTERED" development="new" translation="todo">nicht registriert</text>
        <text id="SYS_NOT_SET" development="new" translation="todo">nicht gesetzt</text>
        <text id="SYS_NUMBER" development="new" translation="todo">Zahl</text>
        <text id="SYS_OFF" development="new" translation="todo">aus</text>
        <text id="SYS_OK" development="new" translation="todo">OK</text>
        <text id="SYS_ON" development="new" translation="todo">an</text>
        <text id="SYS_OPTIONAL" development="new" translation="todo">Optional</text>
        <text id="SYS_ORDER" development="new" translation="todo">Reihenfolge</text>
        <text id="SYS_OVERVIEW" development="new" translation="todo">Übersicht</text>
        <text id="SYS_PAGE" development="new" translation="todo">Seite</text>
        <text id="SYS_PAGE_PREVIOUS" development="new" translation="todo">Vorherige</text>
        <text id="SYS_PAGE_NEXT" development="new" translation="todo">Nächste</text>
        <text id="SYS_PARTICIPANTS" development="new" translation="todo">Teilnehmer</text>
        <text id="SYS_PASSWORD" development="new" translation="todo">Passwort</text>
        <text id="SYS_PASSWORD_FORGOTTEN" development="new" translation="todo">Passwort vergessen</text>
        <text id="SYS_PASSWORD_UNKNOWN" development="new" translation="todo">Sie haben ein falsches Passwort eingegeben und konntest deshalb nicht angemeldet werden.\n\nÜberprüfen Sie bitte Ihr Passwort und geben Sie dieses dann erneut ein.</text>
        <text id="SYS_PHONE" development="new" translation="todo">Telefon</text>
        <text id="SYS_PHOTO" development="new" translation="todo">Foto</text>
        <text id="SYS_PHOTOS" development="new" translation="todo">Fotos</text>
        <text id="SYS_PHP_INFO" development="new" translation="todo">alle PHP-Einstellungen</text>
        <text id="SYS_PHP_VERSION" development="new" translation="todo">PHP-Version</text>
        <text id="SYS_PHP_VERSION_REQUIRED" development="new" translation="todo">Admidio benötigt 5.2 oder höher</text>
        <text id="SYS_PLEASE_CHOOSE" development="new" translation="todo">Bitte wählen</text>
        <text id="SYS_PLEASE_WAIT" development="new" translation="todo">Bitte warten</text>
        <text id="SYS_POST_MAX_SIZE" development="new" translation="todo">max. POST-Größe</text>
        <text id="SYS_POSTCODE" development="new" translation="todo">PLZ</text>
        <text id="SYS_PREVIEW" development="new" translation="todo">Vorschau</text>
        <text id="SYS_PREVIOUS" development="new" translation="todo">Voriges</text>
        <text id="SYS_PROCESS_CANCELED" development="new" translation="todo">Der Vorgang wurde abgebrochen.</text>
        <text id="SYS_PROGRESSBAR" development="new" translation="todo">Ladebalken</text>
        <text id="SYS_PROPERTIES" development="new" translation="todo">Eigenschaften</text>
        <text id="SYS_PWACT_PW_SAVED" development="new" translation="todo">Das neue Passwort wurde nun übernommen!</text>
        <text id="SYS_PWACT_CODE_INVALID" development="new" translation="todo">Es wurde entweder schon das Passwort aktiviert oder der Aktivierungscode ist falsch!</text>
        <text id="SYS_RECIPIENT" development="new" translation="todo">Empfänger</text>
        <text id="SYS_REGISTERED_AS" development="new" translation="todo">Angemeldet als</text>
        <text id="SYS_REGISTRATION" development="new" translation="todo">Registrierung</text>
        <text id="SYS_REMEMBER_ME" development="new" translation="todo">Angemeldet bleiben</text>
        <text id="SYS_REMOVE" development="new" translation="todo">Entfernen</text>
        <text id="SYS_REPEAT" development="new" translation="todo">Wiederholen</text>
        <text id="SYS_RESTRICTIONS" development="new" translation="todo">Einschränkungen</text>
        <text id="SYS_ROLE" development="new" translation="todo">Rolle</text>
        <text id="SYS_ROLE_MAX_MEMBERS" development="new" translation="todo">Speichern ist nicht möglich, bei der Rolle %VAR1_BOLD% würde die maximale Mitgliederzahl überschritten.</text>
        <text id="SYS_ROOM" development="new" translation="todo">Raum</text>
        <text id="SYS_RSS_DISABLED" development="new" translation="todo">Die RSS-Funktion wurde vom Webmaster deaktiviert.</text>
        <text id="SYS_SAFE_MODE" development="new" translation="todo">Safe Mode</text>
        <text id="SYS_SAFE_MODE_PROBLEM" development="new" translation="todo">problematisch bei Dateiuploads</text>
        <text id="SYS_SATURDAY" development="new" translation="todo">Samstag</text>
        <text id="SYS_SAVE" development="new" translation="todo">Speichern</text>
        <text id="SYS_SAVE_DATA" development="new" translation="todo">Die Daten wurden gespeichert.</text>
        <text id="SYS_SECONDS" development="new" translation="todo">Sekunden</text>
        <text id="SYS_SECURITY_ERROR" development="new" translation="todo">Sicherheits Fehler</text>
        <text id="SYS_SEND" development="new" translation="todo">Abschicken</text>
        <text id="SYS_SEND_EMAIL_TO" development="new" translation="todo">Sende eine E-Mail an %VAR1%</text>
        <text id="SYS_SEARCH" development="new" translation="todo">Suche</text>
        <text id="SYS_SEND_NEW_PW" development="new" translation="todo">Neues Passwort zusenden</text>
        <text id="SYS_SENDER" development="new" translation="todo">Absender</text>
        <text id="SYS_SERVER" development="new" translation="todo">Server</text>
        <text id="SYS_SERVER_NO_UPLOAD" development="new" translation="todo">Die Servereinstellungen lassen leider keine Dateiuploads zu.</text>
        <text id="SYS_SET_BY" development="new" translation="todo">Gesetzt durch</text>
        <text id="SYS_SETTINGS" development="new" translation="todo">Einstellungen</text>
        <text id="SYS_SHOW_CALENDAR" development="new" translation="todo">Kalender anzeigen</text>
        <text id="SYS_SHOW_PROFILE" development="new" translation="todo">Profil anzeigen</text>
        <text id="SYS_SHOW_ROUTE" development="new" translation="todo">Route anzeigen</text>
        <text id="SYS_SIMILAR_USERS_FOUND" development="new" translation="todo">Es wurden bereits Benutzer mit ähnlichem Namen wie %VAR1_BOLD% in der Datenbank gefunden.</text>
        <text id="SYS_SINCE" development="new" translation="todo">seit %VAR1%</text>
        <text id="SYS_SINCE_TO" development="new" translation="todo">seit %VAR1% bis %VAR2%</text>
        <text id="SYS_SIZE" development="new" translation="todo">Größe</text>
        <text id="SYS_START" description="Start of a date" development="new" translation="todo">Beginn</text>
        <text id="SYS_STATUS" development="new" translation="todo">Status</text>
        <text id="SYS_STOP" development="new" translation="todo">Stop</text>
        <text id="SYS_SUNDAY" development="new" translation="todo">Sonntag</text>
        <text id="SYS_SYSMAIL_ACTIVATION_LINK" development="new" translation="todo">#subject# Ihr angefordertes Passwort\n#content# Hallo %user_first_name% %user_last_name%,\n\nSie haben ein neues Passwort angefordert!\n\nHier sind Ihre Daten:\nBenutzername: %user_login_name%\nPasswort: %variable1%\n\nDamit Sie Ihr neues Passwort benutzen können, müssen Sie es über den folgenden Link freischalten:\n\n%variable2%\n\nDas Passwort wurde automatisch generiert.\nSie sollten es nach Ihrer Anmeldung auf %organization_homepage% in Ihrem Profil ändern.\n\nMit freundlichen Grüßen\nDie Webmaster</text>
        <text id="SYS_SYSMAIL_NEW_PASSWORD" development="new" translation="todo">#subject# Logindaten für %organization_homepage%\n#content# Hallo %user_first_name% %user_last_name%,\n\nSie erhalten Ihre Logindaten für %organization_homepage% .\nBenutzername: %user_login_name%\nPasswort: %variable1%\n\nDas Passwort wurde automatisch generiert.\nSie sollten es nach Ihrer Anmeldung auf %organization_homepage% in Ihrem Profil ändern.\n\nMit freundlichen Grüßen\nDie Webmaster</text>
        <text id="SYS_SYSMAIL_REGISTRATION_USER" development="new" translation="todo">#subject# Anmeldung bei %organization_long_name%\n#content# Hallo %user_first_name% %user_last_name%,\n\nIhre Anmeldung auf %organization_homepage% wurde bestätigt.\n\nNun können Sie sich mit Ihrem Benutzernamen : %user_login_name%\nund dem Passwort auf der Homepage einloggen.\n\nSollten Sie noch Fragen haben, schreiben Sie bitte eine E-Mail an %webmaster_email% .\n\nMit freundlichen Grüßen\nDie Webmaster</text>
        <text id="SYS_SYSMAIL_REGISTRATION_WEBMASTER" development="new" translation="todo">#subject# Neue Registrierung bei %organization_long_name%\n#content# Es hat sich ein neuer Benutzer auf %organization_homepage% registriert.\n\nNachname: %user_last_name%\nVorname:  %user_first_name%\nE-Mail:   %user_email%\n\n\nDiese Nachricht wurde automatisch erzeugt.</text>
        <text id="SYS_TEXT" development="new" translation="todo">Text</text>
        <text id="SYS_THURSDAY" development="new" translation="todo">Donnerstag</text>
        <text id="SYS_TIME" development="new" translation="todo">Uhrzeit</text>
        <text id="SYS_TIME_FROM" development="new" translation="todo">Uhrzeit von</text>
        <text id="SYS_TIME_INVALID" development="new" translation="todo">Es wurde keine gültige Uhrzeit in das Feld %VAR1_BOLD% eingegeben.\n\nDie Uhrzeit muss dem folgenden Format %VAR2_BOLD% entsprechen.</text>
        <text id="SYS_TIME_TO" development="new" translation="todo">Uhrzeit bis</text>
        <text id="SYS_TITLE" development="new" translation="todo">Titel</text>
        <text id="SYS_TO" development="new" translation="todo" description="E-Mail">An</text>
        <text id="SYS_TO_MANY_FILES" development="new" translation="todo">Sie können maximal %0 Dateien hinzufügen.</text>
        <text id="SYS_TOTAL_PROGRESS" development="new" translation="todo">übertrage Datei %0 von %1</text>
        <text id="SYS_TUESDAY" development="new" translation="todo">Dienstag</text>
        <text id="SYS_TYPE" development="new" translation="todo">Typ</text>
        <text id="SYS_UNKNOWN" development="new" translation="todo">Unbekannt</text>
        <text id="SYS_UNLIMITED" development="new" translation="todo">Unbegrenzt</text>
        <text id="SYS_UNLOCK" development="new" translation="todo">Freigeben</text>
        <text id="SYS_UPDATE" development="new" translation="todo">Aktualisieren</text>
        <text id="SYS_UPLOAD_MAX_FILESIZE" development="new" translation="todo">max. Uploadgröße</text>
        <text id="SYS_UPLOAD_NAME_ERROR" development="new" translation="todo">Der Dateiname darf nicht "submit" heißen.</text>
        <text id="SYS_USER" development="new" translation="todo">Benutzer</text>
        <text id="SYS_USER_ID_NOT_FOUND" development="new" translation="todo">Es konnte kein Benutzer zu der übergebenen ID gefunden werden!</text>
        <text id="SYS_USER_NO_EMAIL" development="new" translation="todo">Der Benutzer %VAR1_BOLD% hat keine gültige E-Mail-Adresse in seinem Profil hinterlegt!</text>
        <text id="SYS_USERNAME" development="new" translation="todo">Benutzername</text>
        <text id="SYS_USERS_FOUND" development="new" translation="todo">Gefundene Benutzer</text>
        <text id="SYS_UTF8" development="new" translation="todo">UTF-8</text>
        <text id="SYS_VISIBLE" development="new" translation="todo">Sichtbar</text>
        <text id="SYS_VISIBLE_TO_USERS" development="new" translation="todo">%VAR1% nur für eingeloggte Benutzer sichtbar</text>
        <text id="SYS_VISITORS" development="new" translation="todo">Besucher</text>
        <text id="SYS_WANT_REGISTER" development="new" translation="todo">Ich möchte mich registrieren!</text>
        <text id="SYS_WARNING" development="new" translation="todo">Warnung</text>
        <text id="SYS_WEBMASTER" development="new" translation="todo">Webmaster</text>
        <text id="SYS_WEBSITE" development="new" translation="todo">Webseite</text>
        <text id="SYS_WEDNESDAY" development="new" translation="todo">Mittwoch</text>    <text id="SYS_WHAT_TO_DO" development="new" translation="todo">Was ist zu tun?</text>
        <text id="SYS_YES" development="new" translation="todo">Ja</text>
    </version>
</language>
>>>>>>> e5385034
<|MERGE_RESOLUTION|>--- conflicted
+++ resolved
@@ -1,4 +1,3 @@
-<<<<<<< HEAD
 <?xml version="1.0" encoding="UTF-8"?>
 <language id="de_sie">
     <version id="3.1.0" translator="Markus Faßbender">
@@ -1359,1366 +1358,4 @@
         <text id="SYS_WEDNESDAY" development="new" translation="todo">Mittwoch</text>    <text id="SYS_WHAT_TO_DO" development="new" translation="todo">Was ist zu tun?</text>
         <text id="SYS_YES" development="new" translation="todo">Ja</text>
     </version>
-</language>
-=======
-<?xml version="1.0" encoding="UTF-8"?>
-<language id="de_sie">
-    <version id="3.1.0" translator="Markus Faßbender">
-        <text id="BAC_FILE_NAME_INVALID" development="changed" translation="todo">Der ausgewählte Dateiname enthält ungültige Zeichen.\n\nErlaubt sind nur Buchstaben und Umlaute, Zahlen 0-9 und die Sonderzeichen $!?._+-()&amp; .</text>
-        <text id="DOW_SELECT_FILES" development="new" translation="todo">Dateien auswählen</text>
-        <text id="DOW_FILES_UPLOAD_SUCCESSFUL" development="new" translation="todo">Alle Dateien wurden erfolgreich hochgeladen.\n\nDer Dialog kann jetzt geschlossen werden.</text>
-        <text id="DOW_FILES_UPLOAD_NOT_SUCCESSFUL" development="new" translation="todo">Es wurden nicht alle Dateien erfolgreich hochgeladen.</text>
-        <text id="DOW_FILES_UPLOAD_DESC" development="new" translation="todo">Wählen Sie bitte alle Dateien aus, die Sie in den Ordner %VAR1_BOLD% hochladen möchten.</text>
-        <text id="DOW_ROLE_ACCESS_PERMISSIONS_DESC" development="changed" translation="todo">Auf dieser Seite können Sie einstellen, wer den Ordner %VAR1_BOLD% sehen und die Dateien herunterladen darf. Die gesetzten Berechtigungen werden an alle Unterordner vererbt und bereits vorhandene Berechtigungen in Unterordnern werden überschrieben. Es stehen Ihnen nur Rollen zur Verfügung, die auf den übergeordneten Ordner Zugriff haben.</text>
-        <text id="DOW_UPLOAD_FILES" development="new" translation="todo">Dateien hochladen</text>
-        <text id="LST_ADD_COLUMNS_DESC" development="new" translation="todo">Ordnen Sie in der folgenden Tabelle beliebig vielen Spalten entsprechende Profilfelder zu. Zusätzlich können Sie die Standardsortierung vorgeben und Bedingungen zu Feldern hinzufügen, nach denen die jeweiligen Mitglieder gefiltert werden sollen.</text>
-        <text id="LST_DEFAULT_CONFIGURATION" development="new" translation="todo">Standardkonfiguration</text>
-        <text id="LST_DEFAULT_CONFIGURATION_DESC" development="new" translation="todo">Eine der hier vorgegebenen Konfigurationen kann zur Standardkonfiguration für Listen dieser Organisation gemacht werden. Mitgliederlisten von Rollen, die keine Listenkonfiguration hinterlegt haben, werden in mit dieser Konfiguration angezeigt.</text>
-        <text id="LST_VARIOUS_ROLES" development="new" translation="todo">Verschiedene Rollen</text>
-        <text id="LST_ERROR_DELETE_DEFAULT_LIST" development="new" translation="todo">Die Liste %VAR1_BOLD% ist die Standardkonfiguration für Listen in dieser Organisation und kann nicht gelöscht werden. Wählen Sie in den Moduleinstellungen eine andere Konfiguration zur Standardkonfiguration und versuchen Sie danach diese Konfiguration zu löschen.</text>
-        <text id="LST_SAVE_CHANGES" development="new" translation="todo">Änderungen speichern</text>
-        <text id="LST_SELECT_CONFIGURATION" development="new" translation="todo">Konfiguration auswählen</text>
-        <text id="LST_SELECT_MEMBERS" development="new" translation="todo">Mitglieder auswählen</text>
-        <text id="ORG_BROWSER_UPDATE_CHECK" development="new" translation="todo">Update Meldung für veraltete Browser</text>
-        <text id="ORG_BROWSER_UPDATE_CHECK_DESC" development="new" translation="todo">Nach Aktivierung wird Benutzern mit veraltetem Browser geraten ein Browserupdate durchzuführen. Neuere Browser schützen besser vor Betrug, Viren, Trojanern, Datendiebstahl und anderen Bedrohungen Ihrer Privatsphäre und Sicherheit. Jede neue Browsergeneration verbessert die Geschwindigkeit und die Unterstützung neuer Webtechniken, mit der Webseiten besser dargestellt werden können. Hierzu wird das Service von https://browser-update.org/ verwendet.</text>
-        <text id="ORG_FIELD_DISABLED_DESC" development="changed" translation="todo">Ein gesperrtes Feld kann vom Benutzer im eigenen Profil nicht mehr bearbeitet werden. Es kann nur noch von Benutzern bearbeitet werden, die das Rollenrecht besitzen alle Benutzer zu bearbeiten. Leiter einer Rolle mit dem Recht, Profile der Rollenmitglieder zu bearbeiten, können dieses Feld ebenfalls bearbeiten.</text>
-        <text id="SYS_CATEGORIES_VAR" development="new" translation="todo">%VAR1%-Kategorien</text>
-        <text id="SYS_CATEGORY_VAR" development="new" translation="todo">%VAR1%-Kategorie</text>
-        <text id="SYS_COPY_VAR" development="new" translation="todo">%VAR1% kopieren</text>
-        <text id="SYS_DATABASE_NO_LOGIN" development="new" translation="todo">Es konnte keine Verbindung zur Datenbank erstellt werden!\n\nFolgender Fehler ist aufgetreten:\n%VAR1%.</text>
-        <text id="SYS_PHONE_INVALID_CHAR" development="new" translation="todo">Die Telefonnummer im Feld %VAR1_BOLD% enthält ungültige Zeichen.\n\nErlaubt sind nur Zahlen 0-9 und die Sonderzeichen +-/ ().</text>
-    </version>
-    <version id="3.0.3" translator="Stefan Weiß">
-        <text id="MSG_SHOW_FORMER" development="new" translation="todo">E-Mails an Ehemalige senden</text>
-        <text id="MSG_SHOW_FORMER_DESC" development="new" translation="todo">Ist diese Einstellung gesetzt, dann können E-Mails an einzelne ehemalige Mitglieder, sowie an alle ehemaligen Mitglieder einer Rolle gesendet werden. (Standard: Aktiviert)</text>
-        <text id="PHO_FILE_UPLOADED" development="new" translation="todo">Das Bild %VAR1_BOLD% wurde hochgeladen.</text>
-    </version>
-    <version id="3.0.0-Beta.4" translator="Markus Faßbender">
-        <text id="INS_DATABASE_LOGIN_DESC" development="changed" translation="todo">Geben Sie in diesem Formular Ihre Zugangsdaten zur Datenbank an. Sie können das Tabellenpräfix auf Wunsch verändern. Dies ist notwendig, falls Sie mehrere Admidio-Installationen auf derselben Datenbank einrichten möchten.</text>
-    </version>
-    <version id="3.0.0-Beta.3" translator="Markus Faßbender">
-        <text id="DAT_EMAIL_NOTIFICATION_CHANGE_TITLE" development="new" translation="todo">Ein Termin wurde geändert</text>
-        <text id="DAT_EMAIL_NOTIFICATION_CHANGE_MESSAGE_PART1" development="new" translation="todo">Es wurde ein Termin bei %VAR1% geändert.\n\nTitel: %VAR2%\nDatum: %VAR3%\nKalender: %VAR4%\n</text>
-        <text id="DAT_EMAIL_NOTIFICATION_CHANGE_MESSAGE_PART2" development="new" translation="todo">Ort: %VAR1%\nRaum: %VAR2%\nTeilnehmer: %VAR3%\nGeändert von: %VAR4%\n</text>
-        <text id="DAT_EMAIL_NOTIFICATION_CHANGE_MESSAGE_PART3" development="new" translation="todo">Geändert am: %VAR1%</text>
-        <text id="INS_DATA_FULLY_ENTERED" development="new" translation="todo">Sie haben alle notwendigen Daten für die Installation von Admidio eingegeben.\n\nJetzt muss die Datenbank erstellt und mit Ihren Daten befüllt werden.</text>
-        <text id="MAI_EMAIL_SEND_TO_RECEIVER" development="new" translation="todo">%VAR1% hat an die folgenden Empfänger: %VAR3% von %VAR2% folgende E-Mail geschickt:</text>
-        <text id="MAI_SEND_MAIL_TO_ROLE" development="changed" translation="todo">Ihre E-Mail wird an alle Mitglieder der ausgewählten Rolle geschickt, sofern diese ihre E-Mail-Adresse im System hinterlegt haben oder an die ausgewählten Empfänger.\n\nWenn Sie eingeloggt sind stehen Ihnen weitere Rollen und Empfänger zur Verfügung, an die Sie E-Mails schreiben können.</text>
-        <text id="MSG_ACTIVE_FORMER_SHORT" development="new" translation="todo">Aktive und ehemalige</text>
-        <text id="MSG_FORMER_MEMBERS" development="new" translation="todo">Ehemalige Mitglieder</text>
-        <text id="MSG_SEND_PM" development="new" translation="todo">Ihre PM wird an den ausgewählten Empfänger gesendet</text>
-        <text id="PHO_PHOTO_UPLOAD_SUCCESSFUL" development="new" translation="todo">Alle Fotos wurden erfolgreich hochgeladen.\n\nSie können den Dialog jetzt schließen.</text>
-        <text id="PHO_PHOTO_UPLOAD_NOT_SUCCESSFUL" development="new" translation="todo">Es wurden nicht alle Fotos erfolgreich hochgeladen.</text>
-    </version>
-    <version id="3.0.0" translator="Markus Faßbender">
-        <text id="BAC_ONLY_MYSQL" development="new" translation="todo">Das Backupmodul kann nur bei einer MySQL-Datenbank genutzt werden.</text>
-        <text id="DAT_EDIT_CALENDAR_DESC" development="new" translation="todo">Hier können Kalender angelegt und bearbeitet werden.</text>
-        <text id="DAT_MAINTAIN_CATEGORIES_DESC" development="new" translation="todo">Hier können Kategorien angelegt und bearbeitet werden.</text>
-        <text id="DAT_SWITCH_TO_CALENDAR_ADMINISTRATION" development="new" translation="todo">Wechsel zur Kalenderverwaltung</text>
-        <text id="DAT_EDIT_ROOMS_DESC" development="changed" translation="todo">Hier können Räume für Veranstaltungen angelegt und bearbeitet werden.</text>
-        <text id="DOW_CREATE_FOLDER_DESC" development="changed" translation="todo">Der neue Ordner wird im bestehenden Ordner %VAR1_BOLD% angelegt.</text>
-        <text id="DOW_FILES_UPLOADED" development="new" translation="todo">%VAR1% Dateien wurden erfolgreich hochgeladen.</text>
-        <text id="DOW_UPLOAD_POST_EMPTY" development="new" translation="todo">Die Datei konnte nicht hochgeladen werden oder die Seite wurde ungültig aufgerufen.\n\nVermutlich wurde die maximale Dateigröße für Uploads überschritten. Diese ist auf deinem Server auf %VAR1%B eingestellt.</text>
-        <text id="ECA_LAYOUT" development="new" translation="todo">Layout</text>
-        <text id="ECA_SCALE_THUMBNAILS_DESC" development="new" translation="todo">Hier kann festgelegt werden auf welchen Wert die längere Bildseite in der Thumbnailanzeige skaliert werden soll. (Standard: 250 Pixel)</text>
-        <text id="ECA_MAX_PHOTO_SIZE_DESC" development="new" translation="todo">Die angegebenen Werte bestimmen die maximale Größe, die ein Bild in der Grußkarte haben darf. (Standard: 400 x 250 Pixel)</text>
-        <text id="INS_CONTINUE_INSTALLATION" development="new" translation="todo">Installation fortsetzen</text>
-        <text id="INS_DELETE_CONFIG_FILE" development="new" translation="todo">Im Hauptverzeichnis von Admidio %VAR1_BOLD% existiert noch eine Datei config.php. Diese wurde bereits in den Ordner adm_my_files verschoben. Löschen Sie bitte diese Datei im Hauptverzeichnis.</text>
-        <text id="INS_DOWNLOAD_CONFIGURATION_FILE" development="changed" translation="todo">Konfigurationsdatei herunterladen</text>
-        <text id="INS_DOWNLOAD_CONFIGURATION_FILE_DESC" development="new" translation="todo">Die Konfigurationsdatei %VAR1_BOLD% konnte nicht im Ordner %VAR2_BOLD% abgelegt werden. Geben Sie dem Ordner bitte Schreibrechte (über FTP die Dateiattribute auf 0777 bzw. drwxrwxrwx setzen) oder laden Sie die Konfigurationsdatei herunter und kopieren diese mit einem FTP-Programm in das Admidio Verzeichnis %VAR3_BOLD%.\n\nNachdem Sie die Datei dort abgelegt haben, können Sie die Installation fortsetzen.</text>
-        <text id="INS_INSTALLATION_EXISTS" development="new" translation="todo">In der Datenbank existiert bereits eine Admidio Installation. Eine erneute Installation ist nicht möglich.</text>
-        <text id="INS_NO_INSTALLED_VERSION_FOUND" development="new" translation="todo">Die bereits installierte Version konnte nicht ermittelt werden. Falls Sie bisher noch Version 1.x von Admidio genutzt haben, aktualisieren Sie zuerst auf Version 2.x und starte danach das Update auf Version %VAR1%. Falls Sie bereits Version 2.x oder neuer installiert haben, prüfen Sie bitte die Konsistenz Ihrer Datenbank.</text>
-        <text id="INS_UPDATE_NOT_POSSIBLE" development="new" translation="todo">Eine Aktualisierung der Datenbank ist nicht möglich!</text>
-        <text id="INS_WEBMASTER_LOGIN" development="new" translation="todo">Webmaster-Anmeldung</text>
-        <text id="INS_WEBMASTER_LOGIN_DESC" development="new" translation="todo">Ein Update der Datenbank darf nur von einem Webmaster durchgeführt werden. Geben Sie an dieser Stelle bitte die Zugangsdaten eines Webmasters ein.</text>
-        <text id="INS_WEBMASTER_LOGIN_FAILED" development="new" translation="todo">Zu den eingegebenen Logindaten wurde kein Benutzer gefunden, der Mitglied einer Webmasterrolle ist.</text>
-        <text id="INV_INVENTORY" development="new" translation="todo">Inventarverwaltung</text>
-        <text id="INV_ITEM_MANAGEMENT" development="new" translation="todo">Artikel verwalten</text>
-        <text id="INV_CREATE_ITEM" development="new" translation="todo">Neuer Artikel</text>
-        <text id="LST_CHOOSE_LIST" development="new" translation="todo">Liste auswählen</text>
-        <text id="LST_COUNTRY_ISO" development="new" translation="edited">Das Land muss im Code ISO 3166 ALPHA-3 (3 Zeichen) angegeben werden</text>
-        <text id="LST_INFOBOX" development="new" translation="todo" description="A small html box that will show additional informations">Infobox</text>
-        <text id="LST_MEMBER_STATUS" development="new" translation="todo">Mitgliedsstatus</text>
-        <text id="LST_MEMBERS_PER_PAGE_DESC" development="changed" translation="todo">Anzahl der Mitglieder, die in der HTML-Ansicht dargestellt werden. Weitere Mitglieder können durch das Weiterblättern erreicht werden. Die Druckvorschau und der Export sind von diesem Wert nicht betroffen. (Standard: 25)</text>
-        <text id="MAI_INTO_TO" development="new" translation="edited">Empfänger im TO-Feld und nicht im BCC-Feld auflisten</text>
-        <text id="MAI_INTO_TO_DESC" development="new" translation="edited">Geht eine E-Mail an mehrere Personen, dann werden die Empfänger bei gesetzter Einstellung alle im TO-Feld der E-Mail aufgelistet. Dadurch kann jeder Empfänger die Namen und E-Mail-Adressen der anderen Empfänger sehen. Außerdem hat er die Möglichkeit auf diese E-Mail an alle anderen Empfänger zu antworten. (Standard: Deaktiviert)</text>
-        <text id="MEM_USER_COULD_BE_CREATED" development="new" translation="todo">Der Benutzer kann angelegt werden.</text>
-        <text id="MEM_DAYS_FIELD_HISTORY" development="new" translation="todo">Standardzeitraum in der Änderungshistorie (Tage)</text>
-        <text id="MEM_DAYS_FIELD_HISTORY_DESC" development="new" translation="todo">Zeitraum in Tagen in denen in der Änderungshistorie der Profilfelder die Veränderungen angezeigt werden. Dies ist der Standardfilter, welcher durch den Benutzer nachher beliebig geändert werden kann. Bei großen Datenbanken dient dies dazu die Datenmenge bei normalen Aufruf der Änderungshistorie einzuschränken. (Standard: 365)</text>
-        <text id="MEM_SHOW_USERS_DESC" development="new" translation="todo">Ist die Einstellung nicht gesetzt werden nur die aktiven Mitglieder dieser Organisation angezeigt. ist die Einstellung aktiviert werden alle Benutzer der Datenbank angezeigt.</text>
-        <text id="MEM_USERS_PER_PAGE" development="new" translation="todo">Anzahl Benutzer pro Seite</text>
-        <text id="MEM_USERS_PER_PAGE_DESC" development="new" translation="todo">Anzahl der Benutzer die auf einer Seite in einer Liste aufgelistet werden. Gibt es mehr Benutzer zu der Organisation, so kann man in der Liste blättern. (Standard: 25)</text>
-        <text id="MAI_MAX_RECEIVER" development="new" translation="todo">Maximale Empfänger für E-Mails</text>
-        <text id="MAI_MAX_RECEIVER_DESC" development="new" translation="todo">Dieser Wert gibt an, wieviele Empfänger man für ein E-Mail auswählen kann. Eine Rolle wird als ein einzelner Empfänger verstanden</text>
-        <text id="MSG_ACTIVATE_PM_MODULE" development="new" translation="todo">Private Nachrichten aktivieren</text>
-        <text id="MSG_ACTIVATE_PM_MODULE_DESC" development="new" translation="todo">Private Nachrichten können über diese Einstellung komplett deaktiviert werden. Das Modul ist dann nicht mehr aufrufbar und wird auch in der Modulübersichtsseite nicht mehr angezeigt. (Standard: Aktiviert)</text>
-        <text id="MSG_CHAT" development="new" translation="todo">Chat</text>
-        <text id="MSG_ACTIVATE_CHAT_MODULE" development="new" translation="todo">Chat aktivieren</text>
-        <text id="MSG_ACTIVATE_CHAT_MODULE_DESC" development="new" translation="todo">Chat Modul aktivieren, welches die Daten dynamisch alle 3 Sekunden aus der Datenbank holt. In der Datenbank werden maximal 99 Einträge gespeichert, ab der 100 meldung werden die ersten 50 wieder gelöscht.</text>
-        <text id="MSG_OPPOSITE" development="new" translation="todo">Gesprächspartner</text>
-        <text id="MSG_PM_SEND" development="new" translation="todo">Die Private Nachricht wurde an %VAR1_BOLD% versendet.</text>
-        <text id="MSG_PM_NOT_SEND" development="new" translation="todo">Die Private Nachricht konnte nicht an %VAR1_BOLD% gesendet werden.\n\nFolgender Fehler ist aufgetreten:\n%VAR2%</text>
-        <text id="MSG_REMOVE" development="new" translation="todo">Nachricht entfernen</text>
-        <text id="MSG_DELETE_DESC" development="new" translation="todo">Soll Nachricht %VAR1_BOLD% nun entfernt werden.</text>
-        <text id="MSG_DELETE_PM" development="new" translation="todo">Da es sich um eine Private Nachricht handeln, wird die Nachricht nur zum löschen markiert und wartet auf eine Aktion des Gesprächspartners</text>
-        <text id="ORG_ADD_ORGANIZATION_DESC" development="new" translation="todo">Fügt eine neue Organisation mit ihren Stammdaten in der Datenbank hinzu. Der aktuelle Benutzer wird dort automatisch zum Webmaster ernannt und kann die weitere Einrichtung durchführen. Benutzer, die sich dann am System anmelden, müssen die entsprechende Organisation auswählen.</text>
-        <text id="ORG_CAPTCHA_WIDTH" development="new" translation="todo">Captcha-Breite</text>
-        <text id="ORG_CAPTCHA_HEIGHT" development="new" translation="todo">Captcha-Höhe</text>
-        <text id="ORG_CAPTCHA_WIDTH_DESC" development="new" translation="todo">Angabe der Breite des Captcha-Bildchens. Hierdurch können zusammen mit der Angabe der Höhe des Captcha-Bildchens die Zeichen im Captcha gestreckt oder gestaucht werden. (Standard: 250)</text>
-        <text id="ORG_CAPTCHA_HEIGHT_DESC" development="new" translation="todo">Angabe der Höhe des Captcha-Bildchens. Hierdurch können zusammen mit der Angabe der Breite des Captcha-Bildchens die Zeichen im Captcha gestreckt oder gestaucht werden. (Standard: 60)</text>
-        <text id="ORG_CREATE_ITEM_FIELD" development="new" translation="todo">Neues Artikelfeld</text>
-        <text id="ORG_DIFFERENT_DATABASE_VERSION" development="new" translation="todo">Abweichende Datenbankversion</text>
-        <text id="ORG_LAST_UPDATE_STEP" development="new" translation="todo">Letzter Update-Schritt</text>
-        <text id="ORG_FIELD_HIDDEN_DESC" development="edited" translation="todo">Ein Feld ist normalerweise für alle Benutzer sichtbar, die das Profil sehen dürfen. Ist diese Einstellung nicht gesetzt, dann können nur Benutzer das Feld sehen, die das Profil auch bearbeiten dürfen.</text>
-        <text id="ORG_INVALID_THEME" development="new" translation="todo">Es wurde kein gültiges Theme ausgewählt.</text>
-        <text id="ORG_NEW_ORGANIZATION" development="new" translation="todo">Neue Organisation</text>
-        <text id="ORG_NEW_ORGANIZATION_DESC" development="new" translation="todo">Geben Sie in diesem Formular die Abkürzung, den offiziellen Namen sowie die E-Mail-Adresse der Organisation ein, die Sie hinzufügen möchten. Die E-Mail-Adresse sollte eine allgemeine Adresse der Organisation sein. Diese wird unter anderem als Absenderadresse bei automatischen Systembenachrichtigungen genutzt.</text>
-        <text id="ORG_NOT_SAVED_SETTINGS_LOST" development="new" translation="todo">Beim Wechsel in diese Ansicht gehen alle nicht gespeicherten Einstellungen verloren.</text>
-        <text id="ORG_ORGANIZATION_SUCCESSFULL_ADDED" development="new" translation="todo">Die Organisation %VAR1_BOLD% wurde hinzugefügt. Sie können diese nun bei der Anmeldung auswählen.\n\nFalls Sie für diese Organisation eine separate Homepage erstellt haben, müssen Sie auf der entsprechenden Seite noch die neue Organisation in die config.php eintragen.</text>
-        <text id="ORG_REGIONAL_SETTINGS" development="new" translation="todo">Regionaleinstellungen</text>
-        <text id="PMS_MESSAGE" development="new" translation="todo">Private Nachrichten</text>
-        <text id="PMS_SEND_PM" development="new" translation="todo">Private Nachricht senden</text>
-        <text id="PMS_WAS_SENT_TO" development="new" translation="todo">Nachricht wurde gesendet an:</text>
-        <text id="PMS_WAS_NOT_SENT_TO" development="new" translation="todo">Fehler - Nachricht wurde nicht gesendet an:</text>
-        <text id="PHO_ALBUM_LOCK" development="new" translation="todo">Album sperren</text>
-        <text id="PHO_ALBUM_LOCK_DESC" development="new" translation="todo">Gesperrte Alben können von Besuchern und Mitgliedern nicht eingesehen werden. Sie können zum Beispiel ein Album vorübergehen sperren, während Sie gerade alle Bilder des Albums hochladen.</text>
-        <text id="PHO_ALBUM_UNLOCK" development="new" translation="todo">Album entsperren</text>
-        <text id="PHO_DISPLAY_PHOTOS_DESC" development="new" translation="todo">Hier kann eingestellt werden, wie die Fotos im Fotomodul präsentiert werden sollen. Dies kann als modales Fenster geschehen, dann wird im vorhandenen Browserfenster ein neues Fenster geöffnet. Im Hintergrund bleibt die ausgewählte Fotovorschau weiterhin aktiv. Sollen die Bilder im gleichen Fenster dargestellt werden, dann wird die aktuelle Fotovorschau verlassen und eine neue Seite mit dem ausgewählten Foto angezeigt. Soll ein Popup-Fenster erzeugt werden, dann wird ein neues Browserfenster geöffnet in dem das ausgewählte Foto angezeigt wird. Dieses kann dann unabhängig vom Browserfenster mit der Fotovorschau bedient werden. (Standard: Modales Fenster)</text>
-        <text id="PHO_MODAL_WINDOW" development="new" translation="todo">Modales Fenster</text>
-        <text id="PHO_MAX_PHOTO_SIZE_WIDTH" development="new" translation="todo">Max. Bildanzeigegröße (Breite)</text>
-        <text id="PHO_MAX_PHOTO_SIZE_HEIGHT" development="new" translation="todo">Max. Bildanzeigegröße (Höhe)</text>
-        <text id="PHO_NUMBER_OF_ALBUMS_PER_PAGE" development="new" translation="todo">Anzahl Alben pro Seite</text>
-        <text id="PHO_PARENT_ALBUM_DESC" development="new" translation="todo">Ein Album kann einem anderen Album untergeordnet sein. Wählen Sie dazu in der Auswahlliste das Elternalbum zum aktuellen Album aus. Wollen Sie das Album auf der obersten Ebene anzeigen, dann wählen Sie %VAR1_BOLD% aus.</text>
-        <text id="PHO_PHOTO_UPLOAD_DESC" development="new" translation="todo">Wählen Sie bitte alle Fotos aus, die Sie in das Album %VAR1_BOLD% hochladen möchten.</text>
-        <text id="PHO_SAVE_ORIGINALS" development="new" translation="todo">Originale speichern</text>
-        <text id="PHO_SAVE_ORIGINALS_DESC" development="new" translation="todo">Steht genug Speicherplatz zur Verfügung, können hochgeladene Bilder auf dem Server archiviert und z.B. zum Download zur Verfügung gestellt werden.</text>
-        <text id="PHO_SELECT_FOTOS" development="new" translation="todo">Fotos auswählen</text>
-        <text id="PHO_THUMBNAILS_PER_PAGE" development="changed" translation="todo">Thumbnails pro Seite</text>
-        <text id="PHO_THUMBNAILS_PER_PAGE_DESC" development="changed" translation="todo">Der angegebene Wert bestimmt wieviele kleine Vorschaubilder auf einer Seite angezeigt werden. Hat ein Album mehr Bilder, so wird automatisch eine Seitennavigation hinzugefügt. (Standard: 16)</text>
-        <text id="PRO_CHANGE_PROFILE_PICTURE" development="changed" translation="todo">Profilbild hochladen</text>
-        <text id="PRO_CHOOSE_PHOTO" development="new" translation="todo">Foto auswählen</text>
-        <text id="PRO_DELETE_PROFILE_PICTURE" development="changed" translation="todo">Profilbild löschen</text>
-        <text id="PRO_DEFAULT_COUNTRY_DESC" development="changed" translation="todo">Angabe eines Landes in dessem Umfeld die Organisation hauptsächlich arbeitet. Dieses wird z.B. bei der Registrierung oder beim Anlegen neuer Benutzer vorausgewählt. Es soll die Eingabe erleichtern und kann aber auch vom Benutzer beliebig geändert werden. (Standard: Deutschland)</text>
-        <text id="PRO_EXPORT_VCARD" development="new" translation="todo">vCard exportieren</text>
-        <text id="PRO_MAINTAIN_ITEM_FIELDS" development="new" translation="todo">Artikelfelder verwalten</text>
-        <text id="PRO_MAINTAIN_PROFILE_FIELDS_DESC" development="changed" translation="todo">In der Profilfeldpflege können Profilfelder angelegt und bearbeitet werden. Diese können dann in Kategorien zusammengefasst werden.</text>
-        <text id="ROL_RIGHT_INVENTORY" development="new" translation="todo">Artikel und Lagerverwaltung</text>
-        <text id="ROL_ROLE_ASSIGNMENT" development="changed" translation="todo">Rollenzuordnung für %VAR1% %VAR2%</text>
-        <text id="SYS_APPLY" development="new" translation="todo">Übernehmen</text>
-        <text id="SYS_CATEGORIES" development="new" translation="todo">Kategorien</text>
-        <text id="SYS_CHARACTERS" development="new" translation="todo">Zeichen</text>
-        <text id="SYS_COUNTRY_EG" development="new" translation="edited">DEU</text>
-        <text id="SYS_DECIMAL_NUMBER" development="new" translation="todo">Dezimalzahl</text>
-        <text id="SYS_EMAIL_SEND" development="changed" translation="todo">Die E-Mail wurde versendet.</text>
-        <text id="SYS_FILENAME_EMPTY" development="new" translation="todo">Es wurde kein Dateiname angegeben!</text>
-        <text id="SYS_FILTER" development="new" translation="todo">Filter</text>
-        <text id="SYS_FULL_SCREEN" development="new" translation="todo">Vollbild</text>
-        <text id="SYS_ITEMNAME" development="new" translation="todo">Artikelname</text>
-        <text id="SYS_REQUIRED_FIELDS" development="new" translation="todo">Pflichtfelder</text>
-        <text id="SYS_MENU" development="new" translation="todo">Menü</text>
-        <text id="SYS_MESSAGES" development="new" translation="todo">Nachrichten</text>
-        <text id="SYS_MODULE_ACCESS_FROM_HOMEPAGE_ONLY" development="new" translation="edited">Dieses Modul kann nur von der Organisation genutzt werden, die in der config.php hinterlegt ist. Dies ist die Organisation %VAR1%.</text>
-        <text id="SYS_NO_DATA_FOUND" development="new" translation="todo">Es wurden keine Daten gefunden.</text>
-        <text id="SYS_NORMAL_PICTURE" development="new" translation="todo">Normalbild</text>
-        <text id="SYS_ONLINE_MEMBERSHIP_ADMINISTRATION" development="new" translation="todo">Die Online-Mitgliederverwaltung</text>
-        <text id="SYS_PASSWORD_FORGOTTEN_DESCRIPTION" development="changed" translation="todo">Sollten Sie Ihr Passwort vergessen haben, kann das System ein neues Passwort erstellen und an Ihre E-Mail-Adresse senden. Geben Sie dazu bitte die E-Mail-Adresse an, unter der Sie sich in diesem System registriert habe . Das neue Passwort wird dann unverzüglich an diese E-Mail-Adresse gesendet.</text>
-        <text id="SYS_PM" development="new" translation="todo">Private Nachricht</text>
-        <text id="SYS_QUANTITY" development="new" translation="todo">Menge</text>
-        <text id="SYS_ROLES" development="new" translation="todo">Rollen</text>
-        <text id="SYS_SELECT_FROM_LIST" development="new" translation="todo">Aus Liste auswählen</text>
-        <text id="SYS_STILL_X_CHARACTERS" development="new" translation="todo">noch %VAR1% Zeichen</text>
-        <text id="SYS_SWITCH_TO_CATEGORIES_ADMINISTRATION" development="new" translation="todo">Wechsel zur Kategorienverwaltung</text>
-    </version>
-    <version id="2.4.5" translator="Markus Faßbender">
-        <text id="MAI_SENDER_INTO_TO_DESC" development="new" translation="todo">E-Mails an Rollen enthalten alle Empfänger im BCC-Feld. Das TO-Feld wird dann in der Regel mit "Undisclosed Recipients" gefüllt. Falls dies zu Problemen führt kann mit dieser Einstellung das Empfängerfeld (TO) mit der Absenderadresse gefüllt werden. Alle anderen Empfänger werden weiterhin in das BCC-Feld geschrieben. (Standard: Deaktiviert)</text>
-        <text id="SYS_CSV" development="new" translation="todo">CSV</text>
-        <text id="SYS_LANDSCAPE" description="Format for printing" development="new" translation="todo">Querformat</text>
-        <text id="SYS_PDF" development="new" translation="todo">PDF</text>
-        <text id="SYS_PORTRAIT" description="Format for printing" development="new" translation="todo">Hochformat</text>
-    </version>
-    <version id="2.4.4" translator="Henrik Muhs">
-        <text id="DAT_VIEW_MODE_DESC" development="changed" translation="todo">Anzeigeart der Termine. Im Modus %VAR1_BOLD% werden sämtliche Informationen eines Termins in einer Box angezeigt. Im Modus %VAR2_BOLD% werden die wichtigsten Termininformationen in einer kompakten Liste dargestellt. (Standard: Detailiert)</text>
-        <text id="PHO_DOWNLOAD_PHOTOS" development="new" translation="todo">Fotos herunterladen</text>
-        <text id="PHO_DOWNLOAD_SINGLE_PHOTO" development="new" translation="todo">Foto speichern</text>
-        <text id="PHO_DOWNLOAD_ENABLED" development="new" translation="todo">Download aktivieren</text>
-        <text id="PHO_DOWNLOAD_ENABLED_DESC" development="new" translation="todo">Erlaubt es einzelne Fotos sowie komplette Alben als Zip-datei herunterzuladen. Dabei wird bei jedem Album als auch bei jedem Foto ein entsprechender Link angezeigt. Ist die Option %VAR1_BOLD% aktiviert, dann werden nur die Originalfotos heruntergeladen.</text>
-        <text id="PHO_KEEP_ORIGINAL" development="new" translation="todo">Originale zusätzlich speichern</text>
-        <text id="PHO_KEEP_ORIGINAL_DESC" development="new" translation="todo">Speichert alle hochgeladenen Fotos zusätzlich zur eingestellten Auflösung auch in der Originalgröße des Fotos ab. Ist zusätzlich die Option %VAR1_BOLD% aktiviert, werden die Originalfotos herunterladen. Diese Option verbraucht deutlich mehr Speicherplatz auf dem Webserver und sollte nur gewählt werden, wenn genügend Speicherplatz zur Verfügung steht.</text>
-        <text id="SYS_DATABASE_VERSION" development="new" translation="todo">Datenbank-Version</text>
-    </version>
-    <version id="2.4.2" translator="Markus Faßbender">
-        <text id="DAT_PARTICIPATE_AT_DATE" development="changed" translation="todo">An Termin als Organisator teilnehmen</text>
-        <text id="DAT_PARTICIPATE_AT_DATE_DESC" development="changed" translation="edited">Sie werden Organisator des Termins und erhalten das Recht weitere teilnehmende Personen hinzuzufügen oder zu entfernen. Außerdem können Sie weitere Personen zu Organisatoren machen.</text>
-        <text id="DAT_VIEW_MODE" development="new" translation="todo">Standard-Darstellung</text>
-        <text id="DAT_VIEW_MODE_DETAIL" development="new" translation="todo">Detailiert</text>
-        <text id="DAT_VIEW_MODE_COMPACT" development="new" translation="todo">Kompakt</text>
-        <text id="ROL_DELETE_NO_DEFAULT_ROLE" development="new" translation="todo">Sie können die Rolle %VAR1_BOLD% nicht löschen. Es muss mindestens eine Rolle die Einstellung %VAR2_BOLD% besitzen.</text>
-        <text id="ROL_DELETE_SYSTEM_ROLE" development="new" translation="todo">Sie können die Systemrolle %VAR1_BOLD% nicht löschen.</text>
-        <text id="ROL_DELETE_ROLE" development="new" translation="todo">Sie können die Rolle %VAR1_BOLD% nicht löschen.</text>
-    </version>
-    <version id="2.4.0" translator="Markus Faßbender">
-        <text id="CAT_DELETE_CATEGORY" development="changed" translation="todo">Möchten Sie die Kategorie %VAR1_BOLD% wirklich löschen?</text>
-        <text id="CAT_DONT_DELETE_CATEGORY" development="new" translation="todo">Die Kategorie %VAR1_BOLD% kann nicht gelöscht werden, da sie noch %VAR2% abhängige Einträge besitzt.</text>
-        <text id="DAT_HIGHLIGHT_DATE" development="new" translation="todo">Termin optisch hervorheben</text>
-        <text id="DOW_FOLDER_NOT_FOUND" development="new" translation="todo">Der gesuchte Ordner konnte nicht gefunden werden.</text>
-        <text id="LST_NOT_VALID_DATE_FORMAT" development="new" translation="todo">Bitte in der Bedingung des Feldes %VAR1_BOLD% ein gültiges Datum verwenden.</text>
-        <text id="LST_NOT_NUMERIC" development="new" translation="todo">Bitte in der Bedingung des Feldes %VAR1_BOLD% nur gültige Zahlen verwenden.</text>
-        <text id="LST_EMPTY_EXAMPLE_DESC" development="new" translation="todo">Sucht alle Benutzer, die das Feld Adresse nicht gefüllt haben</text>
-        <text id="LST_EXCLUDE_EXAMPLE" development="new" translation="todo">Stefan</text>
-        <text id="LST_EXCLUDE_EXAMPLE_DESC" development="new" translation="todo">Sucht alle Benutzer, die nicht Stefan heißen</text>
-        <text id="LST_NOT_EMPTY_EXAMPLE_DESC" development="new" translation="todo">Sucht alle Benutzer, die das Feld Adresse gefüllt haben</text>
-        <text id="MAI_DELIVERY_CONFIRMATION" development="new" translation="todo">Lesebestätigung anfordern</text>
-        <text id="MAI_DELIVERY_CONFIRMATION_DESC" development="new" translation="todo">Ist diese Option aktiviert, hat der Verfasser einer E-Mail die Möglichkeit eine Lesebestätigung anzufordern. Es hängt allerdings von den Einstellungen des E-Mailprogramms des Empfängers ab, ob eine Lesebestätigung versendet wird. Der Empfänger kann dies auf seinen Wunsch unterdrücken.</text>
-        <text id="MAI_EMAIL_SEND_TO_ROLE_ACTIVE" development="new" translation="todo">%VAR1% hat an die aktiven Mitglieder der Rolle %VAR3% von %VAR2% folgende E-Mail geschickt:</text>
-        <text id="MAI_EMAIL_SEND_TO_ROLE_FORMER" development="new" translation="todo">%VAR1% hat an die ehemaligen Mitglieder der Rolle %VAR3% von %VAR2% folgende E-Mail geschickt:</text>
-        <text id="MAI_EMAIL_SEND_TO_ROLE_ALL" development="new" translation="todo">%VAR1% hat an die aktiven und ehemaligen Mitglieder der Rolle %VAR3% von %VAR2% folgende E-Mail geschickt:</text>
-        <text id="MAI_PHP_MAIL" development="new" translation="todo">PHP mail()</text>
-        <text id="MAI_SEND_METHOD" development="new" translation="todo">Versandmethode</text>
-        <text id="MAI_SEND_METHOD_DESC" development="new" translation="todo">Die mail()-Funktion von PHP wird von einigen Hostern eingeschränkt und führt gelegentlich zu Spamverdacht. Empfohlen wird daher in der Regel der Versand von einer existierenden Mailadresse über einen SMTP-Server. Die SMTP-Einstellungen können weiter unten konfiguriert werden. (Standard: PHP mail())</text>
-        <text id="MAI_SENDER_NAME" development="new" translation="todo">Name des Absenders</text>
-        <text id="MAI_SENDER_NAME_DESC" development="new" translation="todo">Name des Absenders zur verwendeten Versandmailadresse.</text>
-        <text id="MAI_SMTP" development="new" translation="todo">SMTP</text>
-        <text id="MAI_SMTP_AUTH" development="new" translation="todo">SMTP Authentifizierung</text>
-        <text id="MAI_SMTP_AUTH_DESC" development="new" translation="todo">Falls eine Authentifizierung am SMTP-Server stattfinden soll, müssen auch die Felder Benutzername und Passwort ausgefüllt werden.  (Standard: Ja)</text>
-        <text id="MAI_SMTP_AUTH_LOGIN" development="new" translation="todo">Login</text>
-        <text id="MAI_SMTP_AUTH_NTLM" development="new" translation="todo">NTLM</text>
-        <text id="MAI_SMTP_AUTH_PLAIN" development="new" translation="todo">Plain</text>
-        <text id="MAI_SMTP_AUTH_TYPE" development="new" translation="todo">SMTP Authentifizierungs-Typ</text>
-        <text id="MAI_SMTP_AUTH_TYPE_DESC" development="new" translation="todo">SMTP kennt verschiedene Authentifizierungsmethoden. Die hier ausgewählte wird von Admidio verwendet. (Standard: Login)</text>
-        <text id="MAI_SMTP_HOST" development="new" translation="todo">SMTP Host</text>
-        <text id="MAI_SMTP_HOST_DESC" development="new" translation="todo">Adresse des zu verwendenden SMTP-Servers.</text>
-        <text id="MAI_SMTP_PASSWORD" development="new" translation="todo">SMTP Passwort</text>
-        <text id="MAI_SMTP_PASSWORD_DESC" development="new" translation="todo">Das Passwort, das bei der SMTP-Authentifizierung verwendet wird.</text>
-        <text id="MAI_SMTP_PORT" development="new" translation="todo">SMTP Port</text>
-        <text id="MAI_SMTP_PORT_DESC" development="new" translation="todo">Angabe des Ports über den die SMTP-Verbindung aufgebaut werden soll. (Standard: 25)</text>
-        <text id="MAI_SMTP_SECURE" development="new" translation="todo">SMTP Verschlüsselung</text>
-        <text id="MAI_SMTP_SECURE_DESC" development="new" translation="todo">Hier kann ausgewählt werden, ob und wie die SMTP-Verbindung verschlüsselt werden soll. (Standard: ohne)</text>
-        <text id="MAI_SMTP_SECURE_NO" development="new" translation="todo">ohne</text>
-        <text id="MAI_SMTP_SECURE_SSL" development="new" translation="todo">SSL</text>
-        <text id="MAI_SMTP_SECURE_TLS" development="new" translation="todo">TLS</text>
-        <text id="MAI_SMTP_USER" development="new" translation="todo">SMTP Benutzername</text>
-        <text id="MAI_SMTP_USER_DESC" development="new" translation="todo">Der Benutzername, der bei der SMTP-Authentifizierung verwendet wird.</text>
-        <text id="MEM_CHANGE_HISTORY" development="new" translation="todo">Änderungshistorie</text>
-        <text id="MEM_CHANGE_HISTORY_OF" development="new" translation="todo">Änderungshistorie von %VAR1%</text>
-        <text id="MEM_SEND_NEW_LOGIN" development="changed" translation="todo">Möchten Sie %VAR1_BOLD% eine E-Mail mit dem aktuellen Benutzernamen und einem neuen Passwort zumailen?</text>
-        <text id="ORG_SHOW_CREATE_EDIT" development="new" translation="todo">Ersteller und Zeitstempel anzeigen</text>
-        <text id="ORG_SHOW_CREATE_EDIT_DESC" development="new" translation="todo">Ein Feld ist normalerweise für alle Benutzer sichtbar. Wird diese Funktion nicht ausgewählt, so können die Daten nur von Benutzern gesehen werden, die das Recht haben alle Benutzer zu bearbeiten. Im eigenen Profil kann der Benutzer diese Daten auch sehen und bearbeiten.</text>
-        <text id="ORG_ACTIVATE_SYSTEM_MAILS" development="changed" translation="todo">Systembenachrichtigungen aktivieren</text>
-        <text id="ORG_ACTIVATE_SYSTEM_MAILS_DESC" development="changed" translation="todo">Hier können die Systembenachrichtigungen von Admidio deaktiviert werden. Systembenachrichtigungen werden versendet, wenn sich zum Beispiel ein neuer Benutzer angemeldet hat. Aber auch Registrierungsbestätigungen werden als Systembenachrichtigungen verschickt. Dieses Feature sollte in der Regel nicht deaktiviert werden. Es sei denn der Server unterstützt keinen E-Mailversand. Das E-Mailmodul ist durch die Deaktivierung nicht betroffen. (Standard: ja)</text>
-        <text id="ORG_REFUSE_REGISTRATION" development="new" translation="todo">Benachrichtigung bei einer Ablehnung der Registrierung</text>
-        <text id="ORG_SHOW_ALL_USERS" development="new" translation="todo">Zeige alle Benutzer</text>
-        <text id="ORG_SHOW_ALL_USERS_DESC" development="new" translation="todo">Ist diese Einstellung gesetzt, so werden in der Benutzerverwaltung neben den aktiven Mitgliedern der aktuellen Organisation optional auch ehemalige Mitglieder und Mitglieder anderer Organisationen angezeigt. Wird die Einstellung deaktiviert, werden nur aktive Mitglieder der aktuellen Organisation angezeigt. Beim Anlegen neuer Benutzer oder Zuordnen von Anmeldungen wird allerdings weiterhin im gesamten Benutzerbestand aller Organisationen nach bereits existierenden Benutzern geschaut.</text>
-        <text id="ORG_SYSTEM_MAIL_ADDRESS" development="changed" translation="todo">E-Mailadresse</text>
-        <text id="ORG_SYSTEM_MAIL_ADDRESS_DESC" development="changed" translation="todo">Hier sollte die E-Mail-Adresse eines Administrators eingetragen werden. Diese wird als Absenderadresse für Systembenachrichtigungen benutzt, z.B. bei der Registrierungsbestätigung.</text>
-        <text id="ORG_SYSTEM_MAIL_NEW_ENTRIES" development="changed" translation="todo">Benachrichtigung bei neuen Einträgen</text>
-        <text id="ORG_SYSTEM_MAIL_NEW_ENTRIES_DESC" development="changed" translation="todo">Hier kann die Systembenachrichtigung für neue Einträge in den Modulen aktiviert werden. Sie dient als Überwachungsfunktion innerhalb von Admidio. Der Administrator hat so die Möglichkeit sich über neue Einträge in den Module per E-Mail benachrichtigen zu lassen (es werden nur neue Einträge berücksichtigt). Die Systembenachrichtigungen wird an die E-Mailadresse %VAR1% versendet. (Standard: nein)</text>
-        <text id="ORG_SYSTEM_MAIL_TEXTS_DESC" development="changed" translation="todo">Hier können die Texte aller Systembenachrichtigungen angepasst und ergänzt werden. Die Texte sind in 2 Bereiche (Betreff &amp; Inhalt) unterteilt und werden durch die Zeichenfolge #subject# und #content# identifiziert. Danach folgt dann der jeweilige Inhalt für diesen Bereich.\n\nIn jeder Mail können folgende Platzhalter benutzt werden, welche dann zur Laufzeit durch die entsprechenden Inhalt ersetzt werden</text>
-        <text id="PRO_ASSIGN_REGISTRATION_SUCCESSFUL" development="new" translation="todo">Die Registrierung wurde erfolgreich bestätigt. Der Benutzer kann sich jetzt im System anmelden.</text>
-        <text id="PRO_FUTURE_ROLE_MEMBERSHIP" development="new" translation="todo">Zukünftige Rollenmitgliedschaften</text>
-        <text id="PRO_LOG_EDIT_FIELDS" development="new" translation="todo">Änderungen protokollieren</text>
-        <text id="PRO_LOG_EDIT_FIELDS_DESC" development="new" translation="todo">Änderungen in Profilfeldern werden für jeden Benutzer und jedes Feld mitgeschrieben. Dabei wird der bisherige und der neue Wert, sowie der Benutzer, der die Änderung durchgeführt hat, mit Zeitstempel gespeichert. (Standard: ja)</text>
-        <text id="PRO_NO_DEFAULT_ROLE" development="changed" translation="todo">In der Rollenverwaltung wurde keine Standardrolle für neue Benutzer hinterlegt. Wenden Sie sich bitte an einen Webmaster, der diese Einstellung vornehmen kann.</text>
-        <text id="PRO_NO_ROLES_VISIBLE" development="new" translation="todo">Es wurden keine Rollen gefunden. Ggf. fehlen Ihnen die Rechte bestimmte Rollen zu sehen.</text>
-        <text id="PRO_VIEW_ROLES_OTHER_ORGAS" development="new" translation="todo">Es werden Ihnen hier nur Rollen anderer Organisationen angezeigt, die dort für alle angemeldete Benutzer sichtbar sind. Falls Sie auch Mitglied dieser Organisation sind, werden Ihnen zusätzlich die Rollen angezeigt, die Sie mit Ihren Rechten innerhalb der jeweiligen Organisation sehen dürfen.</text>
-        <text id="ROL_ASSIGN_EDIT_MEMBERS" development="new" translation="todo">Mitglieder zuordnen und bearbeiten</text>
-        <text id="ROL_DEFAULT_LIST" development="new" translation="todo">Standardliste</text>
-        <text id="ROL_DEFAULT_LIST_DESC" development="new" translation="todo">Soll eine Mitgliederliste zu dieser Rolle angezeigt werden und wird keine Listenkonfiguration vorgegeben, so wird die Liste in der systemweit eingestellten Standardlistenkonfiguration dargestellt. Über dieses Feld kann für die einzelne Rolle eine andere Listenkonfiguration ausgewählt werden, die angezeigt wird, wenn keine Listenkonfiguration vorgegeben ist.</text>
-        <text id="ROL_DEFAULT_REGISTRATION" development="new" translation="todo">Standardzuordnung bei Registrierung</text>
-        <text id="ROL_DEFAULT_REGISTRATION_DESC" development="new" translation="todo">Wird ein neuer Benutzer angelegt bzw. eine neue Registrierung akzeptiert, dann wird diese Rolle automatisch dem neuen Benutzer zugeordnet. Besitzt der Ersteller das Recht Rollen zu zuordnen, so werden ihm alle Rollenzuordnung angezeigt und er kann sie entsprechend anpassen.</text>
-        <text id="ROL_LEADER_NO_ADDITIONAL_RIGHTS" development="new" translation="todo">Leiter dieser Rolle haben keine gesonderten Rechte. Sie werden in Listenansichten nur hervorgehoben dargestellt.</text>
-        <text id="ROL_LEADER_EDIT_MEMBERS" development="new" translation="todo">Leiter dieser Rolle können Profildaten aller Rollenmitglieder bearbeiten.</text>
-        <text id="ROL_LEADER_ASSIGN_MEMBERS" development="new" translation="todo">Leiter dieser Rolle können neue Rollenmitglieder hinzufügen oder vorhandene Mitglieder entfernen.</text>
-        <text id="ROL_LEADER_RIGHTS_DESC" development="new" translation="todo">Rollenmitglieder können zu Leitern einer Rolle ernannt werden und optional erweiterte Rechte bekommen.\nSie können das Recht bekommen Profildaten aller Rollenmitglieder zu bearbeiten und/oder das Recht Mitglieder der Rolle hinzuzufügen oder zu entfernen. Bekommen sie beide Rechte zugewiesen wären sie dadurch allerdings indirekt in der Lage Profildaten aller Mitglieder zu bearbeiten.</text>
-        <text id="ROL_NO_ADDITIONAL_RIGHTS" development="new" translation="todo">Keine zusätzlichen Rechte</text>
-        <text id="ROL_NO_DEFAULT_ROLE" development="new" translation="todo">Sie können die Einstellung %VAR1_BOLD% nicht entfernen, da mindestens eine Rolle als Standardzuordnung hinterlegt sein muss.</text>
-        <text id="ROL_SYSTEM_DEFAULT_LIST" development="new" translation="todo">Systemweite Standardliste</text>
-        <text id="SYS_CHANGED_AT" development="new" translation="todo">Geändert am</text>
-        <text id="SYS_DELETE_LAST_CATEGORY" development="new" translation="todo">Es existiert keine weitere Kategorie für diesen Bereich. Aus diesem Grund kann die Kategorie nicht gelöscht werden.</text>
-        <text id="SYS_DELETE_SYSTEM_CATEGORY" development="new" translation="todo">Sie dürfen keine Systemkategorien löschen.</text>
-        <text id="SYS_DELETED_USER" development="new" translation="todo">Gelöschte Person</text>
-        <text id="SYS_DONT_SHOW" development="new" translation="todo">Nicht anzeigen</text>
-        <text id="SYS_EDIT_MEMBERS" development="new" translation="todo">Mitglieder bearbeiten</text>
-        <text id="SYS_EDITED_BY" development="new" translation="todo">Geändert von</text>
-        <text id="SYS_EMAIL_NOT_SEND" development="changed" translation="todo">Die E-Mail konnte nicht an %VAR1_BOLD% gesendet werden.\n\nFolgender Fehler ist aufgetreten:\n%VAR2%</text>
-        <text id="SYS_EMPTY" development="new" translation="todo">Leer</text>
-        <text id="SYS_FIRSTNAME_LASTNAME" development="new" translation="todo">Vorname und Nachname</text>
-        <text id="SYS_FROM" development="new" translation="todo">ab %VAR1%</text>
-        <text id="SYS_INFORMATIONS" development="new" translation="todo">Informationen</text>
-        <text id="SYS_MAIL_DISPATCH" development="new" translation="todo">E-Mailversand</text>
-        <text id="SYS_MODULE_PREFERENCES" development="new" translation="todo">Moduleinstellungen</text>
-        <text id="SYS_MORE_FEATURES" development="new" translation="todo">Weitere Funktionen</text>
-        <text id="SYS_NEW_VALUE" development="new" translation="todo">Neuer Wert</text>
-        <text id="SYS_NOT_EMPTY" development="new" translation="todo">Nicht leer</text>
-        <text id="SYS_PREVIOUS_VALUE" development="new" translation="todo">Vorheriger Wert</text>
-        <text id="SYS_SYSMAIL_REFUSE_REGISTRATION" development="new" translation="todo">#subject# Registrierung bei %organization_long_name% abgelehnt\n#content# Hallo %user_first_name% %user_first_name%,\n\nIhre Anmeldung auf %organization_homepage% wurde abgelehnt.\n\nRegistrierungen werden in der Regel nur von Mitgliedern akzeptiert. Falls Sie Mitglied sind und Ihre Registrierung dennoch abgelehnt wurde, kann es daran liegen, dass Sie als Mitglied nicht identifiziert wurden.\nZur Klärung der Gründe für die Ablehnung wenden Sie sich bitte an den Webmaster %webmaster_email% von %organization_homepage%.\n\nMit freundlichen Grüßen\nDie Webmaster</text>
-        <text id="SYS_SYSTEM" development="new" translation="todo">System</text>
-        <text id="SYS_SYSTEM_MAILS" development="changed" translation="todo">Systembenachrichtigungen</text>
-    </version>
-    <version id="2.3.4" translator="Markus Faßbender">
-        <text id="MAI_COUNT_BCC_DESC" development="changed" translation="todo">E-Mails an Rollen mit mehreren Mitgliedern werden als Blindkopie (BCC) versendet. So kann vom Empfänger nicht eingesehen werden, wer diese E-Mail noch bekommen hat. Die Anzahl in diesem Feld gibt die maximale Anzahl an Empfängern pro E-Mail an. Diese Anzahl kann von Providern beschränkt werden. Besitzt eine Rolle mehr Mitglieder als die eingestellte Zahl, so werden mehrere E-Mails erzeugt. Wird der Wert auf 1 gesetzt, so werden die E-Mails nicht als Blindkopie versendet, sondern direkt an den Empfänger. Die Anzahl der möglichen zu versendenden E-Mails innerhalb eines Zeitraums kann auch von Providern beschränkt werden. (Standard: 50)</text>
-        <text id="MAI_SENDER_INTO_TO" development="new" translation="todo">Absender als Adressat</text>
-    </version>
-    <version id="2.3.1" translator="Markus Faßbender">
-        <text id="INS_ORGA_SHORTNAME_EXISTS" development="new" translation="todo">Eine Organisation mit dem Namen %VAR1_BOLD% existiert bereits. Wählen Sie bitte einen anderen Namen aus.</text>
-        <text id="SYS_LOSTPW_EMAIL_ERROR" development="changed" translation="todo">Zu der E-Mail-Adresse %VAR1_BOLD% konnte im System keine gültige Anmeldung gefunden werden!</text>
-        <text id="SYS_LOSTPW_SEVERAL_EMAIL" development="new" translation="todo">Die E-Mail-Adresse %VAR1_BOLD% wurde mehrfach zugeordnet. Es konnte kein eindeutiger Benutzer gefunden werden.</text>
-    </version>
-    <version id="2.3.0" translator="Markus Faßbender">
-        <text id="CAT_DEFAULT_VAR" development="new" translation="todo">Standard-%VAR1%</text>
-        <text id="DAT_ENABLE_ICAL" development="new" translation="todo">iCal-Funktion aktivieren</text>
-        <text id="DAT_ENABLE_ICAL_DESC" development="new" translation="todo">Ist diese Funktion aktiviert, lassen sich einzelne Termine oder alle Termine in einem festgelegten Zeitraum herunterladen. Auch das Abonnieren der Termine mit einer Kalendersoftware wird möglich. (Standard: ja)</text>
-        <text id="DAT_ICAL_DAYS_FUTURE" development="changed" translation="todo">Anzahl iCal Tage Zukunft</text>
-        <text id="DAT_ICAL_DAYS_FUTURE_DESC" development="changed" translation="todo">Gibt an, wie viele Tage in die Zukunft in einem iCal-Download oder -Abo einbezogen werden. (Standard: 365)</text>
-        <text id="DAT_ICAL_DAYS_PAST" development="changed" translation="todo">Anzahl iCal Tage Vergangenheit</text>
-        <text id="DAT_ICAL_DAYS_PAST_DESC" development="changed" translation="todo">Gibt an, wie viele Tage aus der Vergangenheit in einem iCal-Download oder -Abo einbezogen werden.  (Standard: 30)</text>
-        <text id="DAT_REGISTRATION_POSSIBLE" development="changed" translation="todo">Anmeldung zu diesem Termin ermöglichen</text>
-        <text id="DAT_VISIBILITY" development="new" translation="todo">Sichtbarkeit</text>
-        <text id="INS_DATABASE_NEEDS_UPDATED_VERSION" development="new" translation="todo">Ihre Datenbank liegt in Version %VAR1% vor.\n\nEine Aktualisierung der Datenbank auf Version %VAR2% ist erforderlich.</text>
-        <text id="INS_DATABASE_SYSTEM" development="new" translation="todo">Datenbanksystem</text>
-        <text id="INS_FACEBOOK" development="new" translation="todo">Facebook</text>
-        <text id="INS_FACEBOOK_DESC" development="new" translation="todo">Wollen Sie Ihr Facebook-Profil hier verlinken? Dazu benötigen Sie Ihren Nutzernamen bei Facebook. Melden Sie sich bei Facebook an und lassen Sie sich Ihr Profil anzeigen. Kopieren Sie nun die Adresszeile Ihres Browsers in dieses Feld und speichern Sie Ihr Profil hier ab. Jetzt können andere Besucher aus Ihrem Profil direkt Ihr Facebook-Profil aufrufen.</text>
-        <text id="INS_GOOGLE_PLUS" development="new" translation="todo">Google+</text>
-        <text id="INS_GOOGLE_PLUS_DESC" development="new" translation="todo">Wollen Sie Ihr Google+ Profil hier verlinken? Dazu benötigen Sie momentan noch die etwas kryptische Profilnummer von Google+. Melden Sie sich bei Google+ an und lassen Sie sich Ihr Profil anzeigen. Kopieren Sie nun die Adresszeile Ihres Browsers in dieses Feld und speichern Sie Ihr Profil hier ab. Jetzt können andere Besucher aus Ihrem Profil direkt Ihr Google+ Profil aufrufen.</text>
-        <text id="INS_ICQ_DESC" development="new" translation="todo">Geben Sie hier Ihre ICQ-Nummer ein. Haben Sie in ICQ Ihren Online-Status freigegeben, so wird dieser später in Ihrem Profil angezeigt.</text>
-        <text id="INS_SKYPE_DESC" development="new" translation="todo">Geben Sie hier Ihren eindeutigen Skype-Namen ein. Haben Sie in Skype Ihren Online-Status freigegeben, so wird dieser später in Ihrem Profil angezeigt.</text>
-        <text id="INS_TWITTER" development="new" translation="todo">Twitter</text>
-        <text id="INS_TWITTER_DESC" development="new" translation="todo">Wollen Sie Ihr Twitter-Profil hier verlinken? Dazu benötigen Sie Ihren eindeutigen Namen bei Twitter. Melden Sie sich bei Twitter an und lassen Sie sich Ihr Profil anzeigen. Kopieren Sie nun die Adresszeile Ihres Browsers in dieses Feld und speichern Sie Ihr Profil hier ab. Jetzt können andere Besucher aus Ihrem Profil direkt Ihr Twitter-Profil aufrufen.</text>
-        <text id="INS_WINDOWS_LIVE" development="new" translation="todo">Windows Live</text>
-        <text id="INS_XING" development="new" translation="todo">Xing</text>
-        <text id="INS_XING_DESC" development="new" translation="todo">Wollen Sie Ihr Xing-Profil hier verlinken? Dazu benötigen Sie Ihren eindeutigen Namen bei Xing. Melden Sie sich bei Xing an und lassen Sie sich Ihr Profil anzeigen. Kopieren Sie nun die Adresszeile Ihres Browsers in dieses Feld und speichern Sie Ihr Profil hier ab. Jetzt können andere Besucher aus Ihrem Profil direkt Ihr Xing-Profil aufrufen.</text>
-        <text id="LST_SEARCH_GENDER_DESC" development="changed" translation="todo">Sucht alle männlichen Benutzer</text>
-        <text id="MAI_SUBJECT_ATTACHMENT" development="new" translation="todo">Betreff &amp; Anhang</text>
-        <text id="MAI_CHARACTER_ENCODING" development="new" translation="todo">Zeichenkodierung</text>
-        <text id="MAI_CHARACTER_ENCODING_DESC" development="new" translation="todo">Angabe der Zeichenkodierung in der Ihre E-Mail von Admidio verschickt wird. Da ggf. nicht alle E-Mail-Clients UTF-8 richtig verarbeiten können, kann hier alternativ auch ISO-8859-1 eingestellt werden.</text>
-        <text id="MAI_EMAIL_SEND_TO_USER" development="changed" translation="todo">%VAR1% hat Ihnen von %VAR2% folgende E-Mail geschickt:</text>
-        <text id="MAI_HTML_MAILS_REGISTERED_USERS" development="new" translation="todo">HTML-Mails</text>
-        <text id="MAI_HTML_MAILS_REGISTERED_USERS_DESC" development="new" translation="todo">Die Erstellung und der Versand von HTML-Mails kann für registrierte Benutzer aktiviert werden. Anstelle des normalen Textfeldes wird dann ein Javascript-Editor angezeigt über den der Text komfortabel editiert werden kann. Aus Sicherheitsgründen ist diese Funktion nicht für Gäste möglich.</text>
-        <text id="MAI_YOUR_EMAIL" development="new" translation="todo">Ihre E-Mail</text>
-        <text id="MAI_YOUR_NAME" development="new" translation="todo">Ihr Name</text>
-        <text id="MEM_IMPORT_SUCCESSFUL" development="changed" translation="todo">Der Import ist erfolgreich verlaufen.\n\n%VAR1% neue Benutzer wurden angelegt.\n%VAR2% Benutzer wurden bearbeitet.\n%VAR3% Rollenmitgliedschaften wurden zugeordnet.</text>
-        <text id="ORG_FIELD_DISABLED" development="changed" translation="todo">Feld nur für Benutzer mit dem Recht %VAR1_BOLD% editierbar</text>
-        <text id="ORG_FIELD_URL_DESC" development="new" translation="todo">Die eingegebene URL verlinkt später im Profil den Inhalt, den der Benutzer in dieses Feld eingegeben hat. Optional kann noch der Platzhalter %user_content% in die URL eingebaut werden. Dies ist dann der Inhalt, den der Benutzer im Feld eingegeben hat.\n\nBeispiel:\nUrl: http://www.google.de/search?q=%user_content%\nFeldinhalt: Admidio\nLink im Profil: http://www.google.de/search?q=Admidio</text>
-        <text id="ORG_JAVASCRIPT_EDITOR_COLOR" development="changed" translation="todo">Farbe Javascript-Editor</text>
-        <text id="ORG_JAVASCRIPT_EDITOR_COLOR_DESC" development="changed" translation="todo">Hier wird die Hintergrundfarbe des Javascripteditors angegeben. Dies kann ein hexadezimaler Farbwert sein z.B. #ffa500 oder ein RGB-Wert z.B. rgb(255, 185,0).</text>
-        <text id="ORG_JAVASCRIPT_EDITOR_ENABLE" development="changed" translation="todo">Javascript-Editor benutzen</text>
-        <text id="ORG_JAVASCRIPT_EDITOR_ENABLE_DESC" development="changed" translation="todo">Ein umfangreicher Javascript-Editor wird an vielen Stellen im Programm genutzt, damit der Benutzer z.B. Ankündigungen, Terminbeschreibungen oder ähnliches komfortabler eingeben kann. Wird der Editor deaktiviert, so wird ein einfaches mehrzeiliges Textfeld dargestellt.</text>
-        <text id="ORG_VALUE_LIST" development="new" translation="todo">Werteliste</text>
-        <text id="ORG_VALUE_LIST_DESC" development="new" translation="todo">In diesem Feld können Sie die Einträge für das Dropdown-Listenfeld oder das Optionsfeld eingeben. Pro Zeile kann hier ein Eintrag des Dropdown-Listenfeldes oder des Optionsfeldes erfasst werden.\n\nIm Profil wird später nicht der Text gespeichert, sondern die ausgewählte Position aus der Liste. Ändert man somit den Text in einer Zeile, so erhalten alle bereits zugeordneten Benutzer sofort den neuen Text in ihrem Profil. Verschiebt man allerdings einen Eintrag in eine andere Zeile, so wird bei den Benutzern evtl. ein anderer Eintrag angezeigt.\n\nBei einem Optionsfeld kann anstelle eines Textes auch ein Icon angezeigt werden. Dazu kann der Name eines Icons aus dem Themeordner (Bsp.: ok.png) oder die Url eines externen Bildes (Bsp.: http://www.example.com/example.jpg) angegeben werden. Über einen senkrechten Trennstrich kann optional noch ein Tooltip zum Icon gesetzt werden (Bsp.: female.png|weiblich).</text>
-        <text id="ORG_SHOW_ORGANIZATION_SELECT" development="new" translation="todo">Organisationsauswahl anzeigen</text>
-        <text id="ORG_SHOW_ORGANIZATION_SELECT_DESC" development="new" translation="todo">Sind mehrere Organisationen in der Datenbank eingerichtet, so kann im Anmeldedialog eine Auswahlbox mit allen Organisationen angezeigt werden. Der Benutzer kann dort eine andere Organisation (als in der config.php eingestellt) auswählen, an der er sich anmeldet. Allerdings muss der Benutzer auch an der dieser Organisation registriert sein.</text>
-        <text id="SYS_CHECKBOX" development="new" translation="todo">Checkbox</text>
-        <text id="SYS_CONFIRMATION_OF_INPUT" development="new" translation="todo">Bestätigung der Eingaben</text>
-        <text id="SYS_CONTACT_DETAILS" development="new" translation="todo">Kontaktdaten</text>
-        <text id="SYS_DATABASE_VERSION_REQUIRED" development="new" translation="todo">Admidio benötigt %VAR1% oder höher</text>
-        <text id="SYS_DESIGNATION" development="new" translation="todo">Bezeichnung</text>
-        <text id="SYS_DROPDOWN_LISTBOX" development="new" translation="todo">Dropdown-Listenfeld</text>
-        <text id="SYS_ICAL_DISABLED" development="new" translation="todo">Die iCal-Funktion wurde vom Webmaster deaktiviert.</text>
-        <text id="SYS_ICON" development="new" translation="todo">Icon</text>
-        <text id="SYS_INTERNAL_NAME" development="new" translation="todo">Interner Name</text>
-        <text id="SYS_INTERNAL_NAME_DESC" development="new" translation="todo">Der interne Name wird für den eindeutigen Zugriff auf ein Feld benutzt. Dieser ist für die Programmbenutzung nicht relevant. Bei der Entwicklung muss allerdings immer dieser Name benutzt werden, um das Feld z.B. mit getValue() anzusprechen. Der interne Name wird beim Anlegen eines Feldes automatisch gefüllt.</text>
-        <text id="SYS_ORGANIZATION" development="new" translation="todo">Organisation</text>
-        <text id="SYS_PERIOD" development="new" translation="todo">Zeitraum</text>
-        <text id="SYS_PHP_VERSION_REQUIRED" development="changed" translation="todo">Admidio benötigt %VAR1% oder höher</text>
-        <text id="SYS_PRESENTATION" development="new" translation="todo">Darstellung</text>
-        <text id="SYS_RADIO_BUTTON" development="new" translation="todo">Optionsfeld</text>
-        <text id="SYS_SOCIAL_NETWORKS" development="new" translation="todo">Soziale Netzwerke</text>
-        <text id="SYS_URL_INVALID_CHAR" development="changed" translation="todo">Die URL im Feld %VAR1_BOLD% enthält ungültige Zeichen.\n\nErlaubt sind nur Buchstaben und Umlaute, Zahlen 0-9 und die Sonderzeichen .-_:/#?=% .</text>
-        <text id="SYS_VERSION" development="new" translation="todo">Version</text>
-        <text id="SYS_WEBMASTER_DATABASE_INVALID" description="Var3 and Var4 create link to update" development="new" translation="todo">Die Datenbankversion %VAR1% ist niedriger als die Version der Admidio-Scripte %VAR2%.\n\nFühren Sie bitte %VAR3%das Datenbankupdate%VAR4% auf die Version durch.</text>
-        <text id="SYS_WEBMASTER_FILESYSTEM_INVALID" description="Var3 and Var4 create link to download" development="new" translation="todo">Die Datenbankversion %VAR1% ist höher als die Version der Admidio-Scripte %VAR2%.\n\nAktualisieren Sie bitte Ihre Admidio-Dateien auf dem FTP-Server %VAR3%mit der aktuelleren Admidio-Version%VAR4%.</text>
-        <text id="UPD_BETA_VERSION" development="changed" translation="todo">Verfügbare Beta</text>
-        <text id="UPD_CURRENT_VERSION" development="changed" translation="todo">Installiert</text>
-        <text id="UPD_STABLE_VERSION" development="changed" translation="todo">Verfügbar</text>
-    </version>
-    <version id="2.2.6" translator="Markus Faßbender">
-        <text id="ANN_RECENT_ANNOUNCEMENTS_OF_ORGA" development="new" translation="todo">Neueste Ankündigungen der Organisation %VAR1%</text>
-        <text id="DAT_CURRENT_DATES_OF_ORGA" development="new" translation="todo">Aktuelle Termine der Organisation %VAR1%</text>
-        <text id="GBO_LATEST_GUESTBOOK_ENTRIES_OF_ORGA" development="new" translation="todo">Neueste Gästebucheinträge der Organisation %VAR1%</text>
-        <text id="MAI_CARBON_COPY" development="new" translation="todo">Kopie</text>
-        <text id="MAI_COPY_OF_YOUR_EMAIL" development="new" translation="todo">Hier ist Ihre angeforderte Kopie der Nachricht</text>
-        <text id="MAI_MESSAGE_WENT_TO" development="new" translation="todo">Diese Nachricht ging an</text>
-        <text id="PHO_RECENT_ALBUMS_OF_ORGA" development="new" translation="todo">Neuesten Fotoalben der Organisation %VAR1%</text>
-        <text id="SYS_FIELD_INVALID_CHAR" development="changed" translation="todo">Das Feld %VAR1_BOLD% enthält ungültige Zeichen.\n\nErlaubt sind nur Buchstaben a-z und A-Z, Zahlen 0-9 und die Sonderzeichen .-_+@ .</text>
-        <text id="SYS_LOADING_CONTENT" development="new" translation="todo">Inhalt wird geladen ...</text>
-        <text id="SYS_REGISTRATION_SAVED" development="new" translation="todo">Ihre Daten wurden gespeichert.\n\nEin Login ist noch nicht möglich. Ihre Anmeldung muss erst freigeschaltet werden. Nach der erfolgten Freischaltung werden Sie per E-Mail benachrichtigt.</text>
-        <text id="SYS_RSS_FEED_FOR_VAR" development="new" translation="todo">RSS-Feed für %VAR1%</text>
-    </version>
-    <version id="2.2.0" translator="Jochen Erkens">
-        <!-- Phrases only in Announcementmodule -->
-        <text id="ANN_ANNOUNCEMENT" development="new" translation="todo">Ankündigung</text>
-        <text id="ANN_ANNOUNCEMENTS" development="new" translation="todo">Ankündigungen</text>
-        <text id="ANN_ANNOUNCEMENTS_DESC" development="new" translation="todo">Ankündigungen, Neuigkeiten oder Informationen können hier veröffentlicht und angeschaut werden.</text>
-        <text id="ANN_EMAIL_NOTIFICATION_TITLE" development="new" translation="todo">Eine neue Ankündigung wurde angelegt</text>
-        <text id="ANN_EMAIL_NOTIFICATION_MESSAGE" development="new" translation="todo">Es wurde eine neue Ankündigung bei %VAR1% angelegt.\n\nTitel: %VAR2%\nAngelegt von: %VAR3%\nAngelegt am: %VAR4%</text>
-
-        <!-- Phrases only in Backupmodule -->
-        <text id="BAC_BACK_TO_BACKUP_PAGE" development="new" translation="todo">Zurück zur Backupseite</text>
-        <text id="BAC_BACKUP_COMPLETED" development="new" translation="todo">Backup fertiggestellt in %VAR1%</text>
-        <text id="BAC_BACKUP_FILE" development="new" translation="todo">Backupdatei</text>
-        <text id="BAC_BACKUP_FROM" development="new" translation="todo">Backup vom %VAR1% um %VAR2%</text>
-        <text id="BAC_COMPLETED_VAR" development="new" translation="todo">%VAR1% fertig</text>
-        <text id="BAC_CREATION_DATE" development="new" translation="todo">Erstellungsdatum</text>
-        <text id="BAC_DATABASE_BACKUP" development="new" translation="todo">Datenbank-Backup</text>
-        <text id="BAC_DATABASE_BACKUP_DESC" development="new" translation="todo">Datenbanksicherungen der Admidio-Tabellen können hier erstellt und heruntergeladen werden.</text>
-        <text id="BAC_DAYS_VAR" development="new" translation="todo">%VAR1% Tagen</text>
-        <text id="BAC_HOURS_VAR" development="new" translation="todo">%VAR1% Stunden</text>
-        <text id="BAC_MINUTES_VAR" development="new" translation="todo">%VAR1% Minuten</text>
-        <text id="BAC_NO_BACKUP_FILE_EXISTS" development="new" translation="todo">Keine Backupdatei vorhanden!</text>
-        <text id="BAC_OVERALL_PROGRESS" development="new" translation="todo">Gesamtfortschritt</text>
-        <text id="BAC_RECORDS_VAR" development="new" translation="todo">%VAR1% Datensätze</text>
-        <text id="BAC_PASSED_VAR" development="new" translation="todo">%VAR1% verstrichen</text>
-        <text id="BAC_START_BACKUP" development="new" translation="todo">Backup starten</text>
-        <text id="BAC_SUM" development="new" translation="todo">Summe</text>
-        <text id="BAC_SECONDS_VAR" development="new" translation="todo">%VAR1% Sekunden</text>
-
-        <!-- Phrases only in Category-Administration -->
-        <text id="CAT_CATEGORY_EXIST" development="new" translation="todo">Es existiert bereits eine Kategorie in dieser Organisation mit diesem Namen.</text>
-        <text id="CAT_CATEGORY_GLOBAL" development="new" translation="todo">Ist diese Option aktiviert, erscheinen die Profilfelder dieser Kategorie auch im Profil folgender Organisationen und können dort ebenfalls gepflegt werden:\n\n%VAR1_BOLD%\n\n Möchten Sie die Daten nur in Ihrer Organisation sehen, dann sollte diese Option deaktiviert werden.</text>
-        <text id="CAT_CATEGORY_NOT_DELETE" development="new" translation="todo">Sie können nicht alle Kategorien eines Moduls löschen.\nErstellen Sie vorher eine neue Kategorie für dieses Modul.</text>
-        <text id="CAT_MOVE_DOWN" development="new" translation="todo">%VAR1% nach unten verschieben</text>
-        <text id="CAT_MOVE_UP" development="new" translation="todo">%VAR1% nach oben verschieben</text>
-
-        <!-- Phrases only in Datesmodule -->
-        <text id="DAT_ADD_DATE_TO_CALENDAR" development="new" translation="todo">Termin in den Kalender übernehmen</text>
-        <text id="DAT_ADD_ROLE" development="new" translation="todo">Rolle hinzufügen</text>
-        <text id="DAT_ALL_DAY" development="new" translation="todo">Ganztägig</text>
-        <text id="DAT_ASSIGN_PARTICIPANTS" development="new" translation="todo">Teilnehmer zuordnen</text>
-        <text id="DAT_ATTEND" development="new" translation="todo">Teilnehmen</text>
-        <text id="DAT_ATTEND_DATE" development="new" translation="todo">Sie haben Ihre Teilnahme für den Termin %VAR1_BOLD% am %VAR2% zugesagt.</text>
-        <text id="DAT_CALENDAR" development="new" translation="todo">Kalender</text>
-        <text id="DAT_CANCEL" development="new" translation="todo">Absagen</text>
-        <text id="DAT_CANCEL_DATE" development="new" translation="todo">Sie haben Ihre Teilnahme für den Termin %VAR1_BOLD% am %VAR2% wieder abgesagt.</text>
-        <text id="DAT_DATE" development="new" translation="todo">Termin</text>
-        <text id="DAT_DATES" development="new" translation="todo">Termine</text>
-        <text id="DAT_DATES_DESC" development="new" translation="todo">Termine können hier angelegt und angeschaut werden. Benutzer können sich auf Wunsch zu diesen Terminen anmelden.</text>
-        <text id="DAT_EDIT_ROOMS" development="new" translation="todo">Räume bearbeiten</text>
-        <text id="DAT_EMAIL_NOTIFICATION_TITLE" development="new" translation="todo">Ein neuer Termin wurde angelegt</text>
-        <text id="DAT_EMAIL_NOTIFICATION_MESSAGE_PART1" development="new" translation="todo">Es wurde ein neuer Termin bei %VAR1% angelegt.\n\nTitel: %VAR2%\nDatum: %VAR3%\nKalender: %VAR4%\n</text>
-        <text id="DAT_EMAIL_NOTIFICATION_MESSAGE_PART2" development="new" translation="todo">Ort: %VAR1%\nRaum: %VAR2%\nTeilnehmer: %VAR3%\nAngelegt von: %VAR4%\n</text>
-        <text id="DAT_EMAIL_NOTIFICATION_MESSAGE_PART3" development="new" translation="todo">Angelegt am: %VAR1%</text>
-        <text id="DAT_EXPORT_ICAL" development="new" translation="todo">Exportieren (iCal)</text>
-        <text id="DAT_LOCATION" development="new" translation="todo">Ort</text>
-        <text id="DAT_LOCATION_LINK" development="new" translation="todo">Werden genügend Informationen (Straße, Stadt, Lokalität) zum Ort des Termins eingegeben, so kann ein Link bzw. eine Route zu diesem Treffpunkt über Google-Maps erstellt werden.</text>
-        <text id="DAT_LOGIN_POSSIBLE" development="new" translation="todo">Hier kann ausgewählt werden, ob eine Anmeldung zu dem angegebenen Termin möglich sein soll oder nicht.\nFalls die Anmeldung nachträglich gelöscht wird, werden auch alle bisherigen Teilnehmer vom Termin entfernt.\nWenn man hingegen nur die Anmeldung für neue Teilnehmer beenden möchte, so kann man die derzeitige Teilnehmerzahl als Teilnahmebegrenzung eintragen.</text>
-        <text id="DAT_MANAGE_CALENDARS" development="new" translation="todo">Kalender verwalten</text>
-        <text id="DAT_MAX_MEMBERS" development="new" translation="todo">Hier kann die Teilnehmeranzahl für diesen Termin beschränkt werden. Soll die Anzahl nicht begrenzt werden, so kann dieses Feld leer gelassen werden.</text>
-        <text id="DAT_ORGANIZER" description="The Person" development="new" translation="todo">Organisator</text>
-        <text id="DAT_ORGANIZERS" description="The Personen" development="new" translation="todo">Organisatoren</text>
-        <text id="DAT_PARTICIPANTS_LIMIT" development="new" translation="todo">Teilnehmerbegrenzung</text>
-        <text id="DAT_PREVIOUS_DATES" description="Vergangene Termine" development="new" translation="todo">Vergangene %VAR1%</text>
-        <text id="DAT_REGISTRATION_POSSIBLE" development="new" translation="todo">Anmeldung möglich.</text>
-        <text id="DAT_REGISTRATION_NOT_POSSIBLE" development="new" translation="todo">Keine Anmeldung mehr möglich.</text>
-        <text id="DAT_REMOVE_APPLICATION" development="new" translation="todo">Wollen Sie die Anmeldung für den Termin wirklich entfernen? Hierbei werden alle bisherigen Teilnehmer gelöscht werden.</text>
-        <text id="DAT_ROOM_INFORMATIONS" development="new" translation="todo">Rauminformationen</text>
-        <text id="DAT_ROOM_OVERHANG" development="new" translation="todo">Sind noch zusätzliche Plätze außer der oben angegebenen Sitzpätze zu vergeben, wie z.B. durch zusätzliche Stühle oder mögliche Stehplätze, so kann ihre Anzahl hier im Überhang angegeben werden.</text>
-        <text id="DAT_ROOM_RESERVED" development="new" translation="todo">Der gewählte Raum ist zu dieser Zeit bereits reserviert.</text>
-        <text id="DAT_ROOM_SELECTABLE" development="new" translation="todo">Raum auswählbar</text>
-        <text id="DAT_ROOM_SELECTABLE_DESC" development="new" translation="todo">Eine Auswahlbox für die verfügbaren Räume wird angezeigt, um dem Ersteller eines Termins die Auswahl eines Raums zu ermöglichen. (Standard: nein)</text>
-        <text id="DAT_QUOTA_AND_MAX_MEMBERS_MUST_MATCH" development="new" translation="todo">Werden alle teilnehmenden Rollen kontingentiert, muss die Anzahl der Summe der Kontingentierungen mit der maximalen Teilnehmerzahl bzw. der Raumkapazität übereinstimmen.</text>
-        <text id="DAT_QUOTA_EXCEEDED" development="new" translation="todo">Es dürfen maximal so viele Teilnehmer insgesamt in allen Rollen (Kontigentierung) sein wie Teilnehmer insgesamt (Teilnehmerbegrenzung).</text>
-        <text id="DAT_QUOTA_FOR_ROLE" development="new" translation="todo">Es kann nur ein Kontingent für eine Rolle angegeben werden, für die der Termin auch sichtbar ist.</text>
-        <text id="DAT_QUOTA_WITH_MAXIMUM" development="new" translation="todo">Eine Kontingentierung kann nur bei einer Teilnehmerbegrenzung stattfinden</text>
-        <text id="DAT_SHOW_MAP_LINK" development="new" translation="todo">Kartenlink anzeigen</text>
-        <text id="DAT_SHOW_MAP_LINK_DESC" development="new" translation="todo">Wird ein Ort angegeben, so wird versucht ein Link zu Google-Maps zu erstellen, welcher den Ort anzeigt, sowie eine Routenlink ausgehend vom eigenen Wohnort. (Standard: ja)</text>
-        <text id="DAT_SHOW_ON_MAP" development="new" translation="todo">Auf Karte zeigen</text>
-        <text id="DAT_SHOW_PARTICIPANTS" development="new" translation="todo">Teilnehmer anzeigen</text>
-        <text id="DAT_SWITCH_TO_ROOM_ADMINISTRATION" development="new" translation="todo">Zur Raumadministration wechseln</text>
-        <text id="DAT_VISIBLE_TO" development="new" translation="todo">Sichtbar für</text>
-
-        <!-- Phrases only in Downloadsmodule -->
-        <text id="DOW_ADD_TO_DATABASE" development="new" translation="todo">Zur Datenbank hinzufügen</text>
-        <text id="DOW_ADDITIONAL_FILES" development="new" translation="todo">In dieser Übersicht sind Dateien und Ordner aufgelistet, die noch nicht in der Datenbank verwaltet werden. Diese können nun der Datenbank hinzugefügt werden. Es werden automatisch die Berechtigungen des aktuellen Ordners übernommen.</text>
-        <text id="DOW_COUNTER" development="new" translation="todo">Zähler</text>
-        <text id="DOW_CREATE_FOLDER" development="new" translation="todo">Ordner anlegen</text>
-        <text id="DOW_DOWNLOADS" development="new" translation="todo">Downloads</text>
-        <text id="DOW_DOWNLOADS_DESC" development="new" translation="todo">Unterschiedliche Daten und Dateien können hier zum Download angeboten werden. Diese können in Ordnern mit individuellen Zugriffsrechten zusammengefasst werden.</text>
-        <text id="DOW_EMAIL_NOTIFICATION_TITLE" development="new" translation="todo">Eine neue Datei wurde hochgeladen</text>
-        <text id="DOW_EMAIL_NOTIFICATION_MESSAGE" development="new" translation="todo">Es wurde eine neue Datei bei %VAR1% hochgeladen.\n\nDatei: %VAR2%\nAngelegt von: %VAR3%\nAngelegt am: %VAR4%</text>
-        <text id="DOW_ENABLE_DOWNLOAD_MODULE" development="new" translation="todo">Downloadmodul aktivieren</text>
-        <text id="DOW_ENABLE_DOWNLOAD_MODULE_DESC" development="new" translation="todo">Das Downloadmodul kann über diese Einstellung komplett deaktiviert werden. Es ist dann nicht mehr aufrufbar und wird auch in der Modulübersichtsseite nicht mehr angezeigt. (Standard: ja)</text>
-        <text id="DOW_FILE_EXIST" development="new" translation="todo">Die Datei %VAR1% existiert bereits!\n\nBitte wählen Sie einen anderen Dateinamen aus.</text>
-        <text id="DOW_FILE_EXTENSION_INVALID" development="new" translation="todo">Dateien dieses Dateityps sind auf dem Server nicht erlaubt.</text>
-        <text id="DOW_FILE_NAME_RULES" development="new" translation="todo">Die Datei sollte so benannt sein, dass man vom Namen auf den Inhalt schließen kann. Der Dateiname hat Einfluss auf die Anzeigereihenfolge. In einem Ordner in dem z.B. Sitzungsprotokolle gespeichert werden, sollten die Dateinamen immer mit dem Datum beginnen (jjjj-mm-tt).</text>
-        <text id="DOW_FILE_NOT_EXISTS" development="new" translation="todo">Die Datei existiert physikalisch nicht mehr auf dem Server. Die Datei sollte aus der Datenbank gelöscht werden.</text>
-        <text id="DOW_FILE_RENAME" development="new" translation="todo">Die Datei %VAR1% wurde umbenannt.</text>
-        <text id="DOW_FILE_RENAME_ERROR" development="new" translation="todo">Beim Umbenennen der Datei %VAR1% ist ein Fehler aufgetreten.</text>
-        <text id="DOW_FILE_TO_LARGE" development="new" translation="todo">Die hochgeladene Datei übersteigt die zulässige Dateigröße von %VAR1% MB.</text>
-        <text id="DOW_FILE_TYPE" development="new" translation="todo">Dateityp</text>
-        <text id="DOW_FILE_UPLOADED" development="new" translation="todo">Die Datei %VAR1_BOLD% wurde hochgeladen</text>
-        <text id="DOW_FOLDER_CREATED" development="new" translation="todo">Der Ordner %VAR1_BOLD% wurde angelegt.</text>
-        <text id="DOW_FOLDER_EXISTS" development="new" translation="todo">Der Ordner %VAR1% existiert bereits!\n\nBitte wählen Sie einen anderen Namen für den Ordner aus.</text>
-        <text id="DOW_FOLDER_NAME_INVALID" development="new" translation="todo">Der ausgewählte Ordnername enthält ungültige Zeichen!\n\nBitte wählen Sie einen anderen Namen für den Ordner aus.</text>
-        <text id="DOW_FOLDER_NO_FILES" development="new" translation="todo">Der Ordner enthält keine Dateien.</text>
-        <text id="DOW_FOLDER_NO_RIGHTS" development="new" translation="todo">Sie besitzen keine Rechte den gewählten Downloadordner zu sehen.</text>
-        <text id="DOW_FOLDER_NOT_EXISTS" development="new" translation="todo">Der Ordner existiert physikalisch nicht mehr auf dem Server. Der Ordner sollte aus der Datenbank gelöscht werden.</text>
-        <text id="DOW_FOLDER_RENAME" development="new" translation="todo">Der Ordner %VAR1% wurde umbenannt.</text>
-        <text id="DOW_FOLDER_RENAME_ERROR" development="new" translation="todo">Beim Umbenennen des Ordners %VAR1% ist ein Fehler aufgetreten.</text>
-        <text id="DOW_MAXIMUM_FILE_SIZE" development="new" translation="todo">Maximale Dateigröße</text>
-        <text id="DOW_MAXIMUM_FILE_SIZE_DESC" development="new" translation="todo">Benutzer können nur Dateien hochladen, bei denen die Dateigröße kleiner als der hier angegebene Wert ist. Steht hier 0, so ist der Upload deaktiviert. (Standard: 3MB)</text>
-        <text id="DOW_NEW_FILE_NAME" development="new" translation="todo">Neuer Dateiname</text>
-        <text id="DOW_NEW_NAME" development="new" translation="todo">Neuer Name</text>
-        <text id="DOW_SET_FOLDER_PERMISSIONS" development="new" translation="todo">Ordnerberechtigungen setzen</text>
-        <text id="DOW_UNMANAGED_FILES" development="new" translation="todo">Nicht verwaltete Dateien</text>
-        <text id="DOW_EDIT_FILE" development="new" translation="todo">Datei bearbeiten</text>
-        <text id="DOW_EDIT_FOLDER" development="new" translation="todo">Ordner bearbeiten</text>
-        <text id="DOW_PREVIOUS_NAME" development="new" translation="todo">Bisheriger Name</text>
-        <text id="DOW_UPLOAD_FILE_TO_FOLDER" development="new" translation="todo">Datei in den Ordner %VAR1_BOLD% hochladen</text>
-        <text id="DOW_UPLOAD_POST_EMPTY" development="new" translation="todo">Die Seite wurde ungültig aufgerufen oder die Datei konnte nicht hochgeladen werden.\nVermutlich wurde die vom Server vorgegebene maximale Uploadgröße von %VAR1% B. überschritten!</text>
-
-
-        <!-- Phrases only in Ecardsmodule -->
-        <text id="ECA_A_ECARD_FROM" development="new" translation="todo">Eine Grußkarte von</text>
-        <text id="ECA_ACTIVATE_GREETING_CARDS" development="new" translation="todo">Grußkarten aktivieren</text>
-        <text id="ECA_ACTIVATE_GREETING_CARDS_DESC" development="new" translation="todo">Das Grußkartenmodul kann über diese Einstellung komplett deaktiviert oder aktiviert werden.Falls der Server keinen Mailversand unterstützt, sollte das Modul deaktiviert werden.Dieses Modul steht generell nur eingeloggten Benutzern zur Verfügung. (Standard: ja)</text>
-        <text id="ECA_GREETING_CARD" development="new" translation="todo">Grußkarte</text>
-        <text id="ECA_GREETING_CARDS" development="new" translation="todo">Grußkarten</text>
-        <text id="ECA_GREETING_CARD_EDIT" development="new" translation="todo">Grußkarte bearbeiten</text>
-        <text id="ECA_NEW_MESSAGE_RECEIVED" development="new" translation="todo">Neue Nachricht erhalten</text>
-        <text id="ECA_NOT_SUCCESSFULLY_SEND" development="new" translation="todo">Ihre Grußkarte wurde leider nicht erfolgreich versendet!</text>
-        <text id="ECA_RECIPIENT_EMAIL" development="new" translation="todo">Empfänger E-Mail</text>
-        <text id="ECA_RECIPIENT_NAME" development="new" translation="todo">Empfänger Name</text>
-        <text id="ECA_SUCCESSFULLY_SEND" development="new" translation="todo">Ihre Grußkarte wurde erfolgreich versendet.</text>
-        <text id="ECA_TEMPLATE" development="new" translation="todo">Template</text>
-        <text id="ECA_TEMPLATE_DESC" development="new" translation="todo">Hier wird das Standard Template festgelegt. (Standard: Postcard) </text>
-        <text id="ECA_VIEW_PICTURE_FULL_SIZED" development="new" translation="todo">Bild in voller Größe anzeigen</text>
-
-        <!-- Phrases only in Guestbookmodule -->
-        <text id="GBO_BACK_TO_GUESTBOOK" development="new" translation="todo">Zurück zum Gästebuch</text>
-        <text id="GBO_CAPTCHA_DESC" development="new" translation="todo">Für nicht eingeloggte Benutzer wird im Gästebuchformular bei aktiviertem Captcha ein alphanumerischer Code oder eine einfache Rechenaufgabe eingeblendet. Diesen muss der Benutzer vor dem Absenden des Formularinhalts korrekt eingeben. Dies soll sicherstellen, dass das Formular nicht von Spammern missbraucht werden kann. (Standard: ja)</text>
-        <text id="GBO_COMMENT_BY" development="new" translation="todo">Kommentar von %VAR1%</text>
-        <text id="GBO_COMMENTS4ALL" development="new" translation="todo">Anonyme Kommentare erlauben</text>
-        <text id="GBO_COMMENTS4ALL_DESC" development="new" translation="todo">Nicht eingeloggte Benutzer können nach Aktivierung dieser Option Einträge im Gästebuch kommentieren. Die Rechtevergabe für diese Funktion über die Rollenverwaltung wird dann ignoriert. (Standard: nein)</text>
-        <text id="GBO_CREATE_COMMENT" development="new" translation="todo">Kommentar anlegen</text>
-        <text id="GBO_CREATE_ENTRY" development="new" translation="todo">Eintrag anlegen</text>
-        <text id="GBO_CREATE_VAR_ENTRY" development="new" translation="todo">%VAR1%-Eintrag anlegen</text>
-        <text id="GBO_EDIT_COMMENT" development="new" translation="todo">Kommentar bearbeiten</text>
-        <text id="GBO_EDIT_ENTRY" development="new" translation="todo">%VAR1%-Eintrag bearbeiten</text>
-        <text id="GBO_EMAIL_NOTIFICATION_GBC_TITLE" development="new" translation="todo">Ein neuer Gästebuchkommentar wurde angelegt</text>
-        <text id="GBO_EMAIL_NOTIFICATION_GBC_MESSAGE" development="new" translation="todo">Es wurde ein neuer Gästebuchkommentar bei %VAR1% angelegt.\n\nText: %VAR2%\nAngelegt von: %VAR3%\nAngelegt am: %VAR4%</text>
-        <text id="GBO_EMAIL_NOTIFICATION_TITLE" development="new" translation="todo">Ein neuer Gästebucheintrag wurde angelegt</text>
-        <text id="GBO_EMAIL_NOTIFICATION_MESSAGE" development="new" translation="todo">Es wurde ein neuer Gästebucheintrag bei %VAR1% angelegt.\n\nText: %VAR2%\nAngelegt von: %VAR3%\nAngelegt am: %VAR4%</text>
-        <text id="GBO_ENTRY_QUEUED" development="new" translation="todo">Der Eintrag wurde gespeichert. Er wird erst sichtbar nachdem er von einem Moderator freigeschaltet wurde.</text>
-        <text id="GBO_FLOODING_PROTECTION" development="new" translation="todo">Ihr letzter Eintrag im Gästebuch liegt weniger als %VAR1% Sekunden zurück.</text>
-        <text id="GBO_FLOODING_PROTECTION_INTERVALL" development="new" translation="todo">Flooding Protection Intervall</text>
-        <text id="GBO_FLOODING_PROTECTION_INTERVALL_DESC" development="new" translation="todo">Für nicht eingeloggte Benutzer wird bei Einträgen im Gästebuch überprüft, ob sie innerhalb des eingestellten Intervalls bereits einen Eintrag getätigt haben. Damit soll verhindert werden, dass Benutzer in zu kurzen Zeitabständen hintereinander ungewünschte Einträge erzeugen. Ist das Intervall auf 0 gesetzt wird diese Überprüfung nicht durchgeführt. (Standard: 60 Sekunden)</text>
-        <text id="GBO_GUESTBOOK" development="new" translation="todo">Gästebuch</text>
-        <text id="GBO_GUESTBOOK_DESC" development="new" translation="todo">Besucher und Mitglieder können hier ihre Grüße und Anmerkungen hinterlassen, sowie andere Einträge kommentieren.</text>
-        <text id="GBO_GUESTBOOK_MODERATION" development="new" translation="todo">Moderation aktivieren für</text>
-        <text id="GBO_GUESTBOOK_MODERATION_DESC" development="new" translation="todo">Gästebucheinträge werden erst nach einer Sichtprüfung eines Administrators publiziert. Hier kann eingestellt werden, ob die Prüfung nur bei Besuchern, auch bei angemeldeten Benutzern oder bei niemandem durchgeführt werden soll.  (Standard: Niemand)</text>
-        <text id="GBO_HIDE_COMMENTS" development="new" translation="todo">Kommentare ausblenden</text>
-        <text id="GBO_INITIAL_COMMENTS_LOADING" development="new" translation="todo">Kommentare direkt anzeigen</text>
-        <text id="GBO_INITIAL_COMMENTS_LOADING_DESC" development="new" translation="todo">Wenn diese Option aktiviert ist, werden beim Aufruf der Gästebuchseite die Kommentare direkt geladen und angezeigt. Im anderen Fall muss der Benutzer auf einen Link klicken um die Kommentare zu sehen. (Standard: nein)</text>
-        <text id="GBO_MODERATE_ENTRIES" development="new" translation="todo">Einträge moderieren</text>
-        <text id="GBO_MODERATE_VAR" development="new" translation="todo">%VAR1% moderieren</text>
-        <text id="GBO_ONLY_VISITORS" development="new" translation="todo">Nur Besucher</text>
-        <text id="GBO_SHOW_COMMENTS" development="new" translation="todo">Kommentare anzeigen</text>
-        <text id="GBO_SHOW_COMMENTS_ON_ENTRY" development="new" translation="todo">Zeige %VAR1% Kommentar(e) zu diesem Eintrag</text>
-        <text id="GBO_WRITE_COMMENT" development="new" translation="todo">Kommentar schreiben</text>
-
-        <!-- Phrases only in Installation -->
-        <text id="INS_ADD_ANOTHER_ORGANIZATION" development="new" translation="todo">Weitere Organisation hinzufügen</text>
-        <text id="INS_ADD_ORGANIZATION" development="new" translation="todo">Organisation hinzufügen</text>
-        <text id="INS_ADDIDIONAL_DATA" development="new" translation="todo">Zusätzliche Daten</text>
-        <text id="INS_ADDRESS_LIST" development="new" translation="todo">Adressliste</text>
-        <text id="INS_ADMINISTRATOR_DATA_NOT_COMPLETELY" development="new" translation="todo">Es sind nicht alle Daten für den Administrator eingegeben worden!</text>
-        <text id="INS_AOL_INSTANT_MESSENGER" development="new" translation="todo">AOL Instant Messenger</text>
-        <text id="INS_BOARD" development="new" translation="todo">Vorstand</text>
-        <text id="INS_CHOOSE_LANGUAGE" development="new" translation="todo">Bitte wählen Sie eine Sprache aus</text>
-        <text id="INS_CONFERENCE_ROOM" development="new" translation="todo">Besprechnungsraum</text>
-        <text id="INS_CONFIGURATION_FILE_NOT_FOUND" development="new" translation="todo">Die Datei %VAR1_BOLD% befindet sich nicht im Admidio Hauptverzeichnis!\n\nLaden Sie die Datei gegebenenfalls erneut herunter und kopieren Sie diese in das entsprechende Verzeichnis.</text>
-        <text id="INS_COURSES" development="new" translation="todo">Kurse</text>
-        <text id="INS_CREATE_ADMINISTRATOR" development="new" translation="todo">Administrator anlegen</text>
-        <text id="INS_CREATE_CONFIGURATION_FILE" development="new" translation="todo">Konfigurationsdatei erzeugen</text>
-        <text id="INS_DATA_DO_NOT_MATCH" development="new" translation="todo">Die Daten aus der %VAR1_BOLD% stimmen nicht mit den Angaben des Installationsassistenten überein.\n\nPrüfen Sie bitte Ihre config.php und ändern Sie die Daten entsprechend den gerade getätigten Angaben.</text>
-        <text id="INS_DATA_OF_ADMINISTRATOR" development="new" translation="todo">Daten des Administrators</text>
-        <text id="INS_DATA_OF_ADMINISTRATOR_DESC" development="new" translation="todo">Geben Sie in diesem Formular Name, E-Mail und die Zugangsdaten des Administrators an. Mit diesem Benutzer können Sie sich nach der Installation bei Admidio anmelden.</text>
-        <text id="INS_DATABASE_DOESNOT_NEED_UPDATED" development="new" translation="todo">Eine Aktualisierung der Datenbank ist nicht erforderlich</text>
-        <text id="INS_DATABASE_FILE_NOT_FOUND" development="new" translation="todo">Die Datei %VAR1_BOLD% konnte nicht im Verzeichnis %VAR2_BOLD% gefunden werden.</text>
-        <text id="INS_DATABASE_IS_UPDATED" development="new" translation="todo">Datenbank wird aktualisiert</text>
-        <text id="INS_DATABASE_IS_UP_TO_DATE" development="new" translation="todo">Die Admidio-Datenbank ist aktuell</text>
-        <text id="INS_DATABASE_LOGIN" development="new" translation="todo">Datenbank Zugangsdaten</text>
-        <text id="INS_DATABASE_WILL_BE_ESTABLISHED" development="new" translation="todo">Datenbank wird eingerichtet</text>
-        <text id="INS_DESCRIPTION_BOARD" development="new" translation="todo">Vorstand des Vereins</text>
-        <text id="INS_DESCRIPTION_CONFERENCE_ROOM" development="new" translation="todo">Hier können Besprechungen stattfinden. Der Raum muss vorher reserviert werden. Beamer steht zur Verfügung.</text>
-        <text id="INS_DESCRIPTION_MEMBER" development="new" translation="todo">Alle Mitglieder der Organisation</text>
-        <text id="INS_DESCRIPTION_WEBMASTER" development="new" translation="todo">Gruppe der Administratoren des Systems</text>
-        <text id="INS_ENTER_LOGIN_TO_DATABASE" development="new" translation="todo">Zugangsdaten zur Datenbank eingeben</text>
-        <text id="INS_ERROR_OPEN_FILE" development="new" translation="todo">Die Datei %VAR1_BOLD% konnte nicht geöffnet werden.</text>
-        <text id="INS_FOLDER_NOT_WRITABLE" development="new" translation="todo">Der Ordner %VAR1_BOLD% besitzt noch keine Schreibrechte. Diese sollten Sie noch vergeben, da ohne Schreibrechte keine Fotos oder Dateien für das Downloadmodul hochgeladen werden können.</text>
-        <text id="INS_GROUPS" development="new" translation="todo">Gruppen</text>
-        <text id="INS_ICQ" development="new" translation="todo">ICQ</text>
-        <text id="INS_INSTALL_ADMIDIO" development="new" translation="todo">Admidio installieren</text>
-        <text id="INS_INSTALLATION" development="new" translation="todo">Installation</text>
-        <text id="INS_INSTALLATION_SUCCESSFUL" development="new" translation="todo">Die Admidio-Datenbank ist nun installiert und die Konfigurationsdatei eingerichtet. Sie können jetzt mit Admidio arbeiten und sich mit den Daten des Administrators anmelden.</text>
-        <text id="INS_INSTALLATION_VERSION" development="new" translation="todo">Installation der Version %VAR1%</text>
-        <text id="INS_INSTALLATION_WAS_SUCCESSFUL" development="new" translation="todo">Die Installation war erfolgreich</text>
-        <text id="INS_INTERN" development="new" translation="todo">Intern</text>
-        <text id="INS_LANGUAGE_NOT_CHOOSEN" development="new" translation="todo">Es wurde keine Sprache ausgewählt.</text>
-        <text id="INS_MEMBERSHIP" development="new" translation="todo">Mitgliedschaft</text>
-        <text id="INS_MESSENGER" development="new" translation="todo">Messenger</text>
-        <text id="INS_MYSQL_LOGIN_NOT_COMPLETELY" development="new" translation="todo">Es sind nicht alle Zugangsdaten zur MySql-Datenbank eingegeben worden!</text>
-        <text id="INS_NAME_OF_ORGANIZATION" development="new" translation="todo">Name der Organisation</text>
-        <text id="INS_ORGANIZATION_NAME_NOT_COMPLETELY" development="new" translation="todo">Die Bezeichnung der Organisation wurde nicht vollständig eingegeben!</text>
-        <text id="INS_PASSWORDS_NOT_EQUAL" development="new" translation="todo">Das Passwort stimmt nicht mit der Wiederholung überein.</text>
-        <text id="INS_PHONE_LIST" development="new" translation="todo">Telefonliste</text>
-        <text id="INS_WRONG_MYSQL_VERSION" development="new" translation="todo">Admidio %VAR1% setzt mindestens die MySQL-Version %VAR2% voraus. Sie sollten versuchen die MySQL-Datenbank zu aktualisieren oder eine %VAR3%ältere Admidio-Version%VAR4% nutzen, welche kompatibel zu Ihrer Datenbank ist.</text>
-        <text id="INS_WRONG_PHP_VERSION" development="new" translation="todo">Admidio %VAR1% setzt mindestens die PHP-Version %VAR2% voraus. Sie sollten versuchen PHP zu aktualisieren oder eine %VAR3%ältere Admidio-Version%VAR4% nutzen, welche kompatibel zu dieser PHP-Version ist.</text>
-        <text id="INS_SET_ORGANIZATION" development="new" translation="todo">Organisation festlegen</text>
-        <text id="INS_SET_UP_ORGANIZATION" development="new" translation="todo">Organisation einrichten</text>
-        <text id="INS_SETUP_WAS_SUCCESSFUL" development="new" translation="todo">Die Einrichtung war erfolgreich</text>
-        <text id="INS_SKYPE" development="new" translation="todo">Skype</text>
-        <text id="INS_SUPPORT_FURTHER_DEVELOPMENT" development="new" translation="todo">Wir würden uns freuen, wenn Sie die weitere Entwicklung von Admidio mit einer Spende unterstützen würdent!</text>
-        <text id="INS_TABLE_PREFIX" development="new" translation="todo">Tabellenpräfix</text>
-        <text id="INS_TABLE_PREFIX_INVALID" development="new" translation="todo">Das Tabellenpräfix enthält ungültige Zeichen!</text>
-        <text id="INS_TEAMS" development="new" translation="todo">Mannschaften</text>
-        <text id="INS_TRAINING" development="new" translation="todo">Training</text>
-        <text id="INS_UPDATE" development="new" translation="todo">Update</text>
-        <text id="INS_UPDATE_DATABASE" development="new" translation="todo">Datenbank aktualisieren</text>
-        <text id="INS_UPDATE_TO_VERSION_SUCCESSFUL" development="new" translation="todo">Die Admidio-Datenbank ist jetzt auf die Version %VAR1% aktualisiert worden.\nSie können nun wieder mit Admidio arbeiten.</text>
-        <text id="INS_UPDATE_VERSION" development="new" translation="todo">Update auf Version %VAR1%</text>
-        <text id="INS_UPDATING_WAS_SUCCESSFUL" development="new" translation="todo">Die Aktualisierung war erfolgreich</text>
-        <text id="INS_WARNING_BETA_VERSION" development="new" translation="todo">Dies ist eine Beta-Version von Admidio.\n\nSie kann zu Stabilitätsproblemen und Datenverlust führen und sollte deshalb nur in einer Testumgebung genutzt werden!</text>
-        <text id="INS_WARNING_SAFE_MODE" development="new" translation="todo">Auf Ihrem Server ist der Safe Mode aktiviert. Bei eingeschaltetem Safe Mode kann es später zu Problemen bei der Nutzung einiger Funktionen kommen.</text>
-        <text id="INS_WELCOME_TO_INSTALLATION" development="new" translation="todo">Willkommen zur Installation von Admidio</text>
-        <text id="INS_WELCOME_TEXT" development="new" translation="todo">Auf den nächsten Seiten müssen einige notwendige Informationen für die Einrichtung von Admidio eingeben werden. Sie benötigen dazu unter anderem die Zugangsdaten zu der Datenbank, auf der Admidio zukünftig laufen soll.</text>
-        <text id="INS_YAHOO_MESSENGER" development="new" translation="todo">Yahoo! Messenger</text>
-
-        <!-- Phrases only in Linkmodule -->
-        <text id="LNK_COUNTER" development="new" translation="todo">Zähler</text>
-        <text id="LNK_CREATE_LINK" development="new" translation="todo">Link anlegen</text>
-        <text id="LNK_DISPLAY_REDIRECT" development="new" translation="todo">Anzeige Weiterleitung</text>
-        <text id="LNK_DISPLAY_REDIRECT_DESC" development="new" translation="todo">Hier kann die automatische Weiterleitung für Links aktiviert werden. Es wird bei Aufruf eines Links aus dem Linkmodul zunächst eine Hinweisseite angezeigt, die auf das Verlassen der Admidioseiten hinweist. Nach vorgegebener Zeit in Sekunden wird dann der eigentliche Link aufgerufen. Wird der Redirect auf 0 gesetzt wird der Link ohne Anzeige der Hinweisseite direkt aufgerufen. (Standard: 10 Sekunden)</text>
-        <text id="LNK_EMAIL_NOTIFICATION_TITLE" development="new" translation="todo">Ein neuer Weblink wurde angelegt</text>
-        <text id="LNK_EMAIL_NOTIFICATION_MESSAGE" development="new" translation="todo">Es wurde ein neuer Weblink bei %VAR1% angelegt.\n\nLink: %VAR2%\nAngelegt von: %VAR3%\nAngelegt am: %VAR4%</text>
-        <text id="LNK_GO_TO" development="new" translation="todo">Gehe zu %VAR1%</text>
-        <text id="LNK_LINK_ADDRESS" development="new" translation="todo">Linkadresse</text>
-        <text id="LNK_LINK_NAME" development="new" translation="todo">Linkname</text>
-        <text id="LNK_LINK_TARGET" development="new" translation="todo">Linkziel</text>
-        <text id="LNK_LINK_TARGET_DESC" development="new" translation="todo">Hier wird angegeben, ob die ausgewählte Webseite im selben Browserfenster wie Admidio oder in einem neuen Browserfenster angezeigt werden soll.</text>
-        <text id="LNK_LINKS_FROM" development="new" translation="todo">Linksammlung von %VAR1%</text>
-        <text id="LNK_NEW_WINDOW" development="new" translation="todo">Neues Fenster</text>
-        <text id="LNK_REDIRECT" development="new" translation="todo">Weiterleitung</text>
-        <text id="LNK_REDIRECT_DESC" development="new" translation="todo">Sie verlassen jetzt das Webangebot von %VAR1_BOLD% und werden in %VAR2% Sekunden automatisch zu %VAR3% weitergeleitet.\n\nSollte die automatische Weiterleitung nicht funktionieren, klicken Sie bitte %VAR4%!</text>
-        <text id="LNK_SAME_WINDOW" development="new" translation="todo">Gleiches Fenster</text>
-        <text id="LNK_WEBLINKS" development="new" translation="todo">Weblinks</text>
-        <text id="LNK_WEBLINKS_DESC" development="new" translation="todo">Links zu interessanten Webseiten können hier abgelegt und nach unterschiedlichen Kategorien gruppiert werden.</text>
-
-        <!-- Phrases only in Listsmodule -->
-        <text id="LST_A_TO_Z" development="new" translation="todo">A bis Z</text>
-        <text id="LST_ACTIVE_FORMER_MEMBERS" development="new" translation="todo">Aktive und ehemalige Mitglieder</text>
-        <text id="LST_ACTIVE_MEMBERS" development="new" translation="todo">Aktive Mitglieder</text>
-        <text id="LST_ACTIVE_ROLES" development="new" translation="todo">Übersicht der aktiven Rollen</text>
-        <text id="LST_ADD_COLUMN" development="new" translation="todo">Spalte hinzufügen</text>
-        <text id="LST_CHOOSE_ROLE" development="new" translation="todo">Wählen Sie eine Rolle aus, von der Sie die konfigurierte Mitgliederliste anzeigen möchten.</text>
-        <text id="LST_COLUMN" development="new" translation="todo">Spalte</text>
-        <text id="LST_CONFIGURATION" development="new" translation="todo">Konfiguration</text>
-        <text id="LST_CONFIGURATION_ALL_USERS" development="new" translation="todo">Konfiguration allen Benutzern zur Verfügung stellen</text>
-        <text id="LST_CONFIGURATION_DEFAULT" development="new" translation="todo">Wollen Sie die aktuelle Listenkonfiguration zur neuen Standardkonfiguration dieser Organisation machen?</text>
-        <text id="LST_CONFIGURATION_DELETE" development="new" translation="todo">Wollne Sie aktuelle Listenkonfiguration wirklich löschen?</text>
-        <text id="LST_CONFIGURATION_LIST" development="new" translation="todo">Listenkonfiguration</text>
-        <text id="LST_CONFIGURATION_SAVE" development="new" translation="todo">Unter welcher Bezeichnung soll diese Konfiguration gespeichert werden?</text>
-        <text id="LST_CREATE_NEW_CONFIGURATION" development="new" translation="todo">Neue Konfiguration erstellen</text>
-        <text id="LST_CREATE_OWN_LIST" development="new" translation="todo">Eigene Liste erstellen</text>
-        <text id="LST_DEFAULT_LIST_NOT_SET_UP" development="new" translation="todo">Es wurde keine Standardliste eingerichtet!\n\nWenden Sie sich bitte an einen Administrator, damit dieser in den eigenen Listen eine beliebige Liste als Standardliste deklariert.</text>
-        <text id="LST_DELETE_CONFIGURATION" development="new" translation="todo">Konfiguration löschen</text>
-        <text id="LST_EMAIL_TO_MEMBERS" development="new" translation="todo">E-Mail an Mitglieder</text>
-        <text id="LST_EXPORT_TO" development="new" translation="todo">Exportieren nach</text>
-        <text id="LST_FORMER_MEMBERS" development="new" translation="todo">Ehemalige Mitglieder</text>
-        <text id="LST_FROM_TO" development="new" translation="todo">von %VAR1% bis %VAR2%</text>
-        <text id="LST_GENERAL_LISTS" development="new" translation="todo">Allgemeine Listen</text>
-        <text id="LST_HIDE_DETAILS" development="new" translation="todo">Details in Übersicht einklappen</text>
-        <text id="LST_HIDE_DETAILS_DESC" development="new" translation="todo">Bei Aktivierung dieser Option werden die Details in der Listenübersicht standardmäßig eingeklappt. Auf Wunsch lassen sich die Details weiterhin anzeigen. (Standard: nein)</text>
-        <text id="LST_INACTIVE_ROLES" development="new" translation="todo">Übersicht der inaktiven Rollen</text>
-        <text id="LST_KONFIGURATION_OWN_LIST" development="new" translation="todo">Konfiguration eigene Liste</text>
-        <text id="LST_LIST" development="new" translation="todo">Liste</text>
-        <text id="LST_LISTS" development="new" translation="todo">Listen</text>
-        <text id="LST_LISTS_DESC" development="new" translation="todo">Unterschiedliche Listen zu einzelnen Rollen können hier angezeigt werden. Außerdem können von den Benutzern individuelle Listen erstellt und gespeichert werden.</text>
-        <text id="LST_LIST_VIEW" development="new" translation="todo">Listenübersicht</text>
-        <text id="LST_MAX" development="new" translation="todo">von max. %VAR1%</text>
-        <text id="LST_MEMBERS_PER_PAGE" development="new" translation="todo">Anzahl Teilnehmer pro Seite</text>
-        <text id="LST_MEMBER_ASSIGNMENT" development="new" translation="todo">Mitgliederzuordnung</text>
-        <text id="LST_MEMBERSHIP_END" development="new" translation="todo">Mitgliedschaftsende</text>
-        <text id="LST_MEMBERSHIP_START" development="new" translation="todo">Mitgliedschaftsbeginn</text>
-        <text id="LST_MICROSOFT_EXCEL" development="new" translation="todo">Microsoft Excel</text>
-        <text id="LST_MUST_HAVE_WEBMASTER" development="new" translation="todo">Die Rolle Webmaster muss mindestens ein Mitglied haben!</text>
-        <text id="LST_MY_LIST" development="new" translation="todo">Eigene Liste</text>
-        <text id="LST_MYLIST_CONDITION_DESC" development="new" translation="todo">Hier können Sie Bedingungen zu jedem Feld in Ihrer neuen Liste eingeben. Damit wird die ausgewählte Rolle noch einmal nach Ihren Bedingungen eingeschränkt.</text>
-        <text id="LST_NO_MORE_COLUMN" development="new" translation="todo">Aus technischen Gründen können keine weiteren Spalten hinzugefügt werden.</text>
-        <text id="LST_NO_USER_FOUND" development="new" translation="todo">Es wurde kein Benutzer gefunden, der den gewählten Kriterien entspricht.</text>
-        <text id="LST_NO_ROLES_REMOVED" development="new" translation="todo">Es sind noch keine Rollen aus dem System entfernt worden.\n\nErst wenn Sie in der Rollenverwaltung Rollen löschen, erscheinen diese automatisch bei den "Entfernten Rollen".</text>
-        <text id="LST_NO_RIGHTS_VIEW_LIST" development="new" translation="todo">Sie besitzen keine Rechte Listen der hinterlegten Rollen anzuschauen.</text>
-        <text id="LST_NEW_DEFAULT_CONFIGURATION" development="new" translation="todo">Konfiguration wird zur neuen Standardkonfiguration</text>
-        <text id="LST_NUMBER_OF_ROLES_PER_PAGE" development="new" translation="todo">Anzahl Rollen pro Seite</text>
-        <text id="LST_PRESET_CONFIGURATION" development="new" translation="todo">Vorgegebene Konfigurationen</text>
-        <text id="LST_PRESET_CONFIGURATION_DESC" development="new" translation="todo">Als Webmaster können Sie Konfigurationen erstellen, welche allen Benutzern des Systems zur Verfügung stehen. Konfigurieren Sie die entsprechende Spalten und Bedingungen und speichern Sie diese unter dem gewünschten Namen.</text>
-        <text id="LST_PRINT_PREVIEW" development="new" translation="todo">Druckvorschau</text>
-        <text id="LST_ROLE_INFORMATION" development="new" translation="todo">Rolleninformationen</text>
-        <text id="LST_SAVE_CONFIGURATION" development="new" translation="todo">Konfiguration speichern</text>
-        <text id="LST_SEARCH_AGE_EXAMPLE" development="new" translation="todo">18j</text>
-        <text id="LST_SEARCH_AGE_DESC" development="new" translation="todo">Sucht alle Benutzer, die älter als 18 Jahre sind</text>
-        <text id="LST_SEARCH_DATE_EXAMPLE" development="new" translation="todo">01.03.1986</text>
-        <text id="LST_SEARCH_DATE_DESC" development="new" translation="todo">Sucht alle Benutzer, die nach dem 01.03.1986 geboren wurden</text>
-        <text id="LST_SEARCH_LASTNAME_BEGINS_EXAMPLE" development="new" translation="todo">Mei*</text>
-        <text id="LST_SEARCH_LASTNAME_BEGINS_DESC" development="new" translation="todo">Sucht alle Benutzer deren Namen mit Mei anfängt</text>
-        <text id="LST_SEARCH_LASTNAME_EXAMPLE" development="new" translation="todo">Schmitz</text>
-        <text id="LST_SEARCH_LASTNAME_DESC" development="new" translation="todo">Sucht alle Benutzer mit dem Nachnamen Schmitz</text>
-        <text id="LST_SEARCH_LOCATION_EXAMPLE" development="new" translation="todo">Köln oder Berlin</text>
-        <text id="LST_SEARCH_LOCATION_DESC" development="new" translation="todo">Sucht alle Benutzer, die aus Köln oder Berlin kommen</text>
-        <text id="LST_SEARCH_TELEFON_EXAMPLE" development="new" translation="todo">*241* *54</text>
-        <text id="LST_SEARCH_TELEFON_DESC" development="new" translation="todo">Sucht alle Benutzer, deren Telefonnummer 241 enthält und mit 54 endet</text>
-        <text id="LST_SEARCH_YES_NO_FIELD" development="new" translation="todo">Ja/Nein Feld</text>
-        <text id="LST_SEARCH_YES_NO_FIELD_DESC" development="new" translation="todo">Sucht alle Benutzer bei denen ein Häckchen gesetzt wurde</text>
-        <text id="LST_SHOW_LIST" development="new" translation="todo">Liste anzeigen</text>
-        <text id="LST_SHOW_LISTS" development="new" translation="todo">Listen anzeigen</text>
-        <text id="LST_YOUR_CONFIGURATION" development="new" translation="todo">Deine Konfigurationen</text>
-        <text id="LST_YOUR_LAST_CONFIGURATION" development="new" translation="todo">Deine letzten Konfigurationen</text>
-        <text id="LST_YOUR_LISTS" development="new" translation="todo">Deine Listen</text>
-        <text id="LST_USER_PHOTO" development="new" translation="todo">Benutzerfoto</text>
-        <text id="LST_WANT_CONFIGURATION_FOR_ALL_USERS" development="new" translation="todo">Wollne Sie die aktuelle Listenkonfiguration allen Benutzern zur Verfügung stellen?</text>
-        <text id="LST_Z_TO_A" development="new" translation="todo">Z bis A</text>
-
-        <!-- Phrases only in Mailmodule -->
-        <text id="MAI_ACTIVATE_EMAIL_MODULE" development="new" translation="todo">Mailmodul aktivieren</text>
-        <text id="MAI_ACTIVATE_EMAIL_MODULE_DESC" development="new" translation="todo">Das Mailmodul kann über diese Einstellung komplett deaktiviert werden. Es ist dann nicht mehr aufrufbar und wird auch in der Modulübersichtsseite nicht mehr angezeigt. Falls der Server keinen Mailversand unterstützt, sollte das Modul deaktiviert werden. (Standard: Aktiviert)</text>
-        <text id="MAI_ADD_ATTACHEMENT" development="new" translation="todo">Anhang hinzufügen</text>
-        <text id="MAI_ATTACHEMENT" development="new" translation="todo">Anhang</text>
-        <text id="MAI_ATTACHMENT_SIZE" development="new" translation="todo">Maximale Dateigröße für Anhänge</text>
-        <text id="MAI_ATTACHMENT_SIZE_DESC" development="new" translation="todo">Benutzer können nur Dateien anhängen, bei denen die Dateigröße kleiner als der hier angegebene Wert ist. Steht hier 0, so sind keine Anhänge im Mailmodul möglich. (Standard: 1MB)</text>
-        <text id="MAI_ATTACHMENT_TO_LARGE" development="new" translation="todo">Ihr Dateianhang konnte nicht hochgeladen werden.\nVermutlich ist der Anhang zu groß!</text>
-        <text id="MAI_CAPTCHA_DESC" development="new" translation="todo">Für nicht eingeloggte Benutzer wird im Mailformular bei aktiviertem Captcha ein alphanumerischer Code eingeblendet. Diesen muss der Benutzer vor dem Mailversand korrekt eingeben. Dies soll sicherstellen, dass das Formular nicht von Spammern missbraucht werden kann. (Standard: ja)</text>
-        <text id="MAI_CHOOSE_ROLE" development="new" translation="todo">Bitte wählen Sie eine Rolle als Adressat der E-Mail aus!</text>
-        <text id="MAI_COUNT_BCC" development="new" translation="todo">Anzahl der BCC Empfänger</text>
-        <text id="MAI_EMAIL_SEND_TO_USER" development="new" translation="todo">%VAR1% hat Ihnen von %VAR2% folgende E-Mail geschickt:\nEine Antwort können Sie an %VAR3% schicken.</text>
-        <text id="MAI_EMAIL_DESC" development="new" translation="todo">E-Mails können an unterschiedliche Rollen, dies können Gruppen, Kurse oder Abteilungen sein, geschrieben werden.</text>
-        <text id="MAI_MAX_ATTACHMENT_SIZE" development="new" translation="todo">Sie können beliebig viele Anhänge hinzufügen. Allerdings darf die Dateigröße aller Anhänge zusammen %VAR1% MB nicht überschreiten.</text>
-        <text id="MAI_MESSAGE" development="new" translation="todo">Nachricht</text>
-        <text id="MAI_ROLE_NO_EMAILS" development="new" translation="todo">Die von Ihnen ausgewählte Rolle enthält keine Mitglieder mit gültigen E-Mail-Adressen, an die eine E-Mail versendet werden kann!</text>
-        <text id="MAI_SEND_COPY" development="new" translation="todo">Kopie der E-Mail an mich senden</text>
-        <text id="MAI_SEND_EMAIL" development="new" translation="todo">E-Mail senden</text>
-        <text id="MAI_SENDER_EMAIL" development="new" translation="todo">Absender Mailadresse</text>
-        <text id="MAI_SENDER_EMAIL_ADDRESS_DESC" development="new" translation="todo">Manche Provider erlauben die Nutzung unbekannter Mailadressen als Absender nicht. In diesem Fall kann hier eine Adresse eingetragen werden, von der aus dann alle Mails aus dem Mailmodul verschickt werden, (z.B. mailversand@%VAR1%).\nBleibt das Feld leer wird die Adresse des Absenders genutzt. (Standard: leer)</text>
-        <text id="MAI_SENDER_NOT_LOGGED_IN" development="new" translation="todo">(Der Absender war nicht eingeloggt. Deshalb könnten die Absenderangaben fehlerhaft sein.)</text>
-        <text id="MAI_SHOW_CAPTCHA_DESC" development="new" translation="todo">Für nicht eingeloggte Benutzer wird im Mailformular bei aktiviertem Captcha ein alphanumerischer Code eingeblendet. Diesen muss der Benutzer vor dem Mailversand korrekt eingeben. Dies soll sicherstellen, dass das Formular nicht von Spammern missbraucht werden kann. (Standard: ja)</text>
-        <text id="MAI_SUBJECT" development="new" translation="todo">Betreff</text>
-
-        <!-- Phrases only in Membersadministration -->
-        <text id="MEM_ASSIGN_FIELDS" development="new" translation="todo">Felder zuordnen</text>
-        <text id="MEM_ASSIGN_FIELDS_DESC" development="new" translation="todo">Ordne den Datenbankfeldern, wenn möglich eine Spalte aus der Datei zu.\n\nAuf der linken Seite stehen alle möglichen Datenbankfelder und auf der rechten Seite sind jeweils alle Spalten aus der ausgewählten Datei aufgelistet. Falls nicht alle Datenbankfelder in der Datei vorhanden sind, können diese Felder einfach leer gelassen werden.</text>
-        <text id="MEM_ASSIGN_ROLE" development="new" translation="todo">Rolle zuordnen</text>
-        <text id="MEM_ASSIGN_ROLE_FOR_IMPORT" development="new" translation="todo">Wähle bitte eine Rolle aus, der alle importierten Benutzer automatisch zugeordnet werden.\n\nIhnen stehen nur Rollen zur Auswahl, die Sie sehen dürfen und keine Rollenzuordnungsberechtigung besitzen, falls Sie diese selber nicht besitzt.</text>
-        <text id="MEM_ASSIGN_ROLES" development="new" translation="todo">Rollen zuordnen</text>
-        <text id="MEM_CREATE_USER" development="new" translation="todo">Benutzer anlegen</text>
-        <text id="MEM_CODING" development="new" translation="todo">Kodierung</text>
-        <text id="MEM_CHOOSE_FILE" development="new" translation="todo">Datei auswählen</text>
-        <text id="MEM_COMPLEMENT" development="new" translation="todo">Ergänzen</text>
-        <text id="MEM_DUPLICATE" development="new" translation="todo">Duplizieren</text>
-        <text id="MEM_EDIT_USER" development="new" translation="todo">Benutzer bearbeiten</text>
-        <text id="MEM_EXISTING_USERS" development="new" translation="todo">Existierende Benutzer</text>
-        <text id="MEM_FILE_COLUMN" development="new" translation="todo">Dateispalte</text>
-        <text id="MEM_FIRST_LINE_COLUMN_NAME" development="new" translation="todo">Erste Zeile beinhaltet die Spaltenbezeichnungen</text>
-        <text id="MEM_FORMAT" development="new" translation="todo">Format</text>
-        <text id="MEM_IDENTIFY_USERS" development="new" translation="todo">Existierende Benutzer werden anhand von Vornamen und Nachnamen erkannt.</text>
-        <text id="MEM_IMPORT" development="new" translation="todo">Importieren</text>
-        <text id="MEM_IMPORT_SUCCESSFUL" development="new" translation="todo">%VAR1% Datensätze wurden erfolgreich importiert!</text>
-        <text id="MEM_IMPORT_USERS" development="new" translation="todo">Benutzer importieren</text>
-        <text id="MEM_INPUT_FIRSTNAME_LASTNAME" development="new" translation="todo">Gib bitte den Vor- und Nachnamen des neuen Benutzers ein. Bevor der Benutzer angelegt wird, wird geprüft, ob ein Benutzer mit ähnlichem Namen bereits in der Datenbank existiert.</text>
-        <text id="MEM_MAKE_FORMER" development="new" translation="todo">Sie können den Benutzer zu einem Ehemaligen machen. Dies hat den Vorteil, dass die Daten erhalten bleiben und Sie sie später immer wieder sehen kannst, welchen Rollen diese Person zugeordnet war.</text>
-        <text id="MEM_NO_MEMBERSHIP" development="new" translation="todo">Dieser Benutzer ist noch kein Mitglied der Organisation %VAR1%.</text>
-        <text id="MEM_NOT_EDIT" development="new" translation="todo">Nicht bearbeiten</text>
-        <text id="MEM_PROFILE_FIELD" development="new" translation="todo">Profilfeld</text>
-        <text id="MEM_REMOVE_MEMBERSHIP" development="new" translation="todo">Wollen Sie die Mitgliedschaft des Benutzers %VAR1% bei %VAR2% beenden?</text>
-        <text id="MEM_REMOVE_MEMBERSHIP_OK" development="new" translation="todo">Die Mitgliedschaft des Benutzers bei %VAR1% wurde erfolgreich beendet!</text>
-        <text id="MEM_REMOVE_USER" development="new" translation="todo">Benutzer entfernen</text>
-        <text id="MEM_REMOVE_USER_DESC" development="new" translation="todo">Wenn Sie %VAR1_BOLD% auswählen, wird der Datensatz unwiderruflich aus der Datenbank entfernt und es ist später nicht mehr möglich Daten dieser Person einzusehen.</text>
-        <text id="MEM_REPLACE" development="new" translation="todo">Ersetzen</text>
-        <text id="MEM_ROLE_SELECT_RIGHT" development="new" translation="todo">Sie Haben keine Berechtigung, die Rolle %VAR1% auszuwählen.\nBitte wählen Sie eine andere Rolle aus.</text>
-        <text id="MEM_SEND_USERNAME_PASSWORD" development="new" translation="todo">E-Mail mit Benutzernamen und neuem Passwort zuschicken</text>
-        <text id="MEM_SHOW_ALL_USERS" development="new" translation="todo">Alle Benutzer anzeigen</text>
-        <text id="MEM_UPDATED_ON" development="new" translation="todo">Aktualisiert am</text>
-        <text id="MEM_USER_DELETE" development="new" translation="todo">Wollen Sie %VAR1_BOLD% wirklich löschen?\n\nDer Benutzer wird damit physikalisch in der Datenbank gelöscht und ein Zugriff auf seine Daten ist nicht mehr möglich.</text>
-        <text id="MEM_USER_MANAGEMENT" development="new" translation="todo">Benutzerverwaltung</text>
-        <text id="MEM_USER_MANAGEMENT_DESC" development="new" translation="todo">Alle aktiven und ehemaligen Benutzer können hier eingesehen und verwaltet werden. Neue Benutzer können angelegt oder importiert werden.</text>
-
-        <!-- Phrases only in New-User-Registration -->
-        <text id="NWU_ASSIGN_LOGIN" development="new" translation="todo">Zugangsdaten zuordnen</text>
-        <text id="NWU_ASSIGN_LOGIN_SUCCESSFUL" development="new" translation="todo">Die Logindaten wurden erfolgreich zugeordnet.</text>
-        <text id="NWU_ASSIGN_LOGIN_EMAIL" development="new" translation="todo">Die Logindaten wurden erfolgreich zugeordnet und der Benutzer ist darüber per E-Mail benachrichtigt worden.</text>
-        <text id="NWU_ASSIGN_MEMBERSHIP" development="new" translation="todo">Mitgliedschaft zuweisen</text>
-        <text id="NWU_ASSIGN_MEMBERSHIP_AND_LOGIN" development="new" translation="todo">Mitgliedschaft und Logindaten diesem Benutzer zuordnen</text>
-        <text id="NWU_ASSIGN_REGISTRATION" development="new" translation="todo">Registrierung zuordnen</text>
-        <text id="NWU_DELETE_REGISTRATION" development="new" translation="todo">Registrierung löschen</text>
-        <text id="NWU_MANAGE_NEW_REGISTRATIONS_DESC" development="new" translation="todo">Besucher, die sich auf der Homepage registriert haben, werden hier aufgelistet und können freigeschaltet oder abgewiesen werden.</text>
-        <text id="NWU_NEW_REGISTRATIONS" development="new" translation="todo">Neue Registrierungen</text>
-        <text id="NWU_NO_MEMBERSHIP" development="new" translation="todo">Dieser Benutzer ist noch kein Mitglied der Organisation %VAR1%, besitzt aber bereits Logindaten.</text>
-        <text id="NWU_NO_MEMBERSHIP_NO_LOGIN" development="new" translation="todo">Dieser Benutzer ist noch kein Mitglied der Organisation %VAR1% und besitzt auch keine Logindaten.</text>
-        <text id="NWU_NO_REGISTRATIONS" development="new" translation="todo">Es sind keine Registrierungen vorhanden.</text>
-        <text id="NWU_REGISTERED_ON" development="new" translation="todo">Registriert am %VAR1%</text>
-        <text id="NWU_REMINDER_SEND_LOGIN" development="new" translation="todo">Möchten Sie ihm seinen Loginnamen mit Passwort als Erinnerung zuschicken?</text>
-        <text id="NWU_SEND_LOGIN" development="new" translation="todo">Zugangsdaten zuschicken</text>
-        <text id="NWU_USER_NO_VALID_LOGIN" development="new" translation="todo">Dieser Benutzer besitzt noch kein Login.\nMöchten Sie ihm die Daten dieser Registrierung zuordnen?</text>
-        <text id="NWU_USER_VALID_LOGIN" development="new" translation="todo">Dieser Benutzer besitzt schon ein gültiges Login.</text>
-
-        <!-- Phrases only in Organizationadministration -->
-        <text id="ORG_ACCESS_TO_MODULE" development="new" translation="todo">Zugriff auf Modul</text>
-        <text id="ORG_ACCESS_TO_MODULE_DESC" development="new" translation="todo">Das Modul kann über diese Einstellung komplett deaktiviert oder nur für angemeldete Benutzer freigegeben werden. Haben nur angemeldete Benutzer Zugriff, so wird das Modul für Besucher ausgeblendet. Der RSS-Feed ist dann allerdings für beide Gruppen nicht mehr aufrufbar. (Standard: Aktiviert)</text>
-        <text id="ORG_ADDITIONAL_VARIABLES" development="new" translation="todo">Zusätzliche Variablen</text>
-        <text id="ORG_ADMIDIO_THEME" development="new" translation="todo">Admidio-Theme</text>
-        <text id="ORG_ADMIDIO_THEME_DESC" development="new" translation="todo">Das aktuelle Admidio-Layout kann hier ausgewählt werden. Es werden alle Layouts aus dem Ordner adm_themes angezeigt. (Standard: modern)</text>
-        <text id="ORG_ADVANCED_REGISTRATION" development="new" translation="todo">Erweiterte Registrierung</text>
-        <text id="ORG_AUTOMATOC_LOGOUT_AFTER" development="new" translation="todo">Automatischer Logout nach</text>
-        <text id="ORG_AUTOMATOC_LOGOUT_AFTER_DESC" development="new" translation="todo">Dieser Wert gibt an, nach wieviel Minuten ein inaktiver Benutzer automatisch ausgeloggt wird. Inaktiv ist ein Benutzer solange er keine Seite des Admidio-Systems aufruft. Diese Einstellung wird ignoriert, falls der Benutzer %VAR1_BOLD% ausgewählt hat. (Standard: 20 Minuten)</text>
-        <text id="ORG_CAPTCHA_BACKGROUND_COLOR" development="new" translation="todo">Hintergrundfarbe</text>
-        <text id="ORG_CAPTCHA_BACKGROUND_COLOR_TEXT" development="new" translation="todo">Hier kann die Hintergrundfarbe (Hex-Angabe) für den Captcha-Code ausgewählt werden. (Standard: #FFEFC4)</text>
-        <text id="ORG_CAPTCHA_FONT" development="new" translation="todo">Hier kann die Schriftart für den Captcha-Code ausgewählt werden. (Standard: Theme-Schriftart)</text>
-        <text id="ORG_CAPTCHA_FONT_SIZE" development="new" translation="todo">Hier kann die Schriftgrösse für den Captcha-Code ausgewählt werden. (Standard: 20)</text>
-        <text id="ORG_CAPTCHA_PREVIEW" development="new" translation="todo">Captcha-Vorschau</text>
-        <text id="ORG_CAPTCHA_PREVIEW_TEXT" development="new" translation="todo">Hier kann eine Vorschau des Captchas aufgerufen werden. Ungespeicherte Angaben werden nicht berücksichtigt!</text>
-        <text id="ORG_CAPTCHA_REGISTRATION" development="new" translation="todo">Bei der Registrierung wird für alle Benutzer bei aktiviertem Captcha ein alphanumerischer Code oder eine einfache Rechenaufgabe eingeblendet. Diesen muss der Benutzer vor der Registrierung korrekt eingeben. Dies soll sicherstellen, dass das Formular nicht von Spammern missbraucht werden kann. (Standard: ja)</text>
-        <text id="ORG_CAPTCHA_SIGNATURE" development="new" translation="todo">Captcha Untertitel</text>
-        <text id="ORG_CAPTCHA_SIGNATURE_FONT_SIZE" development="new" translation="todo">Hier kann die Schriftgrösse des Captcha Untertitel festgelegt werden. (Standard: 13)</text>
-        <text id="ORG_CAPTCHA_SIGNATURE_TEXT" development="new" translation="todo">Hier kann der Untertitel des Captchas festgelegt werden. Es wird die Standard-Schriftart aus dem aktuellen Theme verwendet.</text>
-        <text id="ORG_CAPTCHA_SIGNS" development="new" translation="todo">Zulässige Captcha-Zeichen</text>
-        <text id="ORG_CAPTCHA_SIGNS_TEXT" development="new" translation="todo">Hier können die zu verwendenen Captcha-Zeichen angegeben werden.</text>
-        <text id="ORG_CAPTCHA_TYPE" development="new" translation="todo">Captcha Art</text>
-        <text id="ORG_CAPTCHA_TYPE_CALC" development="new" translation="todo">Rechenaufgabe</text>
-        <text id="ORG_CAPTCHA_TYPE_PIC" development="new" translation="todo">Bildchen</text>
-        <text id="ORG_CAPTCHA_TYPE_TEXT" development="new" translation="todo">Hier kann die Art des Captchas gewählt werden. Das Captcha kann mit den weiteren Einstellungen als generiertes Bildchen ausgegeben werden oder als einfache Rechenaufgabe im Textformat. (Standard: Bildchen)</text>
-        <text id="ORG_CONFIRM_REGISTRATION" development="new" translation="todo">Bestätigung der Anmeldung nach der manuellen Freigabe</text>
-        <text id="ORG_CREATE_PROFILE_FIELD" development="new" translation="todo">Profilfeld anlegen</text>
-        <text id="ORG_CURRENCY" development="new" translation="todo">Währung</text>
-        <text id="ORG_CURRENCY_DESC" development="new" translation="todo">Kennzeichen der Währung, die benutzt wird. Dieses Zeichen wird hinter allen Beträgen angezeigt.</text>
-        <text id="ORG_DATATYPE" development="new" translation="todo">Datentyp</text>
-        <text id="ORG_DATE_FORMAT" development="new" translation="todo">Datumsformat</text>
-        <text id="ORG_DATE_FORMAT_DESC" development="new" translation="todo">Das Format entspricht der PHP-Funktion %VAR1%. (Standard: d.m.Y)</text>
-        <text id="ORG_EDIT_PROFILE_FIELD" development="new" translation="todo">Profilfeld bearbeiten</text>
-        <text id="ORG_EMAIL_ALERTS" development="new" translation="todo">E-Mail-Benachrichtigung</text>
-        <text id="ORG_EMAIL_ALERTS_DESC" development="new" translation="todo">Mitglieder aller Rollen mit der Berechtigung %VAR1_BOLD% erhalten eine E-Mail, sobald sich ein neuer User im System registriert hat. (Standard: ja)</text>
-        <text id="ORG_ENABLE_CAPTCHA" development="new" translation="todo">Captcha aktivieren</text>
-        <text id="ORG_ENABLE_RSS_FEEDS" development="new" translation="todo">RSS-Feeds aktivieren</text>
-        <text id="ORG_ENABLE_RSS_FEEDS_DESC" development="new" translation="todo">Admidio kann RSS-Feeds für verschiedene Module (Ankündigungen, Termine, Gästebuch, Fotogalerien und Weblinks) auf den jeweiligen Übersichtsseiten bereitstellen, die dann über den Browser einem Feedreader zugeordnet werden können. (Standard: ja)</text>
-        <text id="ORG_FAST_REGISTRATION" development="new" translation="todo">Schnelle Registrierung</text>
-        <text id="ORG_FIELD_DESCRIPTION" development="new" translation="todo">Es können beliebig viele zusätzliche Felder definiert werden. Diese werden im Profil der einzelnen Benutzer angezeigt und können dort auch bearbeitet werden. Außerdem stehen diese Felder bei den Eigenen Listen zur Verfügung.</text>
-        <text id="ORG_FIELD_DISABLED" development="new" translation="todo">Feld nur für Benutzer mit dem Recht "Alle Benutzer bearbeiten" editierbar</text>
-        <text id="ORG_FIELD_DOWN" development="new" translation="todo">Profilfeld nach unten verschieben</text>
-        <text id="ORG_FIELD_EXIST" development="new" translation="todo">Es existiert bereits ein Feld in dieser Kategorie mit demselben Namen.</text>
-        <text id="ORG_FIELD_HIDDEN" development="new" translation="todo">Feld nur für berechtigte Benutzer (eigenes Profil &amp; Rollenrecht) sichtbar</text>
-        <text id="ORG_FIELD_REQUIRED" development="new" translation="todo">Pflichtfeld, muss immer ausgefüllt werden</text>
-        <text id="ORG_FIELD_REQUIRED_DESC" development="new" translation="todo">Felder, die als Pflichtfelder markiert sind, müssen immer gefüllt werden. Dies gilt für die Registrierung, aber auch bei der gewöhnlichen Profildatenbearbeitung.</text>
-        <text id="ORG_FIELD_NOT_DISABLED" development="new" translation="todo">Feld kann durch Benutzer selbst bearbeitet werden</text>
-        <text id="ORG_FIELD_NOT_HIDDEN" development="new" translation="todo">Feld für alle Benutzer sichtbar</text>
-        <text id="ORG_FIELD_NOT_MANDATORY" development="new" translation="todo">Feld muss nicht zwingend ausgefüllt werden</text>
-        <text id="ORG_FIELD_UP" development="new" translation="todo">Profilfeld nach oben verschieben</text>
-        <text id="ORG_HOMEPAGE_REGISTERED_USERS" development="new" translation="todo">Auf diese Seite wird der Benutzer geleitet, sobald er sich angemeldet hat. Der Pfad zu der Seite muss relativ zum Admidio-Verzeichnis angegeben werden.\n(Beispiel: adm_program/index.php)</text>
-        <text id="ORG_HOMEPAGE_VISITORS" development="new" translation="todo">Diese Seite ist die Standard-Startseite von Admidio auf die Besucher geleitet werden. Der Pfad zu der Seite muss relativ zum Admidio-Verzeichnis angegeben werden.\n(Beispiel: adm_program/index.php)</text>
-        <text id="ORG_LOGIN_AUTOMATICALLY" development="new" translation="todo">Automatisch anmelden</text>
-        <text id="ORG_LOGIN_AUTOMATICALLY_DESC" development="new" translation="todo">Benutzer können beim Anmelden festlegen, ob die Anmeldung auf dem Rechner gespeichert werden soll. Bei einem weiteren Besuch der Homepage sind diese Benutzer dann automatisch angemeldet. Dies kann allerdings auch dazu führen, dass Benutzer diese Option unbedacht einsetzen und so evtl. fremde Personen Zugriff auf die Daten bekommen. (Standard: ja)</text>
-        <text id="ORG_NEW_PASSWORD_ACTIVATION_LINK" development="new" translation="todo">Neues Passwort mit Aktivierungslink</text>
-        <text id="ORG_NO_FIELD_CREATED" development="new" translation="todo">Es wurden noch keine organisationsspezifischen Profilfelder angelegt!</text>
-        <text id="ORG_NOTIFY_WEBMASTER" development="new" translation="todo">Benachrichtung des Webmasters nach einer Registrierung</text>
-        <text id="ORG_NUMBER_OF_ENTRIES_PER_PAGE" development="new" translation="todo">Anzahl Einträge pro Seite</text>
-        <text id="ORG_NUMBER_OF_ENTRIES_PER_PAGE_DESC" development="new" translation="todo">Anzahl der Einträge die auf einer Seite dargestellt werden. Gibt es mehr Einträge so kann zwischen diesen geblättert werden. Bei dem Wert 0 werden alle Einträge auf einer Seite aufgelistet und die Blättern-Funktion deaktiviert. (Standard: 10)</text>
-        <text id="ORG_ONLY_FOR_REGISTERED_USER" development="new" translation="todo">Nur für angemeldete Benutzer</text>
-        <text id="ORG_ORGANIZATION_PROPERTIES_DESC" development="new" translation="todo">Allgemeine Admidio-Einstellungen, sowie Einstellungen zu den einzelnen Modulen, können hier festgelegt werden.</text>
-        <text id="ORG_PARENT_ORGANIZATION" development="new" translation="todo">Übergeordnete Organisation</text>
-        <text id="ORG_PARENT_ORGANIZATION_DESC" development="new" translation="todo">Hier können Sie die übergeordnete Organisation festlegen. Diese haben zum Beispiel die Möglichkeit Termine und Ankündigungen anzulegen, die auch in der aktuellen Organisation sichtbar sind.</text>
-        <text id="ORG_PIXEL" development="new" translation="todo">Pixel</text>
-        <text id="ORG_PROFILE_FIELDS" development="new" translation="todo">Profilfelder</text>
-        <text id="ORG_REGISTERED_USERS" development="new" translation="todo">Angemeldete Benutzer</text>
-        <text id="ORG_REGISTRATION_MODE" development="new" translation="todo">Hier kann die Art der Registrierung festgelegt bzw. ganz abgeschaltet werden. Mit der schnellen Registrierung kann der Benutzer nur die Pflichtfelder eingeben, bei der erweiterten Registrierung stehen ihm alle Felder des Profils zur Verfügung.  (Standard: Schnelle Registrierung)</text>
-        <text id="ORG_SEARCH_SIMILAR_NAMES" development="new" translation="todo">Ähnliche Namen finden</text>
-        <text id="ORG_SEARCH_SIMILAR_NAMES_DESC" development="new" translation="todo">Beim Anlegen neuer Benutzer oder bei der Zuordnung von Registrierungen sucht Admidio nach existierenden Benutzern, die einen ähnlichen Vor- und Nachnamen haben, um doppelte Datensätze zu vermeiden. Wird diese Funktion abgeschaltet, dann wird nur nach identischen Namen gesucht. (Standard: ja)</text>
-        <text id="ORG_SECONDS" development="new" translation="todo">Sekunden</text>
-        <text id="ORG_SEND_PASSWORD" development="new" translation="todo">Passwort zusenden</text>
-        <text id="ORG_SEND_PASSWORD_DESC" development="new" translation="todo">Hat der Benutzer sein Passwort vergessen, kann er es sich ein neu generiertes Passwort automatisch zuschicken lassen. Ist diese Option deaktiviert, kann der Benutzer nur eine Anfrage an den Administrator stellen. (Standard: ja)</text>
-        <text id="ORG_SEND_NEW_PASSWORD" development="new" translation="todo">Neues Passwort zuschicken</text>
-        <text id="ORG_SYSTEM_INFORMATIONS" development="new" translation="todo">Systeminformationen</text>
-        <text id="ORG_TIME_FORMAT" development="new" translation="todo">Zeitformat</text>
-        <text id="ORG_TIME_FORMAT_DESC" development="new" translation="todo">Das Format entspricht der PHP-Funktion %VAR1%. (Standard: H:i)</text>
-        <text id="ORG_URL" development="new" translation="todo">URL</text>
-        <text id="ORG_VARIABLE_ACTIVATION_LINK" development="new" translation="todo">Aktivierungslink für das neue Passwort</text>
-        <text id="ORG_VARIABLE_EMAIL" development="new" translation="todo">E-Mail des Benutzers aus dem jeweiligen Mailkontext</text>
-        <text id="ORG_VARIABLE_EMAIL_ORGANIZATION" development="new" translation="todo">Systememailadresse der Organisation</text>
-        <text id="ORG_VARIABLE_FIRST_NAME" development="new" translation="todo">Vorname des Benutzers aus dem jeweiligen Mailkontext</text>
-        <text id="ORG_VARIABLE_LAST_NAME" development="new" translation="todo">Nachname des Benutzers aus dem jeweiligen Mailkontext</text>
-        <text id="ORG_VARIABLE_NAME_ORGANIZATION" development="new" translation="todo">Name der Organisation</text>
-        <text id="ORG_VARIABLE_NEW_PASSWORD" development="new" translation="todo">Neues Passwort des Benutzers</text>
-        <text id="ORG_VARIABLE_SHORTNAME_ORGANIZATION" development="new" translation="todo">Kurzbezeichnung der Organisation</text>
-        <text id="ORG_VARIABLE_URL_ORGANIZATION" development="new" translation="todo">URL der Webseite der Organisation</text>
-        <text id="ORG_VARIABLE_USERNAME" development="new" translation="todo">Benutzername des Benutzers aus dem jeweiligen Mailkontext</text>
-
-        <!-- Phrases only in Updatecheck -->
-        <text id="UPD_ADMIDIO" development="new" translation="todo">Zur Admidio-Updateseite wechseln</text>
-        <text id="UPD_CONNECTION_ERROR" development="new" translation="todo">Es konnte keine Verbindung zum Admidio Updateserver hergestellt werden! Bitte prüfen Sie Ihre Internetverbindung oder versuchn Sie es zu einem späteren Zeitpunkt nocheinmal. Alternativ können Sie auch manuell auf der Webseite von %VAR1% prüfen ob ein Update vorliegt.</text>
-        <text id="UPD_NEW" development="new" translation="todo">Eine neue stabile Version ist verfügbar!</text>
-        <text id="UPD_NEW_BETA" development="new" translation="todo">Eine neue Beta Version ist verfügbar!</text>
-        <text id="UPD_NEW_BOTH" development="new" translation="todo">Eine neue stabile Version und eine neue Beta Version ist verfügbar!</text>
-        <text id="UPD_NO_NEW" development="new" translation="todo">Sie benutzen eine aktuelle %VAR1%Version von Admidio!</text>
-        <text id="UPD_TITLE" development="new" translation="todo">Update Prüfung</text>
-
-
-        <!-- Phrases only in Photomodule -->
-        <text id="PHO_ALBUM" development="new" translation="todo">Album</text>
-        <text id="PHO_ALBUM_DELETE" development="new" translation="todo">Album Löschen</text>
-        <text id="PHO_ALBUM_NOT_APPROVED" development="new" translation="todo">Das Album ist momentan gesperrt und wird Besuchern aus diesem Grund nicht angezeigt. Sie können das Album über das Schlüsselsymbol in der Bearbeitungszeile freigeben.</text>
-        <text id="PHO_ALBUM_WRITE_SUCCESS" development="new" translation="todo">Das Album wurde erfolgreich angelegt / geändert</text>
-        <text id="PHO_BACK_TO_ALBUM" development="new" translation="todo">zurück zum Album</text>
-        <text id="PHO_CREATE_ALBUM" development="new" translation="todo">Album anlegen</text>
-        <text id="PHO_DISPLAY_PHOTOS" development="new" translation="todo">Fotodarstellung</text>
-        <text id="PHO_DISPLAY_PHOTOS_DESC" development="new" translation="todo">Hier kann eingestellt werden, wie die Fotos im Fotomodul präsentiert werden sollen. Dies kann über ein Popup-Fenster, über eine Javascript-Animation (ColorBox) oder auf dergleichen Seite in HTML erfolgen. (Standard: ColorBox)</text>
-        <text id="PHO_EDIT_ALBUM" development="new" translation="todo">Album Bearbeiten</text>
-        <text id="PHO_EMAIL_NOTIFICATION_TITLE" development="new" translation="todo">Ein neues Fotoalbum wurde angelegt</text>
-        <text id="PHO_EMAIL_NOTIFICATION_MESSAGE" development="new" translation="todo">Es wurde ein neues Fotoalbum bei %VAR1% angelegt.\n\nTitel: %VAR2%\nAngelegt von: %VAR3%\nAngelegt am: %VAR4%</text>
-        <text id="PHO_FOLDER_NOT_FOUND" development="new" translation="todo">Der zugehörige Ordner wurde nicht gefunden. Sollte er bewusst über FTP gelöscht worden sein oder nicht mehr die Möglichkeit bestehen ihn wieder herzustellen, dann bitte den Ordner über die Oberfläche löschen.\nBesuchern der Webseite ohne Fotoverwaltungsrecht, wird dieses Album nicht mehr angezeigt.</text>
-        <text id="PHO_MAX_PHOTO_SIZE_DESC" development="new" translation="todo">Die angegebenen Werte bestimmen die maximale Größe, die ein Bild im Anzeigefenster haben darf. Das Fenster im Popup- bzw. Colorboxmodus wird automatisch in der Größe angepasst. Idealerweise orientiert sich dieser Wert an der Skalierung beim Hochladen, so dass die Bilder für die Anzeige nicht neu skaliert werden müssen. (Standard: 640 x 400 Pixel)</text>
-        <text id="PHO_NEXT_PHOTO" development="new" translation="todo">Nächstes Bild</text>
-        <text id="PHO_NO_ALBUM_CONTENT" development="new" translation="todo">Dieses Album enthält leider noch keine Fotos.</text>
-        <text id="PHO_NO_FILES_OR_TO_LARGE" development="new" translation="todo">Die Seite wurde ungültig aufgerufen oder die Datei(en) konnte nicht hochgeladen werden.\nVermutlich wurde die vom Server vorgegebene, maximale Uploadgröße von %VAR1%B. übersteigen!</text>
-        <text id="PHO_NO_FILES_SELECTED" development="new" translation="todo">Sie haben keine Fotodateien ausgewählt, die hinzugefügt werden sollen.</text>
-        <text id="PHO_NO_RIGHTS" development="new" translation="todo">Sie haben keine Rechte, diese Aktion auszuführen.\n\nNur eingeloggte Benutzer mit Fotoverwaltungsrecht können Fotos verwalten.</text>
-        <text id="PHO_PARENT_ALBUM" development="new" translation="todo">Elternalbum</text>
-        <text id="PHO_PHOTO_ALBUMS" development="new" translation="todo">Fotoalben</text>
-        <text id="PHO_PHOTO_DELETE" development="new" translation="todo">dieses Foto löschen</text>
-        <text id="PHO_PHOTO_DESTINATION" development="new" translation="todo">Die Fotos werden zu dem Album %VAR1_BOLD% hinzugefügt.</text>
-        <text id="PHO_PHOTO_FILES_TO_LARGE" development="new" translation="todo">Die Dateigröße eines oder aller Fotos übersteigt die vom Server zugelassene Uploadgröße von %VAR1% MB.</text>
-        <text id="PHO_PHOTO_FORMAT_INVALID" development="new" translation="todo">Es können nur Fotos im JPG und PNG-Format hochgeladen und angezeigt werden.</text>
-        <text id="PHO_PHOTO_PROCESSING_ERROR" development="new" translation="todo">Fehler bei der Bildverarbeitung</text>
-        <text id="PHO_PHOTO_ROTATE_LEFT" development="new" translation="todo">Foto gegen den Uhrzeigersinn drehen</text>
-        <text id="PHO_PHOTO_ROTATE_RIGHT" development="new" translation="todo">Foto im Uhrzeigersinn drehen</text>
-        <text id="PHO_PHOTO_SEND_ECARD" development="new" translation="todo">Foto als Grußkarte versenden</text>
-        <text id="PHO_PHOTO" development="new" translation="todo">Foto</text>
-        <text id="PHO_PHOTOGRAPHER" development="new" translation="todo">Fotos von</text>
-        <text id="PHO_PHOTOS" development="new" translation="todo">Fotos</text>
-        <text id="PHO_PHOTOS_DESC" development="new" translation="todo">Fotos zu Veranstaltungen können hochgeladen und betrachtet werden. Die Fotos werden in Alben zusammengefasst, welche wiederum beliebig verschachtelt werden können.</text>
-        <text id="PHO_POPUP_WINDOW" development="new" translation="todo">Popup-Fenster</text>
-        <text id="PHO_PREVIOUS_PHOTO" development="new" translation="todo">Vorheriges Foto</text>
-        <text id="PHO_RESOLUTION_MORE_THAN" development="new" translation="todo">Auflösung größer als</text>
-        <text id="PHO_SAME_WINDOW" development="new" translation="todo">Gleiches Fenster</text>
-        <text id="PHO_SCALE_AT_UPLOAD" development="new" translation="todo">Skalierung beim Hochladen</text>
-        <text id="PHO_SCALE_AT_UPLOAD_DESC" development="new" translation="todo">Beim Hochladen werden alle Fotos neu skaliert. Der eingegebene Pixelwert ist der Parameter für die längere Seite des Fotos, egal ob das Foto im Hoch- oder Querformat übergeben wurde. Die andere Seite wird im Verhältnis berechnet. (Standard: 640 Pixel)</text>
-        <text id="PHO_SCALE_THUMBNAILS" development="new" translation="todo">Skalierung Thumbnails</text>
-        <text id="PHO_SCALE_THUMBNAILS_DESC" development="new" translation="todo">Hier kann festgelegt werden auf welchen Wert die längere Bildseite in der Thumbnailanzeige skaliert werden soll. Vorsicht: Werden die Thumbnails zu breit, passen weniger nebeneinander. Ggf. weniger Thumbnailspalten einstellen. (Standard: 160Pixel)</text>
-        <text id="PHO_SHOW_CAPTION" development="new" translation="todo">Bildtext einblenden</text>
-        <text id="PHO_SHOW_CAPTION_DESC" development="new" translation="todo">Der eingegebene Text wird in allen angezeigten Fotos, ab einer Skalierung von 200 Pixeln der längeren Seite, eingeblendet. (Standard: &#169; %VAR1%)</text>
-        <text id="PHO_SHOWN_ON_READY"  development="new" translation="todo">Die Fotos wurden dem Album erfolgreich hinzugefügt, wenn sie hier angezeigt werden.</text>
-        <text id="PHO_UPLOAD_MORE" development="new" translation="todo">Weitere Fotos hochladen</text>
-        <text id="PHO_UPLOAD_PHOTOS" development="new" translation="todo">Fotos hochladen</text>
-        <text id="PHO_WANT_DELETE_PHOTO" development="new" translation="todo">Soll das ausgewählte Foto wirklich gelöscht werden?</text>
-
-        <!-- Phrases only in Profilemodule -->
-        <text id="PRO_ACCEPT_NEW_PICTURE" development="new" translation="todo">Neues Profilfoto übernehmen</text>
-        <text id="PRO_ADD_USER" development="new" translation="todo">Benutzer anlegen</text>
-        <text id="PRO_CANCEL_MEMBERSHIP" development="new" translation="todo">Mitgliedschaft beenden</text>
-        <text id="PRO_CHANGE_DATE" development="new" translation="todo">Datum ändern</text>
-        <text id="PRO_CONFIRMATION_CODE" development="new" translation="todo">Bestätigungscode</text>
-        <text id="PRO_CURRENT_PASSWORD" development="new" translation="todo">Aktuelles Passwort</text>
-        <text id="PRO_CURRENT_PICTURE" development="new" translation="todo">Aktuelles Profilfoto</text>
-        <text id="PRO_DEFAULT_COUNTRY" development="new" translation="todo">Standard-Land</text>
-        <text id="PRO_EDIT_MY_PROFILE" development="new" translation="todo">Mein Profil bearbeiten</text>
-        <text id="PRO_EDIT_MY_PROFILE_PICTURE" development="new" translation="todo">Mein Profilfoto bearbeiten</text>
-        <text id="PRO_EDIT_PASSWORD" development="new" translation="todo">Passwort bearbeiten</text>
-        <text id="PRO_EDIT_PROFILE" development="new" translation="todo">Profil bearbeiten</text>
-        <text id="PRO_EDIT_PROFILE_PIC_FROM" development="new" translation="todo">Profilfoto von %VAR1% %VAR2% bearbeiten</text>
-        <text id="PRO_EXPORT_VCARD_FROM_VAR" development="new" translation="todo">vCard von %VAR1% exportieren</text>
-        <text id="PRO_FIELD_NUMERIC" development="new" translation="todo" description="nur auf Fett gesetzt">Das Feld %VAR1_BOLD% darf nur Zahlen enthalten.\nKorrigieren Sie bitte Ihre Eingabe.</text>
-        <text id="PRO_FORMER_ROLE_MEMBERSHIP" development="new" translation="todo">Ehemalige Rollenmitgliedschaften</text>
-        <text id="PRO_LOCATION_PROFILE_PICTURES" development="new" translation="todo">Speicherort der Profilbilder</text>
-        <text id="PRO_LOCATION_PROFILE_PICTURES_DESC" development="new" translation="todo">Hier kann ausgewählt werden, ob die Profilbilder in der Datenbank oder im Ordner adm_my_files gespeichert werden. Beim Wechsel zwischen den Einstellungen werden die bisherigen Bilder nicht übernommen. (Standard: Datenbank)</text>
-        <text id="PRO_LOGIN_NAME_EXIST" development="new" translation="todo">Der gewählte Benutzername existiert schon.\n\nWähle bitte einen anderen Namen.</text>
-        <text id="PRO_MAINTAIN_PROFILE_FIELDS" development="new" translation="todo">Profilfelder pflegen</text>
-        <text id="PRO_MY_PROFILE" development="new" translation="todo">Mein Profil</text>
-        <text id="PRO_NEW_PASSWORD" development="new" translation="todo">Neues Passwort</text>
-        <text id="PRO_NEW_PICTURE" development="new" translation="todo">Neues Profilfoto</text>
-        <text id="PRO_PASSWORD_CHANGED" development="new" translation="todo">Das Passwort wurde erfolgreich geändert.</text>
-        <text id="PRO_PASSWORD_DESCRIPTION" development="new" translation="todo">Das Passwort muss aus mindestens 8 Zeichen bestehen. Es sollte sowohl Zahlen, Buchstaben als auch Sonderzeichen beinhalten.\n\nAus Sicherheitsgründen wird das Passwort verschlüsselt gespeichert. Es ist später nicht mehr möglich dieses einzusehen.</text>
-        <text id="PRO_PASSWORD_LENGTH" development="new" translation="todo">Das Passwort muss aus mindestens 8 Zeichen bestehen.</text>
-        <text id="PRO_PASSWORD_OLD_WRONG" development="new" translation="todo">Das alte Passwort ist falsch.</text>
-        <text id="PRO_PASSWORDS_NOT_EQUAL" development="new" translation="todo">Das Passwort stimmt nicht mit der Wiederholung überein.</text>
-        <text id="PRO_PHOTO_DELETED" development="new" translation="todo">Das Profilfoto wurde gelöscht.</text>
-        <text id="PRO_PHOTO_FILE_TO_LARGE" development="new" translation="todo">Das hochgeladene Foto übersteigt die vom Server zugelassene Dateigröße von %VAR1% B.</text>
-        <text id="PRO_PHOTO_FORMAT_INVALID" development="new" translation="todo">Es können nur Fotos im JPG und PNG-Format hochgeladen und angezeigt werden.</text>
-        <text id="PRO_PHOTO_NOT_CHOOSEN" development="new" translation="todo">Es wurde keine Bilddatei ausgewählt.</text>
-        <text id="PRO_PHOTO_RESOLUTION_TO_LARGE" development="new" translation="todo">Die Auflösung des hochgeladenen Bildes übersteigt die vom Server zugelassene Auflösung von %VAR1% Megapixeln.</text>
-        <text id="PRO_PHOTO_SAVED" development="new" translation="todo">Das neue Profilfoto wurde erfolgreich gespeichert.</text>
-        <text id="PRO_PROFILE" development="new" translation="todo">Profil</text>
-        <text id="PRO_PROFILE_FROM" development="new" translation="todo">Profil von %VAR1% %VAR2%</text>
-        <text id="PRO_RESTRICTIONS_HELP_1" development="new" translation="todo">Sie sollten selbst auf dem Foto zu sehen sein.</text>
-        <text id="PRO_RESTRICTIONS_HELP_2" development="new" translation="todo">Das Foto muss im Format JPG oder PNG gespeichert sein.</text>
-        <text id="PRO_RESTRICTIONS_HELP_3" development="new" translation="todo">Der Server kann Fotos mit einer maximalen Auflösung von %VAR1% MegaPixeln verarbeiten.</text>
-        <text id="PRO_RESTRICTIONS_HELP_4" development="new" translation="todo">Die hochgeladene Datei darf nicht größer als %VAR1% MB sein.</text>
-        <text id="PRO_ROLE_MEMBERSHIP_OTHER_ORG" development="new" translation="todo">Rollenmitgliedschaften anderer Organisationen</text>
-        <text id="PRO_ROLE_NOT_ASSIGNED" development="new" translation="todo">Die Daten können nicht gespeichert werden.\nDem Benutzer wurden keine Rollen zugeordnet.</text>
-        <text id="PRO_SHOW_FORMER_ROLE_MEMBERSHIP" development="new" translation="todo">Ehemalige Rollenmitgliedschaften anzeigen</text>
-        <text id="PRO_SHOW_FORMER_ROLE_MEMBERSHIP_DESC" development="new" translation="todo">Es wird ein Kasten mit allen Rollen dieser Organisation angezeigt, bei denen der Benutzer Mitglied war. Dazu wird das entsprechende Eintritts- und Austrittsdatum angezeigt. (Standard: ja)</text>
-        <text id="PRO_SHOW_MAP_LINK" development="new" translation="todo">Kartenlink anzeigen</text>
-        <text id="PRO_SHOW_MAP_LINK_DESC" development="new" translation="todo">Sobald genügend Adressinformationen vorhanden sind, wird ein Link zu Google-Maps erstellt, welcher den Wohnort des Benutzers anzeigt, sowie eine Routenlink ausgehend vom eigenen Wohnort. (Standard: ja)</text>
-        <text id="PRO_SHOW_ROLE_MEMBERSHIP" development="new" translation="todo">Rollenmitgliedschaften anzeigen</text>
-        <text id="PRO_SHOW_ROLE_MEMBERSHIP_DESC" development="new" translation="todo">Es wird ein Kasten mit allen Rollen dieser Organisation angezeigt, bei denen der Benutzer Mitglied ist. Dazu werden die entsprechenden Berechtigungen und das Eintrittsdatum aufgelistet. (Standard: ja)</text>
-        <text id="PRO_SHOW_ROLES_OTHER_ORGANIZATIONS" development="new" translation="todo">Rollen anderer Organisationen anzeigen</text>
-        <text id="PRO_SHOW_ROLES_OTHER_ORGANIZATIONS_DESC" development="new" translation="todo">Ist der Benutzer Mitglied in Rollen einer anderen Organisation, so wird ein Kasten mit allen entsprechenden Rollen und dem Eintrittsdatum angezeigt. (Standard: ja)</text>
-        <text id="PRO_SWITCH_TO_MAINTAIN_PROFILE_FIELDS" development="new" translation="todo">zur Profilfeldpflege wechseln</text>
-        <text id="PRO_TO_ADD" development="new" translation="todo">%VAR1% zu %VAR2% hinzufügen</text>
-        <text id="PRO_UPLOAD_HELP_1" development="new" translation="todo">Auf den Button %VAR1_BOLD% klicken und die gewünschte Fotodatei von der Festplatte auswählen.</text>
-        <text id="PRO_UPLOAD_HELP_2" development="new" translation="todo">Danach auf %VAR1_BOLD% klicken und ein wenig Geduld haben.</text>
-        <text id="PRO_UPLOAD_PHOTO" development="new" translation="todo">Foto hochladen</text>
-        <text id="PRO_USERNAME_DESCRIPTION" development="new" translation="todo">Mit diesem Namen können Sie sich später auf der Homepage anmelden.\n\nDer Name muss im System eindeutig sein. Ist Ihr Wunschname bereits vergeben, dann versuchen Sie es mit Kombinationen, wie zum Beispiel Andi78 oder StefanT.</text>
-        <text id="PRO_WANT_DELETE_PHOTO" development="new" translation="todo">Soll das ausgewählte Foto wirklich gelöscht werden?</text>
-        <text id="PRO_YEARS" development="new" translation="todo">Jahre</text>
-
-        <!-- Phrases only in Rolesmodule -->
-        <text id="ROL_ACTIV_ROLES" development="new" translation="todo">Aktive Rollen</text>
-        <text id="ROL_ALL_GUESTS" development="new" translation="todo">Alle Besucher der Seite</text>
-        <text id="ROL_ALL_MEMBERS" development="new" translation="todo">Alle angemeldeten Benutzer</text>
-        <text id="ROL_ANNUALLY" development="new" translation="todo">Jährlich</text>
-        <text id="ROL_HINT_DELETE_ROLE" development="new" translation="todo">Wenn Sie %VAR1_BOLD% auswählen, wird die Rolle und alle Mitgliedszuordnungen entgültig aus der Datenbank entfernt und es ist später nicht mehr möglich Daten dieser Rolle einzusehen.</text>
-        <text id="ROL_DEPENDENCIES" development="new" translation="todo">Abhängigkeiten</text>
-        <text id="ROL_DEPENDENT" development="new" translation="todo">Abhängig</text>
-        <text id="ROL_EDIT_ROLE" development="new" translation="todo">Rolle bearbeiten</text>
-        <text id="ROL_ENABLE_ROLE" development="new" translation="todo">Rolle aktivieren</text>
-        <text id="ROL_INACTIV_ROLE" development="new" translation="todo">Inaktive Rolle</text>
-        <text id="ROL_INACTIV_ROLE_DESC" development="new" translation="todo">Sie können die Rolle zu einer inaktiven Rolle machen. Dies hat den Vorteil, dass die Daten (Mitgliederzuordnung) erhalten bleiben und Sie sei später immer wieder sehen können, welche Personen dieser Rolle zugeordnet waren. Allerdings erscheint die Rolle nicht mehr in den üblichen Übersichten.</text>
-        <text id="ROL_INACTIV_ROLES" development="new" translation="todo">Inaktive Rollen</text>
-        <text id="ROL_INVISIBLE_ROLES" development="new" translation="todo">Unsichtbare Rollen</text>
-        <text id="ROL_LINK_MEMBERSHIP_DEL" development="new" translation="todo">Wollen Sie den Verweis auf die ehemalige Mitgliedschaft bei der Rolle %VAR1_BOLD% wirklich entfernen?</text>
-        <text id="ROL_MEETINGS" development="new" translation="todo">Treffen</text>
-        <text id="ROL_MEMBERSHIP_DEL" development="new" translation="todo">Wollen Sie die Mitgliedschaft bei der Rolle %VAR1_BOLD% wirklich beenden?</text>
-        <text id="ROL_MONTHLY" development="new" translation="todo">Monatlich</text>
-        <text id="ROL_NEW_ROLE" development="new" translation="todo">Neue Rolle</text>
-        <text id="ROL_ONLY_ROLE_MEMBERS" development="new" translation="todo">Nur Rollenmitglieder</text>
-        <text id="ROL_PREF" development="new" translation="todo" description="Abbreviation for Preferences">Einst.</text>
-        <text id="ROL_QUARTERLY" development="new" translation="todo">Vierteljährlich</text>
-        <text id="ROL_RIGHT_ALL_LISTS_VIEW" development="new" translation="todo">Mitgliederlisten aller Rollen einsehen</text>
-        <text id="ROL_RIGHT_ANNOUNCEMENTS" development="new" translation="todo">Ankündigungen anlegen und bearbeiten</text>
-        <text id="ROL_RIGHT_APPROVE_USERS" development="new" translation="todo">Registrierungen verwalten und zuordnen</text>
-        <text id="ROL_RIGHT_ASSIGN_ROLES" development="new" translation="todo">Rollen verwalten und zuordnen</text>
-        <text id="ROL_RIGHT_ASSIGN_ROLES_DESC" development="new" translation="todo">Benutzer dieser Rolle haben Zugriff auf die Rollenverwaltung und können neue Rollen erstellen, verwalten und anderen Benutzern Rollen zuordnen.</text>
-        <text id="ROL_RIGHT_DATES" development="new" translation="todo">Termine anlegen und bearbeiten</text>
-        <text id="ROL_RIGHT_DOWNLOAD" development="new" translation="todo">Downloads hochladen und bearbeiten</text>
-        <text id="ROL_RIGHT_EDIT_USER" development="new" translation="todo">Profildaten aller Benutzer bearbeiten</text>
-        <text id="ROL_RIGHT_EDIT_USER_DESC" development="new" translation="todo">Rollen, die diese Option aktiviert haben, haben die Berechtigung alle Benutzerdaten (außer Passwörter) anderer Mitglieder zu bearbeiten.\nAußerdem haben sie Zugriff auf die Benutzerverwaltung und können dort neue Benutzer anlegen oder alte Benutzer löschen.</text>
-        <text id="ROL_RIGHT_GUESTBOOK" development="new" translation="todo">Gästebucheinträge bearbeiten und löschen</text>
-        <text id="ROL_RIGHT_GUESTBOOK_COMMENTS" development="new" translation="todo">Kommentare zu Gästebucheinträgen anlegen</text>
-        <text id="ROL_RIGHT_MAIL_THIS_ROLE_DESC" development="new" translation="todo">Diese Einstellung steuert, wer das Recht hat über das Mailmodul E-Mails an diese Rolle zu schicken. Das Rollenrecht %VAR1_BOLD% steht allerdings noch über dieser Einstellung.</text>
-        <text id="ROL_RIGHT_MAIL_TO_ALL" development="new" translation="todo">E-Mails an alle Rollen schreiben</text>
-        <text id="ROL_RIGHT_PHOTO" development="new" translation="todo">Fotos hochladen und bearbeiten</text>
-        <text id="ROL_RIGHT_PROFILE" development="new" translation="todo">Eigenes Profil bearbeiten</text>
-        <text id="ROL_RIGHT_THIS_LIST_VIEW_DESC" development="new" translation="todo">Diese Einstellung steuert, welche Benutzer das Recht haben, diverse Listen und die einzelnen Benutzerprofile der Rollenmitglieder anzuschauen. Das Rollenrecht %VAR1_BOLD% steht allerdings noch über dieser Einstellung.</text>
-        <text id="ROL_RIGHT_WEBLINKS" development="new" translation="todo">Weblinks anlegen und bearbeiten</text>
-        <text id="ROL_ROLE" development="new" translation="todo">Rolle</text>
-        <text id="ROL_ROLE_ADMINISTRATION" development="new" translation="todo">Rollenverwaltung</text>
-        <text id="ROL_ROLE_ADMINISTRATION_DESC" development="new" translation="todo">Rollen, dies können Gruppen, Kurse oder Abteilungen sein, können hier erstellt und bearbeitet werden. Auch die Rechte der einzelnen Rollen werden hier festgelegt.</text>
-        <text id="ROL_ROLE_DELETE" development="new" translation="todo">Rolle löschen</text>
-        <text id="ROL_ROLE_DELETE_DESC" development="new" translation="todo">Wollen Sie die Rolle %VAR1% wirklich löschen?\n\nEs werden damit auch alle Mitgliedschaften entgütig entfernt.</text>
-        <text id="ROL_ROLE_DEPENDENCIES" development="new" translation="todo">Ein Mitglied der abhängigen Rollen soll auch automatisch Mitglied der %VAR1% sein!\n\nBeim Setzten dieser Abhängigkeit werden auch bereits existierende Mitglieder der abhängigen Rolle Mitglied der %VAR1%. Beim Entfernen einer Abhängigkeit werden Mitgliedschaften nicht aufgehoben!</text>
-        <text id="ROL_ROLE_MEMBERSHIPS" development="new" translation="todo">Rollenmitgliedschaften</text>
-        <text id="ROL_ROLE_MEMBERSHIPS_CHANGE" development="new" translation="todo">Rollenmitgliedschaften ändern</text>
-        <text id="ROL_ROLE_NAME_EXISTS" development="new" translation="todo">Es existiert bereits eine Rolle in dieser Kategorie mit demselben Namen.</text>
-        <text id="ROL_ROLE_SET_MODE" development="new" translation="todo">Die Rolle %VAR1_BOLD% wurde auf %VAR2_BOLD% gesetzt.</text>
-        <text id="ROL_SAVE_ROLES" development="new" translation="todo">Beim Speichern dieser Einstellungen gehen eventuell konfigurierte Rollenabhängigkeiten verloren.</text>
-        <text id="ROL_SEE_ROLE_MEMBERSHIP" development="new" translation="todo">Rollenmitgliedschaft sehen</text>
-        <text id="ROL_SEMIYEARLY" development="new" translation="todo">Halbjährlich</text>
-        <text id="ROL_SEND_MAIL_GUESTS" development="new" translation="todo">Alle Besucher der Webseite dürfen E-Mails an diese Rolle schreiben.</text>
-        <text id="ROL_SEND_MAIL_MEMBERS" development="new" translation="todo">Eingeloggte Benutzer dürfen E-Mails an diese Rolle schreiben.</text>
-        <text id="ROL_SEND_MAIL_ROLE" development="new" translation="todo">Nur Mitglieder dieser Rolle dürfen E-Mails an sie schreiben.</text>
-        <text id="ROL_SEND_MAILS" development="new" translation="todo">E-Mails zusenden</text>
-        <text id="ROL_SET_ROLE_INVISIBLE" development="new" translation="todo">Rolle unsichtbar machen</text>
-        <text id="ROL_SET_ROLE_VISIBLE" development="new" translation="todo">Rolle sichtbar machen</text>
-        <text id="ROL_SHOW_MEMBERS" development="new" translation="todo">Mitglieder anzeigen</text>
-        <text id="ROL_UNIQUELY" development="new" translation="todo">Einmalig</text>
-        <text id="ROL_VALID_FROM" development="new" translation="todo" description="Date valid from">Gültig von</text>
-        <text id="ROL_VALID_TO" development="new" translation="todo" description="Date valid to">Gültig bis</text>
-        <text id="ROL_VIEW_LIST_MEMBERS" development="new" translation="todo">Angemeldete Benutzer können die Mitgliederliste der Rolle einsehen.</text>
-        <text id="ROL_VIEW_LIST_ROLE" development="new" translation="todo">Nur Mitglieder dieser Rolle können die Mitgliederliste einsehen.</text>
-        <text id="ROL_VISIBLE_ROLES" development="new" translation="todo">Sichtbare Rollen</text>
-        <text id="ROL_WEEKDAY" development="new" translation="todo">Wochentag</text>
-        <text id="ROL_WITHOUT_LEADER" development="new" translation="todo">Ohne Leiter</text>
-
-        <!-- Phrases only in Roommodule -->
-        <text id="ROO_CAPACITY" development="new" translation="todo">Kapazität</text>
-        <text id="ROO_OVERHANG" development="new" translation="todo">Überhang</text>
-        <text id="ROO_ROOM_MANAGEMENT" development="new" translation="todo">Raumverwaltung</text>
-        <text id="ROO_SEATING" development="new" translation="todo">Sitzplätze</text>
-        <text id="ROO_STANDING" development="new" translation="todo">Stehplätze</text>
-
-        <!-- System-Phrases for use in every module -->
-        <text id="SYS_ABORT" development="new" translation="todo">Abbrechen</text>
-        <text id="SYS_ABR_NO" development="new" translation="todo" description="Abbreviation for Number">Nr.</text>
-        <text id="SYS_ACTIVE" development="new" translation="todo">Aktiv</text>
-        <text id="SYS_ACTIVATED" development="new" translation="todo">Aktiviert</text>
-        <text id="SYS_ADD_RECIPIENTS" development="new" translation="todo">Empfänger hinzufügen</text>
-        <text id="SYS_ADDRESS" development="new" translation="todo">Adresse</text>
-        <text id="SYS_ADMIDIO_SHORT_DESC" development="new" translation="todo">Das Online-Verwaltungssystem für Vereine, Gruppen und Organisationen</text>
-        <text id="SYS_ADMIDIO_TEAM" development="new" translation="todo">Admidio Team</text>
-        <text id="SYS_ADMIDIO_VERSION" development="new" translation="todo">Admidio-Version</text>
-        <text id="SYS_ADMINISTRATION" development="new" translation="todo">Administration</text>
-        <text id="SYS_AJAX_REQUEST_ERROR" development="new" translation="todo">Es ist ein Fehler bei der Ajax Anfrage aufgetreten.\nError Details: %VAR1%</text>
-        <text id="SYS_ALL" development="new" translation="todo">Alle</text>
-        <text id="SYS_ALSO_VISITORS" development="new" translation="todo">auch Besucher</text>
-        <text id="SYS_ASSIGN_MEMBERS" development="new" translation="todo">Mitglieder zuordnen</text>
-        <text id="SYS_AUTHORIZATION" development="new" translation="todo">Berechtigungen</text>
-        <text id="SYS_BACK" development="new" translation="todo">Zurück</text>
-        <text id="SYS_BACK_TO_MODULE_OVERVIEW" development="new" translation="todo">Zurück zur Modulübersicht</text>
-        <text id="SYS_BETA_VERSION" development="new" translation="todo">Dies ist eine Beta-Version von Admidio.\n\nSie kann zu Stabilitätsproblemen und Datenverlust führen und sollte deshalb nur in einer Testumgebung genutzt werden!</text>
-        <text id="SYS_BIRTHDAY" development="new" translation="todo">Geburtstag</text>
-        <text id="SYS_CAPTCHA" development="new" translation="todo">Captcha</text>
-        <text id="SYS_CAPTCHA_CALC" development="new" translation="todo">Ergebnis der Rechnung</text>
-        <text id="SYS_CAPTCHA_CALC_CODE_INVALID" development="new" translation="todo">Das Ergbenis der Rechnung wurde falsch eingegeben.</text>
-        <text id="SYS_CAPTCHA_CALC_DESCRIPTION" development="new" translation="todo">Bei der Rechenaufgabe handelt es sich um ein Captcha. Ein Captcha dient zur Spamerkennung. Mit Hilfe des Rechenaufgabe wird versucht festzustellen, ob das Formular von einem User oder einem Script/Spambot ausgefüllt wurde.\nBitte trage die Lösung der Rechenaufgabe in das Formularfeld ein.</text>
-        <text id="SYS_CAPTCHA_CALC_PART1" development="new" translation="todo">Bitte berechne</text>
-        <text id="SYS_CAPTCHA_CALC_PART2" development="new" translation="todo">und zähle</text>
-        <text id="SYS_CAPTCHA_CALC_PART3_THIRD" development="new" translation="todo">ein Drittel von</text>
-        <text id="SYS_CAPTCHA_CALC_PART3_HALF" development="new" translation="todo">die Hälfte von</text>
-        <text id="SYS_CAPTCHA_CALC_PART4" development="new" translation="todo">dazu.</text>
-        <text id="SYS_CAPTCHA_CODE_INVALID" development="new" translation="todo">Der Bestätigungscode wurde falsch eingegeben.</text>
-        <text id="SYS_CAPTCHA_CONFIRMATION_CODE" development="new" translation="todo">Bestätigungscode</text>
-        <text id="SYS_CAPTCHA_DESCRIPTION" development="new" translation="todo">Bei dem Bestätigungscode handelt es sich um ein Captcha. Ein Captcha dient zur Spamerkennung. Mit Hilfe des Bildes wird versucht festzustellen, ob das Formular von einem User oder einem Script/Spambot ausgefüllt wurde.\nBitte trage den im Bild angezeigten 4- bis 6-stelligen Code in das Formularfeld ein.</text>
-        <text id="SYS_CATEGORY" development="new" translation="todo">Kategorie</text>
-        <text id="SYS_CHANGE_PASSWORD" development="new" translation="todo">Passwort ändern</text>
-        <text id="SYS_CHECK_FOR_UPDATE" development="new" translation="todo">nach Update suchen</text>
-        <text id="SYS_CHECKBOX_AUTOSAVE" development="new" translation="todo">Die Speicherung erfolgt automatisch mit Setzen eines Hakens.</text>
-        <text id="SYS_CITY" development="new" translation="todo">Ort</text>
-        <text id="SYS_CLOCK" development="new" translation="todo">Uhr</text>
-        <text id="SYS_CLOSE" development="new" translation="todo">Schließen</text>
-        <text id="SYS_CLOSE_WINDOW" development="new" translation="todo">Fenster schließen</text>
-        <text id="SYS_COMMENT" development="new" translation="todo">Kommentar</text>
-        <text id="SYS_COMMON" development="new" translation="todo">Allgemein</text>
-        <text id="SYS_CONDITION" development="new" translation="todo">Bedingung</text>
-        <text id="SYS_CONFIRM_PASSWORD" development="new" translation="todo">Passwort bestätigen</text>
-        <text id="SYS_CONFIRMATION_OF_PARTICIPATION" development="new" translation="todo">Teilnahmebestätigung</text>
-        <text id="SYS_CONTENT" development="new" translation="todo">Inhalt</text>
-        <text id="SYS_CONTRIBUTION" development="new" translation="todo">Beitrag</text>
-        <text id="SYS_CONTRIBUTION_PERIOD" development="new" translation="todo">Beitragszeitraum</text>
-        <text id="SYS_COOKIE_NOT_SET" development="new" translation="todo">Der Login kann nicht durchgeführt werden, da Ihr Browser das Setzen von Cookies verbietet!\n\nDamit Sie sich erfolgreich anmelden können, müssen Sie Ihren Browser so einstellen, dass dieser Cookies von %VAR1_BOLD% akzeptiert.</text>
-        <text id="SYS_COPY" development="new" translation="todo">Kopieren</text>
-        <text id="SYS_COUNTRY" development="new" translation="todo">Land</text>
-        <text id="SYS_CREATE" development="new" translation="todo">Anlegen</text>
-        <text id="SYS_CREATE_VAR" development="new" translation="todo">%VAR1% anlegen</text>
-        <text id="SYS_CREATE_NEW_USER" development="new" translation="todo">Neuen Benutzer anlegen</text>
-        <text id="SYS_CREATE_NOT_FOUND_USER" development="new" translation="todo">Falls der neue Benutzer nicht unter den gefundenen Benutzern aufgelistet ist, können Sie diesen neu anlegen.</text>
-        <text id="SYS_CREATE_ROLE" development="new" translation="todo">Rolle anlegen</text>
-        <text id="SYS_CREATED_BY" development="new" translation="todo">Angelegt von %VAR1% am %VAR2%</text>
-        <text id="SYS_CURRENT_USER_NO_EMAIL" description="Var1 und Var2 erzeugen den Profil-Link" development="new" translation="todo">Sie haben keine gültige E-Mail-Adresse hinterlegt!\n\nTragen Sie bitte in Ihrem %VAR1%Profil%VAR1% eine E-Mail-Adresse ein.</text>
-        <text id="SYS_DATABASE" development="new" translation="todo">Datenbank</text>
-        <text id="SYS_DATABASE_ERROR" development="new" translation="todo">Datenbankfehler</text>
-        <text id="SYS_DATE" development="new" translation="todo">Datum</text>
-        <text id="SYS_DATE_END_BEFORE_BEGIN" development="new" translation="todo">Das eingegebene Enddatum liegt vor dem Anfangsdatum.</text>
-        <text id="SYS_DATE_FROM_TO" development="new" translation="todo" description="Used in date-context: 2010/01/10 to 2010/01/12">%VAR1% bis %VAR2%</text>
-        <text id="SYS_DATA_GLOBAL" development="new" translation="todo">Ist diese Option aktiviert, erscheinen diese Daten auch auf den Webseiten folgender Organisationen und können dort von Benutzern mit entsprechenden Rechten bearbeitet werden:\n\n%VAR1_BOLD%</text>
-        <text id="SYS_DATE_INVALID" development="new" translation="todo">Es wurde kein gültiges Datum in das Feld %VAR1_BOLD% eingegeben.\n\nDas Datum muss dem folgenden Format %VAR2_BOLD% entsprechen.</text>
-        <text id="SYS_DATE_MODIFIED" development="new" translation="todo">Änderungsdatum</text>
-        <text id="SYS_DATE_TO" development="new" translation="todo">bis</text>
-        <text id="SYS_DEACTIVATED" >Deaktiviert</text>
-        <text id="SYS_DEBUG_MODUS" development="new" translation="todo">Debugmodus</text>
-        <text id="SYS_DELETE" development="new" translation="todo">Löschen</text>
-        <text id="SYS_DELETE_DATA" development="new" translation="todo">Die Daten wurden gelöscht.</text>
-        <text id="SYS_DELETE_ENTRY" development="new" translation="todo">Wollen Sie den Eintrag %VAR1_BOLD% löschen?</text>
-        <text id="SYS_DESCRIPTION" development="new" translation="todo">Beschreibung</text>
-        <text id="SYS_DONATE" development="new" translation="todo">Spenden</text>
-        <text id="SYS_EDIT" development="new" translation="todo">Bearbeiten</text>
-        <text id="SYS_EDIT_VAR" development="new" translation="todo">%VAR1% bearbeiten</text>
-        <text id="SYS_EDITED_BY" development="new" translation="todo">Zuletzt bearbeitet von %VAR1% am %VAR2%</text>
-        <text id="SYS_EMAIL" development="new" translation="todo">E-Mail</text>
-        <text id="SYS_EMAIL_INVALID" development="new" translation="todo">Die E-Mail-Adresse im Feld %VAR1_BOLD% enthält ungültige Zeichen oder ist nicht vollständig angegeben worden.</text>
-        <text id="SYS_ENTRY_MULTI_ORGA" development="new" translation="todo">Eintrag für mehrere Organisationen sichtbar</text>
-        <text id="SYS_END" description="End of a date" development="new" translation="todo">Ende</text>
-        <text id="SYS_ERROR" development="new" translation="todo">Fehler</text>
-        <text id="SYS_ERROR_DATABASE_ACCESS" development="new" translation="todo">Folgender Fehler trat beim Zugriff auf die Datenbank auf:\n\n%VAR1%</text>
-        <text id="SYS_ERROR_PAGE_NOT_FOUND" development="new" translation="todo">ERROR 404 - Seite nicht gefunden!</text>
-        <text id="SYS_EXAMPLE" development="new" translation="todo">Beispiel</text>
-        <text id="SYS_EXAMPLES" development="new" translation="todo">Beispiele</text>
-        <text id="SYS_FADE_IN" development="new" translation="todo">Einblenden</text>
-        <text id="SYS_FAX" development="new" translation="todo">Fax</text>
-        <text id="SYS_FEATURES" development="new" translation="todo">Funktionen</text>
-        <text id="SYS_FEMALE" development="new" translation="todo">Weiblich</text>
-        <text id="SYS_FIELD" development="new" translation="todo">Feld</text>
-        <text id="SYS_FIELD_EMPTY" development="new" translation="todo">Das Feld %VAR1_BOLD% ist nicht gefüllt.</text>
-        <text id="SYS_FIELDS_EMPTY" development="new" translation="todo">Es sind nicht alle Felder gefüllt worden.</text>
-        <text id="SYS_FILE" development="new" translation="todo">Datei</text>
-        <text id="SYS_FILE_NOT_EXIST" development="new" translation="todo">Die ausgewählte Datei existiert nicht auf dem Server.</text>
-        <text id="SYS_FILE_PROGRESS" development="new" translation="todo">%0 von %1 übertragen</text>
-        <text id="SYS_FILE_TO_LARGE" development="new" translation="todo">Datei ist zu groß.</text>
-        <text id="SYS_FILE_TO_LARGE_SERVER" development="new" translation="todo">Die hochgeladene Datei übersteigt die vom Server zugelassene Dateigröße von %VAR1% MB.</text>
-        <text id="SYS_FILE_UPLOADS" development="new" translation="todo">Dateiuploads</text>
-        <text id="SYS_FIRSTNAME" development="new" translation="todo">Vorname</text>
-        <text id="SYS_FROM_TO" development="new" translation="todo">vom %VAR1% bis %VAR2%</text>
-        <text id="SYS_FOLDER" development="new" translation="todo">Ordner</text>
-        <text id="SYS_FOLDER_NOT_CREATED" description="Var2 und Var3 erzeugen den MailTo-Link" development="new" translation="todo">Der Ordner %VAR1_BOLD% kann nicht angelegt werden.\n\nWenden Sie Sich bitte an den %VAR2%Webmaster%VAR3%, damit dieser die Schreibrechte des übergeordneten Ordners prüfen kann.</text>
-        <text id="SYS_FOLDER_WRITE_ACCESS" description="Var2 und Var3 erzeugen den MailTo-Link" development="new" translation="todo">Der Ordner %VAR1_BOLD% kann nicht mit Schreibrechten angelegt werden.\n\nWenden Sie sich bitte an den %VAR2%Webmaster%VAR3%, damit dieser die Schreibrechte (über FTP die Dateiattribute auf 0777 bzw. drwxrwxrwx setzen) prüfen kann.</text>
-        <text id="SYS_FORMER" development="new" translation="todo">Ehemaliger</text>
-        <text id="SYS_FORMER_PL" development="new" translation="todo">Ehemalige</text>
-        <text id="SYS_FONT" development="new" translation="todo">Schriftart</text>
-        <text id="SYS_FONT_SIZE" development="new" translation="todo">Schriftgröße</text>
-        <text id="SYS_FORGOT_MY_PASSWORD" development="new" translation="todo">Ich habe mein Passwort vergessen!</text>
-        <text id="SYS_FRIDAY" development="new" translation="todo">Freitag</text>
-        <text id="SYS_GENDER" development="new" translation="todo">Geschlecht</text>
-        <text id="SYS_HEADLINE" development="new" translation="todo">Überschrift</text>
-        <text id="SYS_HELP" development="new" translation="todo">Hilfe</text>
-        <text id="SYS_HIDE" development="new" translation="todo">Ausblenden</text>
-        <text id="SYS_HOMEPAGE" development="new" translation="todo">Startseite</text>
-        <text id="SYS_HTTP_ERROR" development="new" translation="todo">HTTP Fehler (%1)</text>
-        <text id="SYS_INACTIVE" development="new" translation="todo">Inaktiv</text>
-        <text id="SYS_INFO" development="new" translation="todo">Info</text>
-        <text id="SYS_INVALID_PAGE_VIEW" development="new" translation="todo">Ungültiger Seitenaufruf</text>
-        <text id="SYS_INVISIBLE" development="new" translation="todo">Unsichtbar</text>
-        <text id="SYS_IO_ERROR" development="new" translation="todo">E/A Fehler</text>
-        <text id="SYS_ISO_8859_1" development="new" translation="todo">ISO-8859-1</text>
-        <text id="SYS_LANGUAGE" development="new" translation="todo">Sprache</text>
-        <text id="SYS_LAST_EDITED_BY" development="new" translation="todo">Zuletzt bearbeitet von %VAR1% am %VAR2%</text>
-        <text id="SYS_LASTNAME" development="new" translation="todo">Nachname</text>
-        <text id="SYS_LATER" development="new" translation="todo">Später</text>
-        <text id="SYS_LEADER" development="new" translation="todo">Leiter</text>
-        <text id="SYS_LINK_TO" development="new" translation="todo">Link auf %VAR1%</text>
-        <text id="SYS_LOCATION" description="Location of a date" development="new" translation="todo">Ort</text>
-        <text id="SYS_LOCK" development="new" translation="todo">Sperren</text>
-        <text id="SYS_LOCKED" development="new" translation="todo">Gesperrt</text>
-        <text id="SYS_LOGIN" development="new" translation="todo">Anmelden</text>
-        <text id="SYS_LOGIN_FAILED" development="new" translation="todo">Sie haben mehrmals innerhalb kurzer Zeit versucht, sich mit einem falschen Passwort einzuloggen.\nAus Sicherheitsgründen ist Ihr Zugang für 15 Minuten gesperrt.</text>
-        <text id="SYS_LOGIN_NOT_ACTIVATED" development="new" translation="todo">Ihre Anmeldung wurde noch nicht freigeschaltet.\n\nSie werden benachrichtigt, sobald Ihre Anmeldung freigeschaltet wurde und ein Login möglich ist.</text>
-        <text id="SYS_LOGIN_PROBLEMS" development="new" translation="todo">Anmeldeprobleme</text>
-        <text id="SYS_LOGIN_SUCCESSFUL" development="new" translation="todo">Sie haben sich erfolgreich angemeldet.</text>
-        <text id="SYS_LOGIN_UNKNOWN" development="new" translation="todo">Der angegebene Benutzername existiert nicht.</text>
-        <text id="SYS_LOGOUT" development="new" translation="todo">Abmelden</text>
-        <text id="SYS_LOGOUT_SUCCESSFUL" development="new" translation="todo">Sie wurden erfolgreich abgemeldet.</text>
-        <text id="SYS_LOSTPW_AREADY_LOGGED_ID" development="new" translation="todo">Sie sind am System angemeldet, folglich kennen Sie Ihr Passwort!</text>
-        <text id="SYS_LOSTPW_SEND" development="new" translation="todo">Das neue Passwort wurde an die E-Mail-Adresse %VAR1% geschickt!</text>
-        <text id="SYS_LOSTPW_SEND_ERROR" development="new" translation="todo">Es ist ein Fehler beim Senden an die E-Mail-Adresse %VAR1% aufgetreten!\nBitte versuch es später wieder!</text>
-        <text id="SYS_MAP" development="new" translation="todo">Karte</text>
-        <text id="SYS_MAINTAIN_CATEGORIES" development="new" translation="todo">Kategorien pflegen</text>
-        <text id="SYS_MALE" development="new" translation="todo">Männlich</text>
-        <text id="SYS_MANDATORY_FIELD" development="new" translation="todo">Pflichtfeld</text>
-        <text id="SYS_MASTER_DATA" development="new" translation="todo">Stammdaten</text>
-        <text id="SYS_MAX_PARTICIPANTS" development="new" translation="todo">Max. Teilnehmer</text>
-        <text id="SYS_MAX_PROCESSABLE_IMAGE_SIZE" development="new" translation="todo">max. bearbeitbare Bildgröße</text>
-        <text id="SYS_MEGA_PIXEL" development="new" translation="todo">Mega Pixel</text>
-        <text id="SYS_MEMBER" development="new" translation="todo">Mitglied</text>
-        <text id="SYS_MEMBER_OF_ORGANIZATION" development="new" translation="todo" description="MEM_MEMBER_OF">Mitglied der Organisation %VAR1%</text>
-        <text id="SYS_MEMBERS" development="new" translation="todo">Mitglieder</text>
-        <text id="SYS_MEMORY_LIMIT" development="new" translation="todo">Arbeitsspeicher</text>
-        <text id="SYS_MESSAGE" development="new" translation="todo">Nachricht</text>
-        <text id="SYS_MINUTES" development="new" translation="todo">Minuten</text>
-        <text id="SYS_MOBILE" development="new" translation="todo">Handy</text>
-        <text id="SYS_MODULE_DISABLED" development="new" translation="todo">Dieses Modul ist nicht freigegeben.</text>
-        <text id="SYS_MODULES" development="new" translation="todo">Module</text>
-        <text id="SYS_MONDAY" development="new" translation="todo">Montag</text>
-        <text id="SYS_NAME" development="new" translation="todo">Name</text>
-        <text id="SYS_NAME_ABBREVIATION" development="new" translation="todo">Name (Abkürzung)</text>
-        <text id="SYS_NEXT" development="new" translation="todo">Weiter</text>
-        <text id="SYS_NOT_MEMBER_OF_ORGANIZATION" development="new" translation="todo">Kein Mitglied der Organisation %VAR1%</text>
-        <text id="SYS_NO" development="new" translation="todo">Nein</text>
-        <text id="SYS_NO_ENTRY" development="new" translation="todo">Der angeforderte Eintrag existiert nicht in der Datenbank.</text>
-        <text id="SYS_NO_ENTRIES" development="new" translation="todo">Es sind keine Einträge vorhanden.</text>
-        <text id="SYS_NO_ENTRIES_FOUND" development="new" translation="todo">Es wurden keine Einträge gefunden.</text>
-        <text id="SYS_NO_RIGHTS" development="new" translation="todo">Sie haben kein Recht, diese Aktion auszuführen.</text>
-        <text id="SYS_NOBODY" development="new" translation="todo">Niemand</text>
-        <text id="SYS_NONE" development="new" translation="todo">Keiner</text>
-        <text id="SYS_NOTE" development="new" translation="todo">Hinweis</text>
-        <text id="SYS_NOT_REGISTERED" development="new" translation="todo">nicht registriert</text>
-        <text id="SYS_NOT_SET" development="new" translation="todo">nicht gesetzt</text>
-        <text id="SYS_NUMBER" development="new" translation="todo">Zahl</text>
-        <text id="SYS_OFF" development="new" translation="todo">aus</text>
-        <text id="SYS_OK" development="new" translation="todo">OK</text>
-        <text id="SYS_ON" development="new" translation="todo">an</text>
-        <text id="SYS_OPTIONAL" development="new" translation="todo">Optional</text>
-        <text id="SYS_ORDER" development="new" translation="todo">Reihenfolge</text>
-        <text id="SYS_OVERVIEW" development="new" translation="todo">Übersicht</text>
-        <text id="SYS_PAGE" development="new" translation="todo">Seite</text>
-        <text id="SYS_PAGE_PREVIOUS" development="new" translation="todo">Vorherige</text>
-        <text id="SYS_PAGE_NEXT" development="new" translation="todo">Nächste</text>
-        <text id="SYS_PARTICIPANTS" development="new" translation="todo">Teilnehmer</text>
-        <text id="SYS_PASSWORD" development="new" translation="todo">Passwort</text>
-        <text id="SYS_PASSWORD_FORGOTTEN" development="new" translation="todo">Passwort vergessen</text>
-        <text id="SYS_PASSWORD_UNKNOWN" development="new" translation="todo">Sie haben ein falsches Passwort eingegeben und konntest deshalb nicht angemeldet werden.\n\nÜberprüfen Sie bitte Ihr Passwort und geben Sie dieses dann erneut ein.</text>
-        <text id="SYS_PHONE" development="new" translation="todo">Telefon</text>
-        <text id="SYS_PHOTO" development="new" translation="todo">Foto</text>
-        <text id="SYS_PHOTOS" development="new" translation="todo">Fotos</text>
-        <text id="SYS_PHP_INFO" development="new" translation="todo">alle PHP-Einstellungen</text>
-        <text id="SYS_PHP_VERSION" development="new" translation="todo">PHP-Version</text>
-        <text id="SYS_PHP_VERSION_REQUIRED" development="new" translation="todo">Admidio benötigt 5.2 oder höher</text>
-        <text id="SYS_PLEASE_CHOOSE" development="new" translation="todo">Bitte wählen</text>
-        <text id="SYS_PLEASE_WAIT" development="new" translation="todo">Bitte warten</text>
-        <text id="SYS_POST_MAX_SIZE" development="new" translation="todo">max. POST-Größe</text>
-        <text id="SYS_POSTCODE" development="new" translation="todo">PLZ</text>
-        <text id="SYS_PREVIEW" development="new" translation="todo">Vorschau</text>
-        <text id="SYS_PREVIOUS" development="new" translation="todo">Voriges</text>
-        <text id="SYS_PROCESS_CANCELED" development="new" translation="todo">Der Vorgang wurde abgebrochen.</text>
-        <text id="SYS_PROGRESSBAR" development="new" translation="todo">Ladebalken</text>
-        <text id="SYS_PROPERTIES" development="new" translation="todo">Eigenschaften</text>
-        <text id="SYS_PWACT_PW_SAVED" development="new" translation="todo">Das neue Passwort wurde nun übernommen!</text>
-        <text id="SYS_PWACT_CODE_INVALID" development="new" translation="todo">Es wurde entweder schon das Passwort aktiviert oder der Aktivierungscode ist falsch!</text>
-        <text id="SYS_RECIPIENT" development="new" translation="todo">Empfänger</text>
-        <text id="SYS_REGISTERED_AS" development="new" translation="todo">Angemeldet als</text>
-        <text id="SYS_REGISTRATION" development="new" translation="todo">Registrierung</text>
-        <text id="SYS_REMEMBER_ME" development="new" translation="todo">Angemeldet bleiben</text>
-        <text id="SYS_REMOVE" development="new" translation="todo">Entfernen</text>
-        <text id="SYS_REPEAT" development="new" translation="todo">Wiederholen</text>
-        <text id="SYS_RESTRICTIONS" development="new" translation="todo">Einschränkungen</text>
-        <text id="SYS_ROLE" development="new" translation="todo">Rolle</text>
-        <text id="SYS_ROLE_MAX_MEMBERS" development="new" translation="todo">Speichern ist nicht möglich, bei der Rolle %VAR1_BOLD% würde die maximale Mitgliederzahl überschritten.</text>
-        <text id="SYS_ROOM" development="new" translation="todo">Raum</text>
-        <text id="SYS_RSS_DISABLED" development="new" translation="todo">Die RSS-Funktion wurde vom Webmaster deaktiviert.</text>
-        <text id="SYS_SAFE_MODE" development="new" translation="todo">Safe Mode</text>
-        <text id="SYS_SAFE_MODE_PROBLEM" development="new" translation="todo">problematisch bei Dateiuploads</text>
-        <text id="SYS_SATURDAY" development="new" translation="todo">Samstag</text>
-        <text id="SYS_SAVE" development="new" translation="todo">Speichern</text>
-        <text id="SYS_SAVE_DATA" development="new" translation="todo">Die Daten wurden gespeichert.</text>
-        <text id="SYS_SECONDS" development="new" translation="todo">Sekunden</text>
-        <text id="SYS_SECURITY_ERROR" development="new" translation="todo">Sicherheits Fehler</text>
-        <text id="SYS_SEND" development="new" translation="todo">Abschicken</text>
-        <text id="SYS_SEND_EMAIL_TO" development="new" translation="todo">Sende eine E-Mail an %VAR1%</text>
-        <text id="SYS_SEARCH" development="new" translation="todo">Suche</text>
-        <text id="SYS_SEND_NEW_PW" development="new" translation="todo">Neues Passwort zusenden</text>
-        <text id="SYS_SENDER" development="new" translation="todo">Absender</text>
-        <text id="SYS_SERVER" development="new" translation="todo">Server</text>
-        <text id="SYS_SERVER_NO_UPLOAD" development="new" translation="todo">Die Servereinstellungen lassen leider keine Dateiuploads zu.</text>
-        <text id="SYS_SET_BY" development="new" translation="todo">Gesetzt durch</text>
-        <text id="SYS_SETTINGS" development="new" translation="todo">Einstellungen</text>
-        <text id="SYS_SHOW_CALENDAR" development="new" translation="todo">Kalender anzeigen</text>
-        <text id="SYS_SHOW_PROFILE" development="new" translation="todo">Profil anzeigen</text>
-        <text id="SYS_SHOW_ROUTE" development="new" translation="todo">Route anzeigen</text>
-        <text id="SYS_SIMILAR_USERS_FOUND" development="new" translation="todo">Es wurden bereits Benutzer mit ähnlichem Namen wie %VAR1_BOLD% in der Datenbank gefunden.</text>
-        <text id="SYS_SINCE" development="new" translation="todo">seit %VAR1%</text>
-        <text id="SYS_SINCE_TO" development="new" translation="todo">seit %VAR1% bis %VAR2%</text>
-        <text id="SYS_SIZE" development="new" translation="todo">Größe</text>
-        <text id="SYS_START" description="Start of a date" development="new" translation="todo">Beginn</text>
-        <text id="SYS_STATUS" development="new" translation="todo">Status</text>
-        <text id="SYS_STOP" development="new" translation="todo">Stop</text>
-        <text id="SYS_SUNDAY" development="new" translation="todo">Sonntag</text>
-        <text id="SYS_SYSMAIL_ACTIVATION_LINK" development="new" translation="todo">#subject# Ihr angefordertes Passwort\n#content# Hallo %user_first_name% %user_last_name%,\n\nSie haben ein neues Passwort angefordert!\n\nHier sind Ihre Daten:\nBenutzername: %user_login_name%\nPasswort: %variable1%\n\nDamit Sie Ihr neues Passwort benutzen können, müssen Sie es über den folgenden Link freischalten:\n\n%variable2%\n\nDas Passwort wurde automatisch generiert.\nSie sollten es nach Ihrer Anmeldung auf %organization_homepage% in Ihrem Profil ändern.\n\nMit freundlichen Grüßen\nDie Webmaster</text>
-        <text id="SYS_SYSMAIL_NEW_PASSWORD" development="new" translation="todo">#subject# Logindaten für %organization_homepage%\n#content# Hallo %user_first_name% %user_last_name%,\n\nSie erhalten Ihre Logindaten für %organization_homepage% .\nBenutzername: %user_login_name%\nPasswort: %variable1%\n\nDas Passwort wurde automatisch generiert.\nSie sollten es nach Ihrer Anmeldung auf %organization_homepage% in Ihrem Profil ändern.\n\nMit freundlichen Grüßen\nDie Webmaster</text>
-        <text id="SYS_SYSMAIL_REGISTRATION_USER" development="new" translation="todo">#subject# Anmeldung bei %organization_long_name%\n#content# Hallo %user_first_name% %user_last_name%,\n\nIhre Anmeldung auf %organization_homepage% wurde bestätigt.\n\nNun können Sie sich mit Ihrem Benutzernamen : %user_login_name%\nund dem Passwort auf der Homepage einloggen.\n\nSollten Sie noch Fragen haben, schreiben Sie bitte eine E-Mail an %webmaster_email% .\n\nMit freundlichen Grüßen\nDie Webmaster</text>
-        <text id="SYS_SYSMAIL_REGISTRATION_WEBMASTER" development="new" translation="todo">#subject# Neue Registrierung bei %organization_long_name%\n#content# Es hat sich ein neuer Benutzer auf %organization_homepage% registriert.\n\nNachname: %user_last_name%\nVorname:  %user_first_name%\nE-Mail:   %user_email%\n\n\nDiese Nachricht wurde automatisch erzeugt.</text>
-        <text id="SYS_TEXT" development="new" translation="todo">Text</text>
-        <text id="SYS_THURSDAY" development="new" translation="todo">Donnerstag</text>
-        <text id="SYS_TIME" development="new" translation="todo">Uhrzeit</text>
-        <text id="SYS_TIME_FROM" development="new" translation="todo">Uhrzeit von</text>
-        <text id="SYS_TIME_INVALID" development="new" translation="todo">Es wurde keine gültige Uhrzeit in das Feld %VAR1_BOLD% eingegeben.\n\nDie Uhrzeit muss dem folgenden Format %VAR2_BOLD% entsprechen.</text>
-        <text id="SYS_TIME_TO" development="new" translation="todo">Uhrzeit bis</text>
-        <text id="SYS_TITLE" development="new" translation="todo">Titel</text>
-        <text id="SYS_TO" development="new" translation="todo" description="E-Mail">An</text>
-        <text id="SYS_TO_MANY_FILES" development="new" translation="todo">Sie können maximal %0 Dateien hinzufügen.</text>
-        <text id="SYS_TOTAL_PROGRESS" development="new" translation="todo">übertrage Datei %0 von %1</text>
-        <text id="SYS_TUESDAY" development="new" translation="todo">Dienstag</text>
-        <text id="SYS_TYPE" development="new" translation="todo">Typ</text>
-        <text id="SYS_UNKNOWN" development="new" translation="todo">Unbekannt</text>
-        <text id="SYS_UNLIMITED" development="new" translation="todo">Unbegrenzt</text>
-        <text id="SYS_UNLOCK" development="new" translation="todo">Freigeben</text>
-        <text id="SYS_UPDATE" development="new" translation="todo">Aktualisieren</text>
-        <text id="SYS_UPLOAD_MAX_FILESIZE" development="new" translation="todo">max. Uploadgröße</text>
-        <text id="SYS_UPLOAD_NAME_ERROR" development="new" translation="todo">Der Dateiname darf nicht "submit" heißen.</text>
-        <text id="SYS_USER" development="new" translation="todo">Benutzer</text>
-        <text id="SYS_USER_ID_NOT_FOUND" development="new" translation="todo">Es konnte kein Benutzer zu der übergebenen ID gefunden werden!</text>
-        <text id="SYS_USER_NO_EMAIL" development="new" translation="todo">Der Benutzer %VAR1_BOLD% hat keine gültige E-Mail-Adresse in seinem Profil hinterlegt!</text>
-        <text id="SYS_USERNAME" development="new" translation="todo">Benutzername</text>
-        <text id="SYS_USERS_FOUND" development="new" translation="todo">Gefundene Benutzer</text>
-        <text id="SYS_UTF8" development="new" translation="todo">UTF-8</text>
-        <text id="SYS_VISIBLE" development="new" translation="todo">Sichtbar</text>
-        <text id="SYS_VISIBLE_TO_USERS" development="new" translation="todo">%VAR1% nur für eingeloggte Benutzer sichtbar</text>
-        <text id="SYS_VISITORS" development="new" translation="todo">Besucher</text>
-        <text id="SYS_WANT_REGISTER" development="new" translation="todo">Ich möchte mich registrieren!</text>
-        <text id="SYS_WARNING" development="new" translation="todo">Warnung</text>
-        <text id="SYS_WEBMASTER" development="new" translation="todo">Webmaster</text>
-        <text id="SYS_WEBSITE" development="new" translation="todo">Webseite</text>
-        <text id="SYS_WEDNESDAY" development="new" translation="todo">Mittwoch</text>    <text id="SYS_WHAT_TO_DO" development="new" translation="todo">Was ist zu tun?</text>
-        <text id="SYS_YES" development="new" translation="todo">Ja</text>
-    </version>
-</language>
->>>>>>> e5385034
+</language>