--- conflicted
+++ resolved
@@ -181,13 +181,9 @@
                       'usr_photo'      => $gL10n->get('PHO_PHOTO'),
                       'mem_begin'      => $gL10n->get('SYS_START'),
                       'mem_end'        => $gL10n->get('SYS_END'),
-<<<<<<< HEAD
                       'mem_leader'     => $gL10n->get('SYS_LEADERS')
                       );
-=======
-                      'mem_leader'     => $gL10n->get('SYS_LEADER')
 );
->>>>>>> 4b9d4dc9
 
 $mainSql = ''; // Main SQL statement for lists
 $str_csv = ''; // CSV file as string
