<?php
/******************************************************************************
 * messages form page
 *
 * Copyright    : (c) 2004 - 2014 The Admidio Team
 * Homepage     : http://www.admidio.org
 * License      : GNU Public License 2 https://www.gnu.org/licenses/gpl-2.0.html
 *
 * Parameters:
 *
 * usr_id    - send message to the given user ID
 * subject   - subject of the message
 * msg_id    - ID of the message -> just for answers
 * rol_id    - Statt einem Rollennamen/Kategorienamen kann auch eine RollenId uebergeben werden
 * carbon_copy - 1 (Default) Checkbox "Kopie an mich senden" ist gesetzt
 *             - 0 Checkbox "Kopie an mich senden" ist NICHT gesetzt
 * show_members : 0 - (Default) show active members of role
 *                1 - show former members of role
 *                2 - show active and former members of role
 *
 *****************************************************************************/

require_once('../../system/common.php');

$formerMembers = 0;

// Initialize and check the parameters
$getMsgType     = admFuncVariableIsValid($_GET, 'msg_type', 'string');
$getUserId      = admFuncVariableIsValid($_GET, 'usr_id', 'numeric');
$getSubject     = admFuncVariableIsValid($_GET, 'subject', 'html');
$getMsgId       = admFuncVariableIsValid($_GET, 'msg_id', 'numeric');
$getRoleId      = admFuncVariableIsValid($_GET, 'rol_id', 'numeric');
$getCarbonCopy  = admFuncVariableIsValid($_GET, 'carbon_copy', 'boolean', array('defaultValue' => 0));
$getDeliveryConfirmation = admFuncVariableIsValid($_GET, 'delivery_confirmation', 'boolean');
$getShowMembers = admFuncVariableIsValid($_GET, 'show_members', 'numeric');

if ($getMsgId > 0)
{
    $message = new TableMessage($gDb, $getMsgId);
    $getMsgType = $message->getValue('msg_type');
}

// check if the call of the page was allowed by settings
if ($gPreferences['enable_mail_module'] != 1 && $getMsgType !== 'PM')
{
    // message if the sending of PM is not allowed
    $gMessage->show($gL10n->get('SYS_MODULE_DISABLED'));
}

// check if the call of the page was allowed by settings
if ($gPreferences['enable_pm_module'] != 1 && $getMsgType === 'PM')
{
    // message if the sending of PM is not allowed
    $gMessage->show($gL10n->get('SYS_MODULE_DISABLED'));
}

// check for valid login
if (!$gValidLogin && $getUserId == 0 && $getMsgType === 'PM')
{
    $gMessage->show($gL10n->get('SYS_INVALID_PAGE_VIEW'));
}

// check if user has email address for sending a email
if ($gValidLogin && $getMsgType !== 'PM' && $gCurrentUser->getValue('EMAIL') === '')
{
    $gMessage->show($gL10n->get('SYS_CURRENT_USER_NO_EMAIL', '<a href="'.$g_root_path.'/adm_program/modules/profile/profile.php">', '</a>'));
}

// Update the read status of the message
if ($getMsgId > 0)
{
    // update the read-status
    $message->setReadValue($gCurrentUser->getValue('usr_id'));

    $getSubject = $message->getValue('msg_subject');
    $getUserId = $message->getConversationPartner($gCurrentUser->getValue('usr_id'));

    $sql = "SELECT msc_usr_id, msc_message, msc_timestamp
              FROM ". TBL_MESSAGES_CONTENT. "
             WHERE msc_msg_id = ". $getMsgId ."
             ORDER BY msc_part_id DESC";

    $message_result = $gDb->query($sql);
}

$recept_number = 1;
if ($gPreferences['mail_max_receiver'] > 0 && $getMsgType !== 'PM')
{
    $recept_number = $gPreferences['mail_max_receiver'];
}

$list = array();

if ($getMsgType === 'PM')
{

    $sql = "SELECT usr_id, CONCAT(LAST_NAME.usd_value, ' ', FIRST_NAME.usd_value) AS name, usr_login_name
                  FROM ".TBL_ROLES.", ".TBL_CATEGORIES.", ".TBL_MEMBERS.", ".TBL_USERS."
                        LEFT JOIN ".TBL_USER_DATA." LAST_NAME
                                       ON LAST_NAME.usd_usr_id = usr_id
                                          AND LAST_NAME.usd_usf_id = 1
                        LEFT JOIN ".TBL_USER_DATA." FIRST_NAME
                                       ON FIRST_NAME.usd_usr_id = usr_id
                                          AND FIRST_NAME.usd_usf_id = 2
                 WHERE rol_cat_id = cat_id
                   AND cat_name_intern <> 'CONFIRMATION_OF_PARTICIPATION'
                   AND (  cat_org_id = ". $gCurrentOrganization->getValue('org_id')."
                       OR cat_org_id IS NULL )
                   AND mem_begin <= '".DATE_NOW."'
                   AND mem_end   >= '".DATE_NOW."'
                   AND mem_rol_id = rol_id
                   AND mem_usr_id = usr_id
                   AND usr_id <> ".$gCurrentUser->getValue('usr_id')."
                   AND usr_valid  = 1
                   AND usr_login_name IS NOT NULL
                  GROUP BY usr_id, name, usr_login_name
                  ORDER BY LAST_NAME.usd_value, FIRST_NAME.usd_value";

    $drop_result = $gDb->query($sql);

    if ($gValidLogin)
    {
        while ($row = $gDb->fetch_array($drop_result))
        {
            $list[] = array($row['usr_id'], $row['name'].' (' .$row['usr_login_name'].')', '');
        }
    }
}

if ($getUserId > 0)
{
    // usr_id wurde uebergeben, dann Kontaktdaten des Users aus der DB fischen
    $user = new User($gDb, $gProfileFields, $getUserId);

    // if an User ID is given, we need to check if the actual user is allowed to contact this user
    if ((!$gCurrentUser->editUsers() && !isMember($user->getValue('usr_id'))) || $user->getValue('usr_id') === '')
    {
        $gMessage->show($gL10n->get('SYS_USER_ID_NOT_FOUND'));
    }
}

if ($getSubject !== '')
{
    $headline = $gL10n->get('MAI_SUBJECT').': '.$getSubject;
}
else
{
    $headline = $gL10n->get('MAI_SEND_EMAIL');
    if ($getMsgType === 'PM')
    {
        $headline = $gL10n->get('PMS_SEND_PM');
    }
}

// create html page object
$page = new HtmlPage($headline);

// add current url to navigation stack
$gNavigation->addUrl(CURRENT_URL, $headline);

// add back link to module menu
$messagesWriteMenu = $page->getMenu();
$messagesWriteMenu->addItem('menu_item_back', $gNavigation->getPreviousUrl(), $gL10n->get('SYS_BACK'), 'back.png');

if ($getMsgType === 'PM')
{

    $formParam = 'msg_type=PM';

    if ($getUserId > 0)
    {
        $form_values['subject'] = $getSubject;
    }

    if ($getMsgId > 0)
    {
        $formParam .= '&'.'msg_id='.$getMsgId;
    }

    // show form
    $form = new HtmlForm('pm_send_form', $g_root_path.'/adm_program/modules/messages/messages_send.php?'.$formParam, $page, array('enableFileUpload' => true));

    if ($getUserId == 0)
    {
        $form->openGroupBox('gb_pm_contact_details', $gL10n->get('SYS_CONTACT_DETAILS'));
        $form->addSelectBox('msg_to', $gL10n->get('SYS_TO'), $list, array('property' => FIELD_REQUIRED,
                            'multiselect' => true, 'helpTextIdLabel' => 'MSG_SEND_PM'));
        $form->closeGroupBox();
        $sendto = '';
    }
    else
    {
        $form->addInput('msg_to', null, $getUserId, array('type' => 'hidden'));
        $sendto = ' ' . $gL10n->get('SYS_TO') . ' ' .$user->getValue('FIRST_NAME').' '.$user->getValue('LAST_NAME').' ('.$user->getValue('usr_login_name').')';
    }

    $form->openGroupBox('gb_pm_message', $gL10n->get('SYS_MESSAGE') . $sendto);

    if($getSubject === '')
    {
        $form->addInput('subject', $gL10n->get('MAI_SUBJECT'), '', array('maxLength' => 77, 'property' => FIELD_REQUIRED));
    }

    $form->addMultilineTextInput('msg_body', $gL10n->get('SYS_PM'), null, 10, array('maxLength' => 254, 'property' => FIELD_REQUIRED));

    $form->closeGroupBox();

    $form->addSubmitButton('btn_send', $gL10n->get('SYS_SEND'), array('icon' => THEME_PATH.'/icons/email.png'));

    // add form to html page
    $page->addHtml($form->show(false));
}
elseif (!isset($message_result))
{
    if ($getUserId > 0)
    {
        // besitzt der User eine gueltige E-Mail-Adresse
        if (!strValidCharacters($user->getValue('EMAIL'), 'email'))
        {
            $gMessage->show($gL10n->get('SYS_USER_NO_EMAIL', $user->getValue('FIRST_NAME').' '.$user->getValue('LAST_NAME')));
        }

        $userEmail = $user->getValue('EMAIL');
    }
    elseif ($getRoleId > 0)
    {
        // wird eine bestimmte Rolle aufgerufen, dann pruefen, ob die Rechte dazu vorhanden sind

        $sql = 'SELECT rol_mail_this_role, rol_name, rol_id,
                       (SELECT COUNT(1)
                          FROM '.TBL_MEMBERS.'
                         WHERE mem_rol_id = rol_id
                           AND (  mem_begin > \''.DATE_NOW.'\'
                               OR mem_end   < \''.DATE_NOW.'\')) AS former
                  FROM '. TBL_ROLES. ', '. TBL_CATEGORIES. '
                 WHERE rol_cat_id    = cat_id
                   AND (  cat_org_id = '. $gCurrentOrganization->getValue('org_id').'
                       OR cat_org_id IS NULL) AND rol_id = '.$getRoleId;
        $result = $gDb->query($sql);
        $row    = $gDb->fetch_array($result);

        // Ausgeloggte duerfen nur an Rollen mit dem Flag "alle Besucher der Seite" Mails schreiben
        // Eingeloggte duerfen nur an Rollen Mails schreiben, zu denen sie berechtigt sind
        // Rollen muessen zur aktuellen Organisation gehoeren
        if((!$gValidLogin && $row['rol_mail_this_role'] != 3)
        || ($gValidLogin && !$gCurrentUser->hasRightSendMailToRole($row['rol_id']))
        || $row['rol_id'] === null)
        {
            $gMessage->show($gL10n->get('SYS_INVALID_PAGE_VIEW'));
        }

        $rollenName = $row['rol_name'];
        $formerMembers = $row['former'];
    }

    // Wenn die letzte URL in der Zuruecknavigation die des Scriptes message_send.php ist,
    // dann soll das Formular gefuellt werden mit den Werten aus der Session
    if (strpos($gNavigation->getUrl(), 'message_send.php') > 0 && isset($_SESSION['message_request']))
    {
        // Das Formular wurde also schon einmal ausgef�llt,
        // da der User hier wieder gelandet ist nach der Mailversand-Seite
        $form_values = strStripSlashesDeep($_SESSION['message_request']);
        unset($_SESSION['message_request']);
        $gNavigation->deleteLastUrl();
    }
    else
    {
        $form_values['name']        = '';
        $form_values['mailfrom']    = '';
        $form_values['subject']     = $getSubject;
        $form_values['msg_body']    = '';
        $form_values['msg_to']      = 0;
        $form_values['carbon_copy'] = $getCarbonCopy;
        $form_values['delivery_confirmation'] = $getDeliveryConfirmation;
    }

    $formParam = '';

    // if subject was set as param then send this subject to next script
    if ($getSubject !== '')
    {
        $formParam .= 'subject='.$getSubject.'&';
    }

    // show form
    $form = new HtmlForm('mail_send_form', $g_root_path.'/adm_program/modules/messages/messages_send.php?'.$formParam, $page, array('enableFileUpload' => true));
    $form->openGroupBox('gb_mail_contact_details', $gL10n->get('SYS_CONTACT_DETAILS'));

    $preload_data = array();

    if ($getUserId > 0)
    {
        // usr_id wurde uebergeben, dann E-Mail direkt an den User schreiben
        $preload_data = $getUserId;
    }
    elseif ($getRoleId > 0)
    {
        // Rolle wurde uebergeben, dann E-Mails nur an diese Rolle schreiben
        $preload_data = 'groupID: '.$getRoleId;
    }

    // keine Uebergabe, dann alle Rollen entsprechend Login/Logout auflisten
    if ($gValidLogin)
    {
        // alle Rollen auflisten,
        // an die im eingeloggten Zustand Mails versendet werden duerfen
        $sql = 'SELECT rol_id, rol_name, cat_name,
                    (SELECT COUNT(1)
                         FROM '.TBL_MEMBERS.'
                        WHERE mem_rol_id = rol_id
                         AND (  mem_begin > \''.DATE_NOW.'\'
                        OR mem_end   < \''.DATE_NOW.'\')) AS former
                  FROM '. TBL_ROLES. ', '. TBL_CATEGORIES. '
                 WHERE rol_valid   = 1
                   AND rol_cat_id  = cat_id
                   AND cat_org_id  = '. $gCurrentOrganization->getValue('org_id'). '
                 ORDER BY cat_sequence, rol_name ';

        // add a selectbox where you can choose to which groups (active, former) you want to send the mail
        for ($act_or = 0; $act_or <= 2; $act_or++)
        {
            $act_group = '';
            $act_group_short = '';
            if ($act_or === 1)
            {
                $act_group = $gL10n->get('SYS_ROLES'). ' (' .$gL10n->get('LST_FORMER_MEMBERS') . ')';
                $act_group_short = '('.$gL10n->get('SYS_FORMER_PL').')';
                $act_number = '-1';
            }
            elseif ($act_or === 2)
            {
                $act_group = $gL10n->get('SYS_ROLES'). ' (' . $gL10n->get('LST_ACTIVE_FORMER_MEMBERS') . ')';
                $act_group_short = '('.$gL10n->get('MSG_ACTIVE_FORMER_SHORT').')';
                $act_number = '-2';
            }
            else
            {
                $act_group = $gL10n->get('SYS_ROLES'). ' (' .$gL10n->get('LST_ACTIVE_MEMBERS') . ')';
                $act_number = '';
            }

            $result = $gDb->query($sql);
            while ($row = $gDb->fetch_array($result))
            {
                if($act_number === '' || ($row['former'] > 0 && $gPreferences['mail_show_former'] == 1))
                {
                    if($gCurrentUser->hasRightSendMailToRole($row['rol_id']))
                    {
                        $list[] = array('groupID: '.$row['rol_id'].$act_number, $row['rol_name'].' '.$act_group_short, $act_group);
                        $list_rol_id_array[] = $row['rol_id'];
                    }
                }
            }

        }

        foreach(array_unique($list_rol_id_array) as $key)
        {
            if(isset($list_rol_id))
            {
                $list_rol_id .= ", '".$key."'";
            }
            else
            {
                $list_rol_id = "'".$key."'";
            }
        }

        // select Users

        $sql   = 'SELECT usr_id, first_name.usd_value as first_name, last_name.usd_value as last_name,
                                 email.usd_value as email, (SELECT count(1)
                                 FROM '.TBL_MEMBERS.', '. TBL_ROLES. ', '. TBL_CATEGORIES. ' as temp
                                 WHERE mem_usr_id = usr_id
                                   AND mem_rol_id = rol_id
                                   AND rol_cat_id = cat_id
                                   AND cat_name_intern <> \'CONFIRMATION_OF_PARTICIPATION\'
                                   AND (  cat_org_id = '. $gCurrentOrganization->getValue('org_id'). '
                                       OR cat_org_id IS NULL )
                                   AND mem_begin <= \''.DATE_NOW.'\'
                                   AND mem_end   >= \''.DATE_NOW.'\') as mem_active
                    FROM '. TBL_MEMBERS. ', '. TBL_ROLES. ', '. TBL_USERS. '
                    JOIN '. TBL_USER_DATA. ' as email
                      ON email.usd_usr_id = usr_id
                     AND LENGTH(email.usd_value) > 0
                    JOIN '.TBL_USER_FIELDS.' as field
                      ON field.usf_id = email.usd_usf_id
                     AND field.usf_type = \'EMAIL\'
                    LEFT JOIN '. TBL_USER_DATA. ' as last_name
                      ON last_name.usd_usr_id = usr_id
                     AND last_name.usd_usf_id = '. $gProfileFields->getProperty('LAST_NAME', 'usf_id'). '
                    LEFT JOIN '. TBL_USER_DATA. ' as first_name
                      ON first_name.usd_usr_id = usr_id
                     AND first_name.usd_usf_id = '. $gProfileFields->getProperty('FIRST_NAME', 'usf_id'). '
                   WHERE mem_usr_id  = usr_id
                     AND usr_id <> '.$gCurrentUser->getValue('usr_id').'
                     AND usr_valid   = 1
                     AND mem_rol_id  = rol_id
                     AND rol_id in ('.$list_rol_id.')
                   GROUP BY usr_id, first_name.usd_value, last_name.usd_value, email.usd_value
                   ORDER BY last_name, first_name';

        $result = $gDb->query($sql);

		$passive_list = array();
		$active_list = array();

        while ($row = $gDb->fetch_array($result))
        {
            if ($row['mem_active'] > 0)
            {
                $active_list[]= array($row['usr_id'], $row['last_name'].' '.$row['first_name']. ' ('.$row['email'].')', $gL10n->get('LST_ACTIVE_MEMBERS'));
            }
            elseif ($gPreferences['mail_show_former'] == 1)
            {
                $passive_list[]= array($row['usr_id'], $row['last_name'].' '.$row['first_name']. ' ('.$row['email'].')', $gL10n->get('LST_FORMER_MEMBERS'));
            }
        }

        $list =  array_merge($list, $active_list, $passive_list);

    }
    else
    {
        $recept_number = 1;
        // list all roles where guests could send mails to
        $sql = 'SELECT rol_id, rol_name, cat_name
                  FROM '. TBL_ROLES. ', '. TBL_CATEGORIES. '
                 WHERE rol_mail_this_role = 3
                   AND rol_valid  = 1
                   AND rol_cat_id = cat_id
                   AND cat_org_id = '. $gCurrentOrganization->getValue('org_id'). '
                 ORDER BY cat_sequence, rol_name ';

        $result = $gDb->query($sql);
        while($row = $gDb->fetch_array($result))
        {
            $list[] = array('groupID: '.$row['rol_id'], $row['rol_name'], '');
        }

    }

    $form->addSelectBox('msg_to', $gL10n->get('SYS_TO'), $list, array('property' => FIELD_REQUIRED,
<<<<<<< HEAD
                        'multiselect' => true, 'showContextDependentFirstEntry' => false, 'helpTextIdLabel' => 'MAI_SEND_MAIL_TO_ROLE'));
=======
                        'showContextDependentFirstEntry' => false, 'multiselect' => true, 'helpTextIdLabel' => 'MAI_SEND_MAIL_TO_ROLE', 'defaultValue' => $preload_data));
>>>>>>> eb7e2bb7

    $form->addLine();

    if ($gCurrentUser->getValue('usr_id') > 0)
    {
        $form->addInput('name', $gL10n->get('MAI_YOUR_NAME'), $gCurrentUser->getValue('FIRST_NAME'). ' '. $gCurrentUser->getValue('LAST_NAME'), array('maxLength' => 50, 'property' => FIELD_DISABLED));
        $form->addInput('mailfrom', $gL10n->get('MAI_YOUR_EMAIL'), $gCurrentUser->getValue('EMAIL'), array('maxLength' => 50, 'property' => FIELD_DISABLED));
    }
    else
    {
        $form->addInput('name', $gL10n->get('MAI_YOUR_NAME'), $form_values['name'], array('maxLength' => 50, 'property' => FIELD_REQUIRED));
        $form->addInput('mailfrom', $gL10n->get('MAI_YOUR_EMAIL'), $form_values['mailfrom'], array('maxLength' => 50, 'property' => FIELD_REQUIRED));
    }

    // show option to send a copy to your email address only for registered users because of spam abuse
    if($gValidLogin)
    {
        $form->addCheckbox('carbon_copy', $gL10n->get('MAI_SEND_COPY'), $form_values['carbon_copy']);
    }

    // if preference is set then show a checkbox where the user can request a delivery confirmation for the email
    if (($gCurrentUser->getValue('usr_id') > 0 && $gPreferences['mail_delivery_confirmation'] == 2) || $gPreferences['mail_delivery_confirmation'] == 1)
    {
        $form->addCheckbox('delivery_confirmation', $gL10n->get('MAI_DELIVERY_CONFIRMATION'), $form_values['delivery_confirmation']);
    }

    $form->closeGroupBox();

    $form->openGroupBox('gb_mail_message', $gL10n->get('SYS_MESSAGE'));
    $form->addInput('subject', $gL10n->get('MAI_SUBJECT'), $form_values['subject'], array('maxLength' => 77, 'property' => FIELD_REQUIRED));

    // Nur eingeloggte User duerfen Attachments anhaengen...
    if (($gValidLogin) && ($gPreferences['max_email_attachment_size'] > 0) && (ini_get('file_uploads') == '1'))
    {
        $form->addFileUpload('btn_add_attachment', $gL10n->get('MAI_ATTACHEMENT'), array('enableMultiUploads' => true, 'multiUploadLabel' => $gL10n->get('MAI_ADD_ATTACHEMENT'),
            'hideUploadField' => true, 'helpTextIdLabel' => array('MAI_MAX_ATTACHMENT_SIZE', Email::getMaxAttachementSize('mib'))));
    }

    // add textfield or ckeditor to form
    if($gValidLogin && $gPreferences['mail_html_registered_users'] == 1)
    {
        $form->addEditor('msg_body', null, $form_values['msg_body'], array('property' => FIELD_REQUIRED));
    }
    else
    {
        $form->addMultilineTextInput('msg_body', $gL10n->get('SYS_TEXT'), null, 10, array('property' => FIELD_REQUIRED));
    }

    $form->closeGroupBox();

    // if captchas are enabled then visitors of the website must resolve this
    if (!$gValidLogin && $gPreferences['enable_mail_captcha'] == 1)
    {
        $form->openGroupBox('gb_confirmation_of_input', $gL10n->get('SYS_CONFIRMATION_OF_INPUT'));
        $form->addCaptcha('captcha', $gPreferences['captcha_type']);
        $form->closeGroupBox();
    }

    $form->addSubmitButton('btn_send', $gL10n->get('SYS_SEND'), array('icon' => THEME_PATH.'/icons/email.png'));

    // add form to html page and show page
    $page->addHtml($form->show(false));
}

if (isset($message_result))
{
    $page->addHtml('<br>');
    while ($row = $gDb->fetch_array($message_result))
    {
        if ($row['msc_usr_id'] == $gCurrentUser->getValue('usr_id'))
        {
            $sentUser = $gCurrentUser->getValue('FIRST_NAME'). ' '. $gCurrentUser->getValue('LAST_NAME');
        }
        else
        {
            $sentUser = $user->getValue('FIRST_NAME').' '.$user->getValue('LAST_NAME');
        }

        $ReceiverName = '';
        $message_text = htmlspecialchars_decode($row['msc_message']);
        if ($getMsgType === 'PM')
        {
            // list history of this PM
            $message_text = nl2br($row['msc_message']);
        }
        else
        {
            $message = new TableMessage($gDb, $getMsgId);
            $receivers = $message->getValue('msg_usr_id_receiver');
            // open some additonal functions for messages
            $modulemessages = new ModuleMessages();
            $ReceiverName = '';
            if (strpos($receivers, '|') > 0)
            {
                $reciversplit = explode('|', $receivers);
                foreach ($reciversplit as $value)
                {
                    if (strpos($value, ':') > 0)
                    {
                        $ReceiverName .= '; ' . $modulemessages->msgGroupNameSplit($value);
                    }
                    else
                    {
                        $user = new User($gDb, $gProfileFields, $value);
                        $ReceiverName .= '; ' . $user->getValue('FIRST_NAME').' '.$user->getValue('LAST_NAME');
                    }
                }
            }
            else
            {
                if (strpos($receivers, ':') > 0)
                {
                    $ReceiverName .= '; ' . $modulemessages->msgGroupNameSplit($receivers);
                }
                else
                {
                    $user = new User($gDb, $gProfileFields, $receivers);
                    $ReceiverName .= '; ' . $user->getValue('FIRST_NAME').' '.$user->getValue('LAST_NAME');
                }
            }
            $ReceiverName = '<div class="panel-footer">'.$gL10n->get('MSG_OPPOSITE').': '.substr($ReceiverName, 2).'</div>';
        }

        $date = new DateTimeExtended($row['msc_timestamp'], 'Y-m-d H:i:s');
        $page->addHtml('
        <div class="panel panel-default">
            <div class="panel-heading">
                <div class="row">
                    <div class="col-sm-8">
                        <img class="admidio-panel-heading-icon" src="'. THEME_PATH. '/icons/guestbook.png" alt="'.$sentUser.'" />' . $sentUser . '
                    </div>
                    <div class="col-sm-4 text-right">' . $date->format($gPreferences['system_date'].' '.$gPreferences['system_time']) .
                    '</div>
                </div>
            </div>
            <div class="panel-body">'.
                $message_text.'
            </div>
            '.$ReceiverName.'
        </div>');
    }
}

// add JS code for the drop down to find email addresses and groups
if(isset($list))
{
    $page->addHtml(
    '<script>
        $(document).ready(function () {
            $("#msg_to").select2({
                placeholder: "'.$gL10n->get('SYS_SELECT_FROM_LIST').'",
                allowClear: true,
                maximumSelectionSize: '.$recept_number.',
                separator: ";"
            });
        });
    </script>');
}

// show page
$page->show();

?>
<|MERGE_RESOLUTION|>--- conflicted
+++ resolved
@@ -1,611 +1,607 @@
-<?php
-/******************************************************************************
- * messages form page
- *
- * Copyright    : (c) 2004 - 2014 The Admidio Team
- * Homepage     : http://www.admidio.org
- * License      : GNU Public License 2 https://www.gnu.org/licenses/gpl-2.0.html
- *
- * Parameters:
- *
- * usr_id    - send message to the given user ID
- * subject   - subject of the message
- * msg_id    - ID of the message -> just for answers
- * rol_id    - Statt einem Rollennamen/Kategorienamen kann auch eine RollenId uebergeben werden
- * carbon_copy - 1 (Default) Checkbox "Kopie an mich senden" ist gesetzt
- *             - 0 Checkbox "Kopie an mich senden" ist NICHT gesetzt
- * show_members : 0 - (Default) show active members of role
- *                1 - show former members of role
- *                2 - show active and former members of role
- *
- *****************************************************************************/
-
-require_once('../../system/common.php');
-
-$formerMembers = 0;
-
-// Initialize and check the parameters
-$getMsgType     = admFuncVariableIsValid($_GET, 'msg_type', 'string');
-$getUserId      = admFuncVariableIsValid($_GET, 'usr_id', 'numeric');
-$getSubject     = admFuncVariableIsValid($_GET, 'subject', 'html');
-$getMsgId       = admFuncVariableIsValid($_GET, 'msg_id', 'numeric');
-$getRoleId      = admFuncVariableIsValid($_GET, 'rol_id', 'numeric');
-$getCarbonCopy  = admFuncVariableIsValid($_GET, 'carbon_copy', 'boolean', array('defaultValue' => 0));
-$getDeliveryConfirmation = admFuncVariableIsValid($_GET, 'delivery_confirmation', 'boolean');
-$getShowMembers = admFuncVariableIsValid($_GET, 'show_members', 'numeric');
-
-if ($getMsgId > 0)
-{
-    $message = new TableMessage($gDb, $getMsgId);
-    $getMsgType = $message->getValue('msg_type');
-}
-
-// check if the call of the page was allowed by settings
-if ($gPreferences['enable_mail_module'] != 1 && $getMsgType !== 'PM')
-{
-    // message if the sending of PM is not allowed
-    $gMessage->show($gL10n->get('SYS_MODULE_DISABLED'));
-}
-
-// check if the call of the page was allowed by settings
-if ($gPreferences['enable_pm_module'] != 1 && $getMsgType === 'PM')
-{
-    // message if the sending of PM is not allowed
-    $gMessage->show($gL10n->get('SYS_MODULE_DISABLED'));
-}
-
-// check for valid login
-if (!$gValidLogin && $getUserId == 0 && $getMsgType === 'PM')
-{
-    $gMessage->show($gL10n->get('SYS_INVALID_PAGE_VIEW'));
-}
-
-// check if user has email address for sending a email
-if ($gValidLogin && $getMsgType !== 'PM' && $gCurrentUser->getValue('EMAIL') === '')
-{
-    $gMessage->show($gL10n->get('SYS_CURRENT_USER_NO_EMAIL', '<a href="'.$g_root_path.'/adm_program/modules/profile/profile.php">', '</a>'));
-}
-
-// Update the read status of the message
-if ($getMsgId > 0)
-{
-    // update the read-status
-    $message->setReadValue($gCurrentUser->getValue('usr_id'));
-
-    $getSubject = $message->getValue('msg_subject');
-    $getUserId = $message->getConversationPartner($gCurrentUser->getValue('usr_id'));
-
-    $sql = "SELECT msc_usr_id, msc_message, msc_timestamp
-              FROM ". TBL_MESSAGES_CONTENT. "
-             WHERE msc_msg_id = ". $getMsgId ."
-             ORDER BY msc_part_id DESC";
-
-    $message_result = $gDb->query($sql);
-}
-
-$recept_number = 1;
-if ($gPreferences['mail_max_receiver'] > 0 && $getMsgType !== 'PM')
-{
-    $recept_number = $gPreferences['mail_max_receiver'];
-}
-
-$list = array();
-
-if ($getMsgType === 'PM')
-{
-
-    $sql = "SELECT usr_id, CONCAT(LAST_NAME.usd_value, ' ', FIRST_NAME.usd_value) AS name, usr_login_name
-                  FROM ".TBL_ROLES.", ".TBL_CATEGORIES.", ".TBL_MEMBERS.", ".TBL_USERS."
-                        LEFT JOIN ".TBL_USER_DATA." LAST_NAME
-                                       ON LAST_NAME.usd_usr_id = usr_id
-                                          AND LAST_NAME.usd_usf_id = 1
-                        LEFT JOIN ".TBL_USER_DATA." FIRST_NAME
-                                       ON FIRST_NAME.usd_usr_id = usr_id
-                                          AND FIRST_NAME.usd_usf_id = 2
-                 WHERE rol_cat_id = cat_id
-                   AND cat_name_intern <> 'CONFIRMATION_OF_PARTICIPATION'
-                   AND (  cat_org_id = ". $gCurrentOrganization->getValue('org_id')."
-                       OR cat_org_id IS NULL )
-                   AND mem_begin <= '".DATE_NOW."'
-                   AND mem_end   >= '".DATE_NOW."'
-                   AND mem_rol_id = rol_id
-                   AND mem_usr_id = usr_id
-                   AND usr_id <> ".$gCurrentUser->getValue('usr_id')."
-                   AND usr_valid  = 1
-                   AND usr_login_name IS NOT NULL
-                  GROUP BY usr_id, name, usr_login_name
-                  ORDER BY LAST_NAME.usd_value, FIRST_NAME.usd_value";
-
-    $drop_result = $gDb->query($sql);
-
-    if ($gValidLogin)
-    {
-        while ($row = $gDb->fetch_array($drop_result))
-        {
-            $list[] = array($row['usr_id'], $row['name'].' (' .$row['usr_login_name'].')', '');
-        }
-    }
-}
-
-if ($getUserId > 0)
-{
-    // usr_id wurde uebergeben, dann Kontaktdaten des Users aus der DB fischen
-    $user = new User($gDb, $gProfileFields, $getUserId);
-
-    // if an User ID is given, we need to check if the actual user is allowed to contact this user
-    if ((!$gCurrentUser->editUsers() && !isMember($user->getValue('usr_id'))) || $user->getValue('usr_id') === '')
-    {
-        $gMessage->show($gL10n->get('SYS_USER_ID_NOT_FOUND'));
-    }
-}
-
-if ($getSubject !== '')
-{
-    $headline = $gL10n->get('MAI_SUBJECT').': '.$getSubject;
-}
-else
-{
-    $headline = $gL10n->get('MAI_SEND_EMAIL');
-    if ($getMsgType === 'PM')
-    {
-        $headline = $gL10n->get('PMS_SEND_PM');
-    }
-}
-
-// create html page object
-$page = new HtmlPage($headline);
-
-// add current url to navigation stack
-$gNavigation->addUrl(CURRENT_URL, $headline);
-
-// add back link to module menu
-$messagesWriteMenu = $page->getMenu();
-$messagesWriteMenu->addItem('menu_item_back', $gNavigation->getPreviousUrl(), $gL10n->get('SYS_BACK'), 'back.png');
-
-if ($getMsgType === 'PM')
-{
-
-    $formParam = 'msg_type=PM';
-
-    if ($getUserId > 0)
-    {
-        $form_values['subject'] = $getSubject;
-    }
-
-    if ($getMsgId > 0)
-    {
-        $formParam .= '&'.'msg_id='.$getMsgId;
-    }
-
-    // show form
-    $form = new HtmlForm('pm_send_form', $g_root_path.'/adm_program/modules/messages/messages_send.php?'.$formParam, $page, array('enableFileUpload' => true));
-
-    if ($getUserId == 0)
-    {
-        $form->openGroupBox('gb_pm_contact_details', $gL10n->get('SYS_CONTACT_DETAILS'));
-        $form->addSelectBox('msg_to', $gL10n->get('SYS_TO'), $list, array('property' => FIELD_REQUIRED,
-                            'multiselect' => true, 'helpTextIdLabel' => 'MSG_SEND_PM'));
-        $form->closeGroupBox();
-        $sendto = '';
-    }
-    else
-    {
-        $form->addInput('msg_to', null, $getUserId, array('type' => 'hidden'));
-        $sendto = ' ' . $gL10n->get('SYS_TO') . ' ' .$user->getValue('FIRST_NAME').' '.$user->getValue('LAST_NAME').' ('.$user->getValue('usr_login_name').')';
-    }
-
-    $form->openGroupBox('gb_pm_message', $gL10n->get('SYS_MESSAGE') . $sendto);
-
-    if($getSubject === '')
-    {
-        $form->addInput('subject', $gL10n->get('MAI_SUBJECT'), '', array('maxLength' => 77, 'property' => FIELD_REQUIRED));
-    }
-
-    $form->addMultilineTextInput('msg_body', $gL10n->get('SYS_PM'), null, 10, array('maxLength' => 254, 'property' => FIELD_REQUIRED));
-
-    $form->closeGroupBox();
-
-    $form->addSubmitButton('btn_send', $gL10n->get('SYS_SEND'), array('icon' => THEME_PATH.'/icons/email.png'));
-
-    // add form to html page
-    $page->addHtml($form->show(false));
-}
-elseif (!isset($message_result))
-{
-    if ($getUserId > 0)
-    {
-        // besitzt der User eine gueltige E-Mail-Adresse
-        if (!strValidCharacters($user->getValue('EMAIL'), 'email'))
-        {
-            $gMessage->show($gL10n->get('SYS_USER_NO_EMAIL', $user->getValue('FIRST_NAME').' '.$user->getValue('LAST_NAME')));
-        }
-
-        $userEmail = $user->getValue('EMAIL');
-    }
-    elseif ($getRoleId > 0)
-    {
-        // wird eine bestimmte Rolle aufgerufen, dann pruefen, ob die Rechte dazu vorhanden sind
-
-        $sql = 'SELECT rol_mail_this_role, rol_name, rol_id,
-                       (SELECT COUNT(1)
-                          FROM '.TBL_MEMBERS.'
-                         WHERE mem_rol_id = rol_id
-                           AND (  mem_begin > \''.DATE_NOW.'\'
-                               OR mem_end   < \''.DATE_NOW.'\')) AS former
-                  FROM '. TBL_ROLES. ', '. TBL_CATEGORIES. '
-                 WHERE rol_cat_id    = cat_id
-                   AND (  cat_org_id = '. $gCurrentOrganization->getValue('org_id').'
-                       OR cat_org_id IS NULL) AND rol_id = '.$getRoleId;
-        $result = $gDb->query($sql);
-        $row    = $gDb->fetch_array($result);
-
-        // Ausgeloggte duerfen nur an Rollen mit dem Flag "alle Besucher der Seite" Mails schreiben
-        // Eingeloggte duerfen nur an Rollen Mails schreiben, zu denen sie berechtigt sind
-        // Rollen muessen zur aktuellen Organisation gehoeren
-        if((!$gValidLogin && $row['rol_mail_this_role'] != 3)
-        || ($gValidLogin && !$gCurrentUser->hasRightSendMailToRole($row['rol_id']))
-        || $row['rol_id'] === null)
-        {
-            $gMessage->show($gL10n->get('SYS_INVALID_PAGE_VIEW'));
-        }
-
-        $rollenName = $row['rol_name'];
-        $formerMembers = $row['former'];
-    }
-
-    // Wenn die letzte URL in der Zuruecknavigation die des Scriptes message_send.php ist,
-    // dann soll das Formular gefuellt werden mit den Werten aus der Session
-    if (strpos($gNavigation->getUrl(), 'message_send.php') > 0 && isset($_SESSION['message_request']))
-    {
-        // Das Formular wurde also schon einmal ausgef�llt,
-        // da der User hier wieder gelandet ist nach der Mailversand-Seite
-        $form_values = strStripSlashesDeep($_SESSION['message_request']);
-        unset($_SESSION['message_request']);
-        $gNavigation->deleteLastUrl();
-    }
-    else
-    {
-        $form_values['name']        = '';
-        $form_values['mailfrom']    = '';
-        $form_values['subject']     = $getSubject;
-        $form_values['msg_body']    = '';
-        $form_values['msg_to']      = 0;
-        $form_values['carbon_copy'] = $getCarbonCopy;
-        $form_values['delivery_confirmation'] = $getDeliveryConfirmation;
-    }
-
-    $formParam = '';
-
-    // if subject was set as param then send this subject to next script
-    if ($getSubject !== '')
-    {
-        $formParam .= 'subject='.$getSubject.'&';
-    }
-
-    // show form
-    $form = new HtmlForm('mail_send_form', $g_root_path.'/adm_program/modules/messages/messages_send.php?'.$formParam, $page, array('enableFileUpload' => true));
-    $form->openGroupBox('gb_mail_contact_details', $gL10n->get('SYS_CONTACT_DETAILS'));
-
-    $preload_data = array();
-
-    if ($getUserId > 0)
-    {
-        // usr_id wurde uebergeben, dann E-Mail direkt an den User schreiben
-        $preload_data = $getUserId;
-    }
-    elseif ($getRoleId > 0)
-    {
-        // Rolle wurde uebergeben, dann E-Mails nur an diese Rolle schreiben
-        $preload_data = 'groupID: '.$getRoleId;
-    }
-
-    // keine Uebergabe, dann alle Rollen entsprechend Login/Logout auflisten
-    if ($gValidLogin)
-    {
-        // alle Rollen auflisten,
-        // an die im eingeloggten Zustand Mails versendet werden duerfen
-        $sql = 'SELECT rol_id, rol_name, cat_name,
-                    (SELECT COUNT(1)
-                         FROM '.TBL_MEMBERS.'
-                        WHERE mem_rol_id = rol_id
-                         AND (  mem_begin > \''.DATE_NOW.'\'
-                        OR mem_end   < \''.DATE_NOW.'\')) AS former
-                  FROM '. TBL_ROLES. ', '. TBL_CATEGORIES. '
-                 WHERE rol_valid   = 1
-                   AND rol_cat_id  = cat_id
-                   AND cat_org_id  = '. $gCurrentOrganization->getValue('org_id'). '
-                 ORDER BY cat_sequence, rol_name ';
-
-        // add a selectbox where you can choose to which groups (active, former) you want to send the mail
-        for ($act_or = 0; $act_or <= 2; $act_or++)
-        {
-            $act_group = '';
-            $act_group_short = '';
-            if ($act_or === 1)
-            {
-                $act_group = $gL10n->get('SYS_ROLES'). ' (' .$gL10n->get('LST_FORMER_MEMBERS') . ')';
-                $act_group_short = '('.$gL10n->get('SYS_FORMER_PL').')';
-                $act_number = '-1';
-            }
-            elseif ($act_or === 2)
-            {
-                $act_group = $gL10n->get('SYS_ROLES'). ' (' . $gL10n->get('LST_ACTIVE_FORMER_MEMBERS') . ')';
-                $act_group_short = '('.$gL10n->get('MSG_ACTIVE_FORMER_SHORT').')';
-                $act_number = '-2';
-            }
-            else
-            {
-                $act_group = $gL10n->get('SYS_ROLES'). ' (' .$gL10n->get('LST_ACTIVE_MEMBERS') . ')';
-                $act_number = '';
-            }
-
-            $result = $gDb->query($sql);
-            while ($row = $gDb->fetch_array($result))
-            {
-                if($act_number === '' || ($row['former'] > 0 && $gPreferences['mail_show_former'] == 1))
-                {
-                    if($gCurrentUser->hasRightSendMailToRole($row['rol_id']))
-                    {
-                        $list[] = array('groupID: '.$row['rol_id'].$act_number, $row['rol_name'].' '.$act_group_short, $act_group);
-                        $list_rol_id_array[] = $row['rol_id'];
-                    }
-                }
-            }
-
-        }
-
-        foreach(array_unique($list_rol_id_array) as $key)
-        {
-            if(isset($list_rol_id))
-            {
-                $list_rol_id .= ", '".$key."'";
-            }
-            else
-            {
-                $list_rol_id = "'".$key."'";
-            }
-        }
-
-        // select Users
-
-        $sql   = 'SELECT usr_id, first_name.usd_value as first_name, last_name.usd_value as last_name,
-                                 email.usd_value as email, (SELECT count(1)
-                                 FROM '.TBL_MEMBERS.', '. TBL_ROLES. ', '. TBL_CATEGORIES. ' as temp
-                                 WHERE mem_usr_id = usr_id
-                                   AND mem_rol_id = rol_id
-                                   AND rol_cat_id = cat_id
-                                   AND cat_name_intern <> \'CONFIRMATION_OF_PARTICIPATION\'
-                                   AND (  cat_org_id = '. $gCurrentOrganization->getValue('org_id'). '
-                                       OR cat_org_id IS NULL )
-                                   AND mem_begin <= \''.DATE_NOW.'\'
-                                   AND mem_end   >= \''.DATE_NOW.'\') as mem_active
-                    FROM '. TBL_MEMBERS. ', '. TBL_ROLES. ', '. TBL_USERS. '
-                    JOIN '. TBL_USER_DATA. ' as email
-                      ON email.usd_usr_id = usr_id
-                     AND LENGTH(email.usd_value) > 0
-                    JOIN '.TBL_USER_FIELDS.' as field
-                      ON field.usf_id = email.usd_usf_id
-                     AND field.usf_type = \'EMAIL\'
-                    LEFT JOIN '. TBL_USER_DATA. ' as last_name
-                      ON last_name.usd_usr_id = usr_id
-                     AND last_name.usd_usf_id = '. $gProfileFields->getProperty('LAST_NAME', 'usf_id'). '
-                    LEFT JOIN '. TBL_USER_DATA. ' as first_name
-                      ON first_name.usd_usr_id = usr_id
-                     AND first_name.usd_usf_id = '. $gProfileFields->getProperty('FIRST_NAME', 'usf_id'). '
-                   WHERE mem_usr_id  = usr_id
-                     AND usr_id <> '.$gCurrentUser->getValue('usr_id').'
-                     AND usr_valid   = 1
-                     AND mem_rol_id  = rol_id
-                     AND rol_id in ('.$list_rol_id.')
-                   GROUP BY usr_id, first_name.usd_value, last_name.usd_value, email.usd_value
-                   ORDER BY last_name, first_name';
-
-        $result = $gDb->query($sql);
-
-		$passive_list = array();
-		$active_list = array();
-
-        while ($row = $gDb->fetch_array($result))
-        {
-            if ($row['mem_active'] > 0)
-            {
-                $active_list[]= array($row['usr_id'], $row['last_name'].' '.$row['first_name']. ' ('.$row['email'].')', $gL10n->get('LST_ACTIVE_MEMBERS'));
-            }
-            elseif ($gPreferences['mail_show_former'] == 1)
-            {
-                $passive_list[]= array($row['usr_id'], $row['last_name'].' '.$row['first_name']. ' ('.$row['email'].')', $gL10n->get('LST_FORMER_MEMBERS'));
-            }
-        }
-
-        $list =  array_merge($list, $active_list, $passive_list);
-
-    }
-    else
-    {
-        $recept_number = 1;
-        // list all roles where guests could send mails to
-        $sql = 'SELECT rol_id, rol_name, cat_name
-                  FROM '. TBL_ROLES. ', '. TBL_CATEGORIES. '
-                 WHERE rol_mail_this_role = 3
-                   AND rol_valid  = 1
-                   AND rol_cat_id = cat_id
-                   AND cat_org_id = '. $gCurrentOrganization->getValue('org_id'). '
-                 ORDER BY cat_sequence, rol_name ';
-
-        $result = $gDb->query($sql);
-        while($row = $gDb->fetch_array($result))
-        {
-            $list[] = array('groupID: '.$row['rol_id'], $row['rol_name'], '');
-        }
-
-    }
-
-    $form->addSelectBox('msg_to', $gL10n->get('SYS_TO'), $list, array('property' => FIELD_REQUIRED,
-<<<<<<< HEAD
-                        'multiselect' => true, 'showContextDependentFirstEntry' => false, 'helpTextIdLabel' => 'MAI_SEND_MAIL_TO_ROLE'));
-=======
-                        'showContextDependentFirstEntry' => false, 'multiselect' => true, 'helpTextIdLabel' => 'MAI_SEND_MAIL_TO_ROLE', 'defaultValue' => $preload_data));
->>>>>>> eb7e2bb7
-
-    $form->addLine();
-
-    if ($gCurrentUser->getValue('usr_id') > 0)
-    {
-        $form->addInput('name', $gL10n->get('MAI_YOUR_NAME'), $gCurrentUser->getValue('FIRST_NAME'). ' '. $gCurrentUser->getValue('LAST_NAME'), array('maxLength' => 50, 'property' => FIELD_DISABLED));
-        $form->addInput('mailfrom', $gL10n->get('MAI_YOUR_EMAIL'), $gCurrentUser->getValue('EMAIL'), array('maxLength' => 50, 'property' => FIELD_DISABLED));
-    }
-    else
-    {
-        $form->addInput('name', $gL10n->get('MAI_YOUR_NAME'), $form_values['name'], array('maxLength' => 50, 'property' => FIELD_REQUIRED));
-        $form->addInput('mailfrom', $gL10n->get('MAI_YOUR_EMAIL'), $form_values['mailfrom'], array('maxLength' => 50, 'property' => FIELD_REQUIRED));
-    }
-
-    // show option to send a copy to your email address only for registered users because of spam abuse
-    if($gValidLogin)
-    {
-        $form->addCheckbox('carbon_copy', $gL10n->get('MAI_SEND_COPY'), $form_values['carbon_copy']);
-    }
-
-    // if preference is set then show a checkbox where the user can request a delivery confirmation for the email
-    if (($gCurrentUser->getValue('usr_id') > 0 && $gPreferences['mail_delivery_confirmation'] == 2) || $gPreferences['mail_delivery_confirmation'] == 1)
-    {
-        $form->addCheckbox('delivery_confirmation', $gL10n->get('MAI_DELIVERY_CONFIRMATION'), $form_values['delivery_confirmation']);
-    }
-
-    $form->closeGroupBox();
-
-    $form->openGroupBox('gb_mail_message', $gL10n->get('SYS_MESSAGE'));
-    $form->addInput('subject', $gL10n->get('MAI_SUBJECT'), $form_values['subject'], array('maxLength' => 77, 'property' => FIELD_REQUIRED));
-
-    // Nur eingeloggte User duerfen Attachments anhaengen...
-    if (($gValidLogin) && ($gPreferences['max_email_attachment_size'] > 0) && (ini_get('file_uploads') == '1'))
-    {
-        $form->addFileUpload('btn_add_attachment', $gL10n->get('MAI_ATTACHEMENT'), array('enableMultiUploads' => true, 'multiUploadLabel' => $gL10n->get('MAI_ADD_ATTACHEMENT'),
-            'hideUploadField' => true, 'helpTextIdLabel' => array('MAI_MAX_ATTACHMENT_SIZE', Email::getMaxAttachementSize('mib'))));
-    }
-
-    // add textfield or ckeditor to form
-    if($gValidLogin && $gPreferences['mail_html_registered_users'] == 1)
-    {
-        $form->addEditor('msg_body', null, $form_values['msg_body'], array('property' => FIELD_REQUIRED));
-    }
-    else
-    {
-        $form->addMultilineTextInput('msg_body', $gL10n->get('SYS_TEXT'), null, 10, array('property' => FIELD_REQUIRED));
-    }
-
-    $form->closeGroupBox();
-
-    // if captchas are enabled then visitors of the website must resolve this
-    if (!$gValidLogin && $gPreferences['enable_mail_captcha'] == 1)
-    {
-        $form->openGroupBox('gb_confirmation_of_input', $gL10n->get('SYS_CONFIRMATION_OF_INPUT'));
-        $form->addCaptcha('captcha', $gPreferences['captcha_type']);
-        $form->closeGroupBox();
-    }
-
-    $form->addSubmitButton('btn_send', $gL10n->get('SYS_SEND'), array('icon' => THEME_PATH.'/icons/email.png'));
-
-    // add form to html page and show page
-    $page->addHtml($form->show(false));
-}
-
-if (isset($message_result))
-{
-    $page->addHtml('<br>');
-    while ($row = $gDb->fetch_array($message_result))
-    {
-        if ($row['msc_usr_id'] == $gCurrentUser->getValue('usr_id'))
-        {
-            $sentUser = $gCurrentUser->getValue('FIRST_NAME'). ' '. $gCurrentUser->getValue('LAST_NAME');
-        }
-        else
-        {
-            $sentUser = $user->getValue('FIRST_NAME').' '.$user->getValue('LAST_NAME');
-        }
-
-        $ReceiverName = '';
-        $message_text = htmlspecialchars_decode($row['msc_message']);
-        if ($getMsgType === 'PM')
-        {
-            // list history of this PM
-            $message_text = nl2br($row['msc_message']);
-        }
-        else
-        {
-            $message = new TableMessage($gDb, $getMsgId);
-            $receivers = $message->getValue('msg_usr_id_receiver');
-            // open some additonal functions for messages
-            $modulemessages = new ModuleMessages();
-            $ReceiverName = '';
-            if (strpos($receivers, '|') > 0)
-            {
-                $reciversplit = explode('|', $receivers);
-                foreach ($reciversplit as $value)
-                {
-                    if (strpos($value, ':') > 0)
-                    {
-                        $ReceiverName .= '; ' . $modulemessages->msgGroupNameSplit($value);
-                    }
-                    else
-                    {
-                        $user = new User($gDb, $gProfileFields, $value);
-                        $ReceiverName .= '; ' . $user->getValue('FIRST_NAME').' '.$user->getValue('LAST_NAME');
-                    }
-                }
-            }
-            else
-            {
-                if (strpos($receivers, ':') > 0)
-                {
-                    $ReceiverName .= '; ' . $modulemessages->msgGroupNameSplit($receivers);
-                }
-                else
-                {
-                    $user = new User($gDb, $gProfileFields, $receivers);
-                    $ReceiverName .= '; ' . $user->getValue('FIRST_NAME').' '.$user->getValue('LAST_NAME');
-                }
-            }
-            $ReceiverName = '<div class="panel-footer">'.$gL10n->get('MSG_OPPOSITE').': '.substr($ReceiverName, 2).'</div>';
-        }
-
-        $date = new DateTimeExtended($row['msc_timestamp'], 'Y-m-d H:i:s');
-        $page->addHtml('
-        <div class="panel panel-default">
-            <div class="panel-heading">
-                <div class="row">
-                    <div class="col-sm-8">
-                        <img class="admidio-panel-heading-icon" src="'. THEME_PATH. '/icons/guestbook.png" alt="'.$sentUser.'" />' . $sentUser . '
-                    </div>
-                    <div class="col-sm-4 text-right">' . $date->format($gPreferences['system_date'].' '.$gPreferences['system_time']) .
-                    '</div>
-                </div>
-            </div>
-            <div class="panel-body">'.
-                $message_text.'
-            </div>
-            '.$ReceiverName.'
-        </div>');
-    }
-}
-
-// add JS code for the drop down to find email addresses and groups
-if(isset($list))
-{
-    $page->addHtml(
-    '<script>
-        $(document).ready(function () {
-            $("#msg_to").select2({
-                placeholder: "'.$gL10n->get('SYS_SELECT_FROM_LIST').'",
-                allowClear: true,
-                maximumSelectionSize: '.$recept_number.',
-                separator: ";"
-            });
-        });
-    </script>');
-}
-
-// show page
-$page->show();
-
-?>
+<?php
+/******************************************************************************
+ * messages form page
+ *
+ * Copyright    : (c) 2004 - 2014 The Admidio Team
+ * Homepage     : http://www.admidio.org
+ * License      : GNU Public License 2 https://www.gnu.org/licenses/gpl-2.0.html
+ *
+ * Parameters:
+ *
+ * usr_id    - send message to the given user ID
+ * subject   - subject of the message
+ * msg_id    - ID of the message -> just for answers
+ * rol_id    - Statt einem Rollennamen/Kategorienamen kann auch eine RollenId uebergeben werden
+ * carbon_copy - 1 (Default) Checkbox "Kopie an mich senden" ist gesetzt
+ *             - 0 Checkbox "Kopie an mich senden" ist NICHT gesetzt
+ * show_members : 0 - (Default) show active members of role
+ *                1 - show former members of role
+ *                2 - show active and former members of role
+ *
+ *****************************************************************************/
+
+require_once('../../system/common.php');
+
+$formerMembers = 0;
+
+// Initialize and check the parameters
+$getMsgType     = admFuncVariableIsValid($_GET, 'msg_type', 'string');
+$getUserId      = admFuncVariableIsValid($_GET, 'usr_id', 'numeric');
+$getSubject     = admFuncVariableIsValid($_GET, 'subject', 'html');
+$getMsgId       = admFuncVariableIsValid($_GET, 'msg_id', 'numeric');
+$getRoleId      = admFuncVariableIsValid($_GET, 'rol_id', 'numeric');
+$getCarbonCopy  = admFuncVariableIsValid($_GET, 'carbon_copy', 'boolean', array('defaultValue' => 0));
+$getDeliveryConfirmation = admFuncVariableIsValid($_GET, 'delivery_confirmation', 'boolean');
+$getShowMembers = admFuncVariableIsValid($_GET, 'show_members', 'numeric');
+
+if ($getMsgId > 0)
+{
+    $message = new TableMessage($gDb, $getMsgId);
+    $getMsgType = $message->getValue('msg_type');
+}
+
+// check if the call of the page was allowed by settings
+if ($gPreferences['enable_mail_module'] != 1 && $getMsgType !== 'PM')
+{
+    // message if the sending of PM is not allowed
+    $gMessage->show($gL10n->get('SYS_MODULE_DISABLED'));
+}
+
+// check if the call of the page was allowed by settings
+if ($gPreferences['enable_pm_module'] != 1 && $getMsgType === 'PM')
+{
+    // message if the sending of PM is not allowed
+    $gMessage->show($gL10n->get('SYS_MODULE_DISABLED'));
+}
+
+// check for valid login
+if (!$gValidLogin && $getUserId == 0 && $getMsgType === 'PM')
+{
+    $gMessage->show($gL10n->get('SYS_INVALID_PAGE_VIEW'));
+}
+
+// check if user has email address for sending a email
+if ($gValidLogin && $getMsgType !== 'PM' && $gCurrentUser->getValue('EMAIL') === '')
+{
+    $gMessage->show($gL10n->get('SYS_CURRENT_USER_NO_EMAIL', '<a href="'.$g_root_path.'/adm_program/modules/profile/profile.php">', '</a>'));
+}
+
+// Update the read status of the message
+if ($getMsgId > 0)
+{
+    // update the read-status
+    $message->setReadValue($gCurrentUser->getValue('usr_id'));
+
+    $getSubject = $message->getValue('msg_subject');
+    $getUserId = $message->getConversationPartner($gCurrentUser->getValue('usr_id'));
+
+    $sql = "SELECT msc_usr_id, msc_message, msc_timestamp
+              FROM ". TBL_MESSAGES_CONTENT. "
+             WHERE msc_msg_id = ". $getMsgId ."
+             ORDER BY msc_part_id DESC";
+
+    $message_result = $gDb->query($sql);
+}
+
+$recept_number = 1;
+if ($gPreferences['mail_max_receiver'] > 0 && $getMsgType !== 'PM')
+{
+    $recept_number = $gPreferences['mail_max_receiver'];
+}
+
+$list = array();
+
+if ($getMsgType === 'PM')
+{
+
+    $sql = "SELECT usr_id, CONCAT(LAST_NAME.usd_value, ' ', FIRST_NAME.usd_value) AS name, usr_login_name
+                  FROM ".TBL_ROLES.", ".TBL_CATEGORIES.", ".TBL_MEMBERS.", ".TBL_USERS."
+                        LEFT JOIN ".TBL_USER_DATA." LAST_NAME
+                                       ON LAST_NAME.usd_usr_id = usr_id
+                                          AND LAST_NAME.usd_usf_id = 1
+                        LEFT JOIN ".TBL_USER_DATA." FIRST_NAME
+                                       ON FIRST_NAME.usd_usr_id = usr_id
+                                          AND FIRST_NAME.usd_usf_id = 2
+                 WHERE rol_cat_id = cat_id
+                   AND cat_name_intern <> 'CONFIRMATION_OF_PARTICIPATION'
+                   AND (  cat_org_id = ". $gCurrentOrganization->getValue('org_id')."
+                       OR cat_org_id IS NULL )
+                   AND mem_begin <= '".DATE_NOW."'
+                   AND mem_end   >= '".DATE_NOW."'
+                   AND mem_rol_id = rol_id
+                   AND mem_usr_id = usr_id
+                   AND usr_id <> ".$gCurrentUser->getValue('usr_id')."
+                   AND usr_valid  = 1
+                   AND usr_login_name IS NOT NULL
+                  GROUP BY usr_id, name, usr_login_name
+                  ORDER BY LAST_NAME.usd_value, FIRST_NAME.usd_value";
+
+    $drop_result = $gDb->query($sql);
+
+    if ($gValidLogin)
+    {
+        while ($row = $gDb->fetch_array($drop_result))
+        {
+            $list[] = array($row['usr_id'], $row['name'].' (' .$row['usr_login_name'].')', '');
+        }
+    }
+}
+
+if ($getUserId > 0)
+{
+    // usr_id wurde uebergeben, dann Kontaktdaten des Users aus der DB fischen
+    $user = new User($gDb, $gProfileFields, $getUserId);
+
+    // if an User ID is given, we need to check if the actual user is allowed to contact this user
+    if ((!$gCurrentUser->editUsers() && !isMember($user->getValue('usr_id'))) || $user->getValue('usr_id') === '')
+    {
+        $gMessage->show($gL10n->get('SYS_USER_ID_NOT_FOUND'));
+    }
+}
+
+if ($getSubject !== '')
+{
+    $headline = $gL10n->get('MAI_SUBJECT').': '.$getSubject;
+}
+else
+{
+    $headline = $gL10n->get('MAI_SEND_EMAIL');
+    if ($getMsgType === 'PM')
+    {
+        $headline = $gL10n->get('PMS_SEND_PM');
+    }
+}
+
+// create html page object
+$page = new HtmlPage($headline);
+
+// add current url to navigation stack
+$gNavigation->addUrl(CURRENT_URL, $headline);
+
+// add back link to module menu
+$messagesWriteMenu = $page->getMenu();
+$messagesWriteMenu->addItem('menu_item_back', $gNavigation->getPreviousUrl(), $gL10n->get('SYS_BACK'), 'back.png');
+
+if ($getMsgType === 'PM')
+{
+
+    $formParam = 'msg_type=PM';
+
+    if ($getUserId > 0)
+    {
+        $form_values['subject'] = $getSubject;
+    }
+
+    if ($getMsgId > 0)
+    {
+        $formParam .= '&'.'msg_id='.$getMsgId;
+    }
+
+    // show form
+    $form = new HtmlForm('pm_send_form', $g_root_path.'/adm_program/modules/messages/messages_send.php?'.$formParam, $page, array('enableFileUpload' => true));
+
+    if ($getUserId == 0)
+    {
+        $form->openGroupBox('gb_pm_contact_details', $gL10n->get('SYS_CONTACT_DETAILS'));
+        $form->addSelectBox('msg_to', $gL10n->get('SYS_TO'), $list, array('property' => FIELD_REQUIRED,
+                            'multiselect' => true, 'helpTextIdLabel' => 'MSG_SEND_PM'));
+        $form->closeGroupBox();
+        $sendto = '';
+    }
+    else
+    {
+        $form->addInput('msg_to', null, $getUserId, array('type' => 'hidden'));
+        $sendto = ' ' . $gL10n->get('SYS_TO') . ' ' .$user->getValue('FIRST_NAME').' '.$user->getValue('LAST_NAME').' ('.$user->getValue('usr_login_name').')';
+    }
+
+    $form->openGroupBox('gb_pm_message', $gL10n->get('SYS_MESSAGE') . $sendto);
+
+    if($getSubject === '')
+    {
+        $form->addInput('subject', $gL10n->get('MAI_SUBJECT'), '', array('maxLength' => 77, 'property' => FIELD_REQUIRED));
+    }
+
+    $form->addMultilineTextInput('msg_body', $gL10n->get('SYS_PM'), null, 10, array('maxLength' => 254, 'property' => FIELD_REQUIRED));
+
+    $form->closeGroupBox();
+
+    $form->addSubmitButton('btn_send', $gL10n->get('SYS_SEND'), array('icon' => THEME_PATH.'/icons/email.png'));
+
+    // add form to html page
+    $page->addHtml($form->show(false));
+}
+elseif (!isset($message_result))
+{
+    if ($getUserId > 0)
+    {
+        // besitzt der User eine gueltige E-Mail-Adresse
+        if (!strValidCharacters($user->getValue('EMAIL'), 'email'))
+        {
+            $gMessage->show($gL10n->get('SYS_USER_NO_EMAIL', $user->getValue('FIRST_NAME').' '.$user->getValue('LAST_NAME')));
+        }
+
+        $userEmail = $user->getValue('EMAIL');
+    }
+    elseif ($getRoleId > 0)
+    {
+        // wird eine bestimmte Rolle aufgerufen, dann pruefen, ob die Rechte dazu vorhanden sind
+
+        $sql = 'SELECT rol_mail_this_role, rol_name, rol_id,
+                       (SELECT COUNT(1)
+                          FROM '.TBL_MEMBERS.'
+                         WHERE mem_rol_id = rol_id
+                           AND (  mem_begin > \''.DATE_NOW.'\'
+                               OR mem_end   < \''.DATE_NOW.'\')) AS former
+                  FROM '. TBL_ROLES. ', '. TBL_CATEGORIES. '
+                 WHERE rol_cat_id    = cat_id
+                   AND (  cat_org_id = '. $gCurrentOrganization->getValue('org_id').'
+                       OR cat_org_id IS NULL) AND rol_id = '.$getRoleId;
+        $result = $gDb->query($sql);
+        $row    = $gDb->fetch_array($result);
+
+        // Ausgeloggte duerfen nur an Rollen mit dem Flag "alle Besucher der Seite" Mails schreiben
+        // Eingeloggte duerfen nur an Rollen Mails schreiben, zu denen sie berechtigt sind
+        // Rollen muessen zur aktuellen Organisation gehoeren
+        if((!$gValidLogin && $row['rol_mail_this_role'] != 3)
+        || ($gValidLogin && !$gCurrentUser->hasRightSendMailToRole($row['rol_id']))
+        || $row['rol_id'] === null)
+        {
+            $gMessage->show($gL10n->get('SYS_INVALID_PAGE_VIEW'));
+        }
+
+        $rollenName = $row['rol_name'];
+        $formerMembers = $row['former'];
+    }
+
+    // Wenn die letzte URL in der Zuruecknavigation die des Scriptes message_send.php ist,
+    // dann soll das Formular gefuellt werden mit den Werten aus der Session
+    if (strpos($gNavigation->getUrl(), 'message_send.php') > 0 && isset($_SESSION['message_request']))
+    {
+        // Das Formular wurde also schon einmal ausgef�llt,
+        // da der User hier wieder gelandet ist nach der Mailversand-Seite
+        $form_values = strStripSlashesDeep($_SESSION['message_request']);
+        unset($_SESSION['message_request']);
+        $gNavigation->deleteLastUrl();
+    }
+    else
+    {
+        $form_values['name']        = '';
+        $form_values['mailfrom']    = '';
+        $form_values['subject']     = $getSubject;
+        $form_values['msg_body']    = '';
+        $form_values['msg_to']      = 0;
+        $form_values['carbon_copy'] = $getCarbonCopy;
+        $form_values['delivery_confirmation'] = $getDeliveryConfirmation;
+    }
+
+    $formParam = '';
+
+    // if subject was set as param then send this subject to next script
+    if ($getSubject !== '')
+    {
+        $formParam .= 'subject='.$getSubject.'&';
+    }
+
+    // show form
+    $form = new HtmlForm('mail_send_form', $g_root_path.'/adm_program/modules/messages/messages_send.php?'.$formParam, $page, array('enableFileUpload' => true));
+    $form->openGroupBox('gb_mail_contact_details', $gL10n->get('SYS_CONTACT_DETAILS'));
+
+    $preload_data = array();
+
+    if ($getUserId > 0)
+    {
+        // usr_id wurde uebergeben, dann E-Mail direkt an den User schreiben
+        $preload_data = $getUserId;
+    }
+    elseif ($getRoleId > 0)
+    {
+        // Rolle wurde uebergeben, dann E-Mails nur an diese Rolle schreiben
+        $preload_data = 'groupID: '.$getRoleId;
+    }
+
+    // keine Uebergabe, dann alle Rollen entsprechend Login/Logout auflisten
+    if ($gValidLogin)
+    {
+        // alle Rollen auflisten,
+        // an die im eingeloggten Zustand Mails versendet werden duerfen
+        $sql = 'SELECT rol_id, rol_name, cat_name,
+                    (SELECT COUNT(1)
+                         FROM '.TBL_MEMBERS.'
+                        WHERE mem_rol_id = rol_id
+                         AND (  mem_begin > \''.DATE_NOW.'\'
+                        OR mem_end   < \''.DATE_NOW.'\')) AS former
+                  FROM '. TBL_ROLES. ', '. TBL_CATEGORIES. '
+                 WHERE rol_valid   = 1
+                   AND rol_cat_id  = cat_id
+                   AND cat_org_id  = '. $gCurrentOrganization->getValue('org_id'). '
+                 ORDER BY cat_sequence, rol_name ';
+
+        // add a selectbox where you can choose to which groups (active, former) you want to send the mail
+        for ($act_or = 0; $act_or <= 2; $act_or++)
+        {
+            $act_group = '';
+            $act_group_short = '';
+            if ($act_or === 1)
+            {
+                $act_group = $gL10n->get('SYS_ROLES'). ' (' .$gL10n->get('LST_FORMER_MEMBERS') . ')';
+                $act_group_short = '('.$gL10n->get('SYS_FORMER_PL').')';
+                $act_number = '-1';
+            }
+            elseif ($act_or === 2)
+            {
+                $act_group = $gL10n->get('SYS_ROLES'). ' (' . $gL10n->get('LST_ACTIVE_FORMER_MEMBERS') . ')';
+                $act_group_short = '('.$gL10n->get('MSG_ACTIVE_FORMER_SHORT').')';
+                $act_number = '-2';
+            }
+            else
+            {
+                $act_group = $gL10n->get('SYS_ROLES'). ' (' .$gL10n->get('LST_ACTIVE_MEMBERS') . ')';
+                $act_number = '';
+            }
+
+            $result = $gDb->query($sql);
+            while ($row = $gDb->fetch_array($result))
+            {
+                if($act_number === '' || ($row['former'] > 0 && $gPreferences['mail_show_former'] == 1))
+                {
+                    if($gCurrentUser->hasRightSendMailToRole($row['rol_id']))
+                    {
+                        $list[] = array('groupID: '.$row['rol_id'].$act_number, $row['rol_name'].' '.$act_group_short, $act_group);
+                        $list_rol_id_array[] = $row['rol_id'];
+                    }
+                }
+            }
+
+        }
+
+        foreach(array_unique($list_rol_id_array) as $key)
+        {
+            if(isset($list_rol_id))
+            {
+                $list_rol_id .= ", '".$key."'";
+            }
+            else
+            {
+                $list_rol_id = "'".$key."'";
+            }
+        }
+
+        // select Users
+
+        $sql   = 'SELECT usr_id, first_name.usd_value as first_name, last_name.usd_value as last_name,
+                                 email.usd_value as email, (SELECT count(1)
+                                 FROM '.TBL_MEMBERS.', '. TBL_ROLES. ', '. TBL_CATEGORIES. ' as temp
+                                 WHERE mem_usr_id = usr_id
+                                   AND mem_rol_id = rol_id
+                                   AND rol_cat_id = cat_id
+                                   AND cat_name_intern <> \'CONFIRMATION_OF_PARTICIPATION\'
+                                   AND (  cat_org_id = '. $gCurrentOrganization->getValue('org_id'). '
+                                       OR cat_org_id IS NULL )
+                                   AND mem_begin <= \''.DATE_NOW.'\'
+                                   AND mem_end   >= \''.DATE_NOW.'\') as mem_active
+                    FROM '. TBL_MEMBERS. ', '. TBL_ROLES. ', '. TBL_USERS. '
+                    JOIN '. TBL_USER_DATA. ' as email
+                      ON email.usd_usr_id = usr_id
+                     AND LENGTH(email.usd_value) > 0
+                    JOIN '.TBL_USER_FIELDS.' as field
+                      ON field.usf_id = email.usd_usf_id
+                     AND field.usf_type = \'EMAIL\'
+                    LEFT JOIN '. TBL_USER_DATA. ' as last_name
+                      ON last_name.usd_usr_id = usr_id
+                     AND last_name.usd_usf_id = '. $gProfileFields->getProperty('LAST_NAME', 'usf_id'). '
+                    LEFT JOIN '. TBL_USER_DATA. ' as first_name
+                      ON first_name.usd_usr_id = usr_id
+                     AND first_name.usd_usf_id = '. $gProfileFields->getProperty('FIRST_NAME', 'usf_id'). '
+                   WHERE mem_usr_id  = usr_id
+                     AND usr_id <> '.$gCurrentUser->getValue('usr_id').'
+                     AND usr_valid   = 1
+                     AND mem_rol_id  = rol_id
+                     AND rol_id in ('.$list_rol_id.')
+                   GROUP BY usr_id, first_name.usd_value, last_name.usd_value, email.usd_value
+                   ORDER BY last_name, first_name';
+
+        $result = $gDb->query($sql);
+
+		$passive_list = array();
+		$active_list = array();
+
+        while ($row = $gDb->fetch_array($result))
+        {
+            if ($row['mem_active'] > 0)
+            {
+                $active_list[]= array($row['usr_id'], $row['last_name'].' '.$row['first_name']. ' ('.$row['email'].')', $gL10n->get('LST_ACTIVE_MEMBERS'));
+            }
+            elseif ($gPreferences['mail_show_former'] == 1)
+            {
+                $passive_list[]= array($row['usr_id'], $row['last_name'].' '.$row['first_name']. ' ('.$row['email'].')', $gL10n->get('LST_FORMER_MEMBERS'));
+            }
+        }
+
+        $list =  array_merge($list, $active_list, $passive_list);
+
+    }
+    else
+    {
+        $recept_number = 1;
+        // list all roles where guests could send mails to
+        $sql = 'SELECT rol_id, rol_name, cat_name
+                  FROM '. TBL_ROLES. ', '. TBL_CATEGORIES. '
+                 WHERE rol_mail_this_role = 3
+                   AND rol_valid  = 1
+                   AND rol_cat_id = cat_id
+                   AND cat_org_id = '. $gCurrentOrganization->getValue('org_id'). '
+                 ORDER BY cat_sequence, rol_name ';
+
+        $result = $gDb->query($sql);
+        while($row = $gDb->fetch_array($result))
+        {
+            $list[] = array('groupID: '.$row['rol_id'], $row['rol_name'], '');
+        }
+
+    }
+
+    $form->addSelectBox('msg_to', $gL10n->get('SYS_TO'), $list, array('property' => FIELD_REQUIRED,
+        'showContextDependentFirstEntry' => false, 'multiselect' => true, 'helpTextIdLabel' => 'MAI_SEND_MAIL_TO_ROLE', 'defaultValue' => $preload_data));
+
+    $form->addLine();
+
+    if ($gCurrentUser->getValue('usr_id') > 0)
+    {
+        $form->addInput('name', $gL10n->get('MAI_YOUR_NAME'), $gCurrentUser->getValue('FIRST_NAME'). ' '. $gCurrentUser->getValue('LAST_NAME'), array('maxLength' => 50, 'property' => FIELD_DISABLED));
+        $form->addInput('mailfrom', $gL10n->get('MAI_YOUR_EMAIL'), $gCurrentUser->getValue('EMAIL'), array('maxLength' => 50, 'property' => FIELD_DISABLED));
+    }
+    else
+    {
+        $form->addInput('name', $gL10n->get('MAI_YOUR_NAME'), $form_values['name'], array('maxLength' => 50, 'property' => FIELD_REQUIRED));
+        $form->addInput('mailfrom', $gL10n->get('MAI_YOUR_EMAIL'), $form_values['mailfrom'], array('maxLength' => 50, 'property' => FIELD_REQUIRED));
+    }
+
+    // show option to send a copy to your email address only for registered users because of spam abuse
+    if($gValidLogin)
+    {
+        $form->addCheckbox('carbon_copy', $gL10n->get('MAI_SEND_COPY'), $form_values['carbon_copy']);
+    }
+
+    // if preference is set then show a checkbox where the user can request a delivery confirmation for the email
+    if (($gCurrentUser->getValue('usr_id') > 0 && $gPreferences['mail_delivery_confirmation'] == 2) || $gPreferences['mail_delivery_confirmation'] == 1)
+    {
+        $form->addCheckbox('delivery_confirmation', $gL10n->get('MAI_DELIVERY_CONFIRMATION'), $form_values['delivery_confirmation']);
+    }
+
+    $form->closeGroupBox();
+
+    $form->openGroupBox('gb_mail_message', $gL10n->get('SYS_MESSAGE'));
+    $form->addInput('subject', $gL10n->get('MAI_SUBJECT'), $form_values['subject'], array('maxLength' => 77, 'property' => FIELD_REQUIRED));
+
+    // Nur eingeloggte User duerfen Attachments anhaengen...
+    if (($gValidLogin) && ($gPreferences['max_email_attachment_size'] > 0) && (ini_get('file_uploads') == '1'))
+    {
+        $form->addFileUpload('btn_add_attachment', $gL10n->get('MAI_ATTACHEMENT'), array('enableMultiUploads' => true, 'multiUploadLabel' => $gL10n->get('MAI_ADD_ATTACHEMENT'),
+            'hideUploadField' => true, 'helpTextIdLabel' => array('MAI_MAX_ATTACHMENT_SIZE', Email::getMaxAttachementSize('mib'))));
+    }
+
+    // add textfield or ckeditor to form
+    if($gValidLogin && $gPreferences['mail_html_registered_users'] == 1)
+    {
+        $form->addEditor('msg_body', null, $form_values['msg_body'], array('property' => FIELD_REQUIRED));
+    }
+    else
+    {
+        $form->addMultilineTextInput('msg_body', $gL10n->get('SYS_TEXT'), null, 10, array('property' => FIELD_REQUIRED));
+    }
+
+    $form->closeGroupBox();
+
+    // if captchas are enabled then visitors of the website must resolve this
+    if (!$gValidLogin && $gPreferences['enable_mail_captcha'] == 1)
+    {
+        $form->openGroupBox('gb_confirmation_of_input', $gL10n->get('SYS_CONFIRMATION_OF_INPUT'));
+        $form->addCaptcha('captcha', $gPreferences['captcha_type']);
+        $form->closeGroupBox();
+    }
+
+    $form->addSubmitButton('btn_send', $gL10n->get('SYS_SEND'), array('icon' => THEME_PATH.'/icons/email.png'));
+
+    // add form to html page and show page
+    $page->addHtml($form->show(false));
+}
+
+if (isset($message_result))
+{
+    $page->addHtml('<br>');
+    while ($row = $gDb->fetch_array($message_result))
+    {
+        if ($row['msc_usr_id'] == $gCurrentUser->getValue('usr_id'))
+        {
+            $sentUser = $gCurrentUser->getValue('FIRST_NAME'). ' '. $gCurrentUser->getValue('LAST_NAME');
+        }
+        else
+        {
+            $sentUser = $user->getValue('FIRST_NAME').' '.$user->getValue('LAST_NAME');
+        }
+
+        $ReceiverName = '';
+        $message_text = htmlspecialchars_decode($row['msc_message']);
+        if ($getMsgType === 'PM')
+        {
+            // list history of this PM
+            $message_text = nl2br($row['msc_message']);
+        }
+        else
+        {
+            $message = new TableMessage($gDb, $getMsgId);
+            $receivers = $message->getValue('msg_usr_id_receiver');
+            // open some additonal functions for messages
+            $modulemessages = new ModuleMessages();
+            $ReceiverName = '';
+            if (strpos($receivers, '|') > 0)
+            {
+                $reciversplit = explode('|', $receivers);
+                foreach ($reciversplit as $value)
+                {
+                    if (strpos($value, ':') > 0)
+                    {
+                        $ReceiverName .= '; ' . $modulemessages->msgGroupNameSplit($value);
+                    }
+                    else
+                    {
+                        $user = new User($gDb, $gProfileFields, $value);
+                        $ReceiverName .= '; ' . $user->getValue('FIRST_NAME').' '.$user->getValue('LAST_NAME');
+                    }
+                }
+            }
+            else
+            {
+                if (strpos($receivers, ':') > 0)
+                {
+                    $ReceiverName .= '; ' . $modulemessages->msgGroupNameSplit($receivers);
+                }
+                else
+                {
+                    $user = new User($gDb, $gProfileFields, $receivers);
+                    $ReceiverName .= '; ' . $user->getValue('FIRST_NAME').' '.$user->getValue('LAST_NAME');
+                }
+            }
+            $ReceiverName = '<div class="panel-footer">'.$gL10n->get('MSG_OPPOSITE').': '.substr($ReceiverName, 2).'</div>';
+        }
+
+        $date = new DateTimeExtended($row['msc_timestamp'], 'Y-m-d H:i:s');
+        $page->addHtml('
+        <div class="panel panel-default">
+            <div class="panel-heading">
+                <div class="row">
+                    <div class="col-sm-8">
+                        <img class="admidio-panel-heading-icon" src="'. THEME_PATH. '/icons/guestbook.png" alt="'.$sentUser.'" />' . $sentUser . '
+                    </div>
+                    <div class="col-sm-4 text-right">' . $date->format($gPreferences['system_date'].' '.$gPreferences['system_time']) .
+                    '</div>
+                </div>
+            </div>
+            <div class="panel-body">'.
+                $message_text.'
+            </div>
+            '.$ReceiverName.'
+        </div>');
+    }
+}
+
+// add JS code for the drop down to find email addresses and groups
+if(isset($list))
+{
+    $page->addHtml(
+    '<script>
+        $(document).ready(function () {
+            $("#msg_to").select2({
+                placeholder: "'.$gL10n->get('SYS_SELECT_FROM_LIST').'",
+                allowClear: true,
+                maximumSelectionSize: '.$recept_number.',
+                separator: ";"
+            });
+        });
+    </script>');
+}
+
+// show page
+$page->show();
+
+?>