--- conflicted
+++ resolved
@@ -36,21 +36,12 @@
 // if user has no right to view profile then show dummy photo
 if(!$gCurrentUser->hasRightViewProfile($user))
 {
-<<<<<<< HEAD
-    $gMessage->show($gL10n->get('SYS_NO_RIGHTS'));
-    // => EXIT
-=======
     $image = new Image($picPath);
->>>>>>> 273194a4
 }
 else
 {
-<<<<<<< HEAD
-    if(is_file(SERVER_PATH. '/adm_my_files/user_profile_photos/'.$getUserId.'.jpg'))
-=======
     // show photo from folder adm_my_files
     if($gPreferences['profile_photo_storage'] == 1 && !$getNewPhoto)
->>>>>>> 273194a4
     {
         if(file_exists(SERVER_PATH. '/adm_my_files/user_profile_photos/'.$getUserId.'.jpg'))
         {
