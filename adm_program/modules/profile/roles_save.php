<?php
/**
 ***********************************************************************************************
 * Assign or remove membership of roles in profile
 *
 * @copyright 2004-2016 The Admidio Team
 * @see https://www.admidio.org/
 * @license https://www.gnu.org/licenses/gpl-2.0.html GNU General Public License v2.0 only
 ***********************************************************************************************
 */

/******************************************************************************
 * Parameters:
 *
 * usr_id   : ID of the user whose roles should be edited
 * new_user : 0 - (Default) Edit roles of an existing user
 *            1 - Edit roles of a new user
 *            2 - (not relevant)
 *            3 - Edit roles of a registration
 * inline   : false - Ausgaben werden als eigene Seite angezeigt
 *            true  - nur "body" HTML Code
 *
 *****************************************************************************/

require_once('../../system/common.php');
require_once('../../system/login_valid.php');

// Initialize and check the parameters
$getUserId  = admFuncVariableIsValid($_GET, 'usr_id',   'int');
$getNewUser = admFuncVariableIsValid($_GET, 'new_user', 'int');
$getInline  = admFuncVariableIsValid($_GET, 'inline',   'bool');

// in ajax mode only return simple text on error
if($getInline)
{
    $gMessage->showHtmlTextOnly(true);
}

// if user is allowed to assign at least one role then allow access
if(!$gCurrentUser->assignRoles())
{
    $gMessage->show($gL10n->get('SYS_NO_RIGHTS'));
    // => EXIT
}

<<<<<<< HEAD
// detect number of selected roles
$roleCount = 0;
foreach($_POST as $key => $value)
{
    if(preg_match('/^(role-)\d+$/i', $key))
=======
// if new user or registration than at least 1 role must be assigned
if($getNewUser > 0)
{
    // detect number of selected roles
    $roleCount = 0;
    foreach($_POST as $key=>$value)
>>>>>>> d0ded148
    {
        if(preg_match('/^(role-)[0-9]+$/i', $key))
        {
            ++$roleCount;
        }
    }

    // if no role is selected than show notice
    if($roleCount === 0)
    {
<<<<<<< HEAD
        $gMessage->show($gL10n->get('PRO_ROLE_NOT_ASSIGNED'));
        // => EXIT
    }
    else
    {
        exit($gL10n->get('PRO_ROLE_NOT_ASSIGNED'));
=======
        if(!$getInline)
        {
            exit($gMessage->show($gL10n->get('PRO_ROLE_NOT_ASSIGNED')));
        }
        else
        {
            exit($gL10n->get('PRO_ROLE_NOT_ASSIGNED'));
        }
>>>>>>> d0ded148
    }
}

if($gCurrentUser->manageRoles())
{
    // Benutzer mit Rollenrechten darf ALLE Rollen zuordnen
    $sql = 'SELECT rol_id, rol_name, rol_max_members, rol_administrator, mem_id, mem_begin, mem_end
              FROM '.TBL_ROLES.'
        INNER JOIN '.TBL_CATEGORIES.'
                ON cat_id = rol_cat_id
         LEFT JOIN '.TBL_MEMBERS.'
                ON mem_rol_id = rol_id
               AND mem_usr_id = '.$getUserId.'
               AND mem_begin <= \''.DATE_NOW.'\'
               AND mem_end    > \''.DATE_NOW.'\'
             WHERE rol_valid   = 1
               AND rol_visible = 1
               AND (  cat_org_id = '. $gCurrentOrganization->getValue('org_id'). '
                   OR cat_org_id IS NULL )
          ORDER BY cat_sequence, rol_name';
}
else
{
    // Ein Leiter darf nur Rollen zuordnen, bei denen er auch Leiter ist
    $sql = 'SELECT rol_id, rol_name, rol_max_members, rol_administrator, mgl.mem_id, mgl.mem_begin, mgl.mem_end
              FROM '.TBL_MEMBERS.' bm
        INNER JOIN '.TBL_ROLES.'
                ON rol_id = bm.mem_rol_id
        INNER JOIN '.TBL_CATEGORIES.'
                ON cat_id = rol_cat_id
         LEFT JOIN '.TBL_MEMBERS.' mgl
                ON rol_id         = mgl.mem_rol_id
               AND mgl.mem_usr_id = '.$getUserId.'
               AND mgl.mem_begin <= \''.DATE_NOW.'\'
               AND mgl.mem_end    > \''.DATE_NOW.'\'
             WHERE bm.mem_usr_id  = '. $gCurrentUser->getValue('usr_id'). '
               AND bm.mem_begin  <= \''.DATE_NOW.'\'
               AND bm.mem_end     > \''.DATE_NOW.'\'
               AND bm.mem_leader  = 1
               AND rol_leader_rights IN (1,3)
               AND rol_valid      = 1
               AND rol_visible    = 1
               AND (  cat_org_id  = '. $gCurrentOrganization->getValue('org_id'). '
                   OR cat_org_id IS NULL )
          ORDER BY cat_sequence, rol_name';
}
$rolesStatement = $gDb->query($sql);
$rolesList      = $rolesStatement->fetchAll();

$assignedCount = 0;
$parentRoles = array();

// Ergebnisse durchlaufen und kontrollieren ob maximale Teilnehmerzahl ueberschritten wuerde
foreach($rolesList as $row)
{
    if($row['rol_max_members'] > 0)
    {
        // erst einmal schauen, ob der Benutzer dieser Rolle bereits zugeordnet ist
        $sql = 'SELECT COUNT(*) AS count
                  FROM '.TBL_MEMBERS.'
                 WHERE mem_rol_id = '.$row['rol_id'].'
                   AND mem_usr_id = '.$getUserId.'
                   AND mem_leader = 0
                   AND mem_begin <= \''.DATE_NOW.'\'
                   AND mem_end    > \''.DATE_NOW.'\'';
        $pdoStatement = $gDb->query($sql);

        if((int) $pdoStatement->fetchColumn() === 0)
        {
            // Benutzer ist der Rolle noch nicht zugeordnet, dann schauen, ob die Anzahl ueberschritten wird
            $sql = 'SELECT COUNT(*) AS count
                      FROM '.TBL_MEMBERS.'
                     WHERE mem_rol_id = '.$row['rol_id'].'
                       AND mem_leader = 0
                       AND mem_begin <= \''.DATE_NOW.'\'
                       AND mem_end    > \''.DATE_NOW.'\'';
            $pdoStatement = $gDb->query($sql);

            // Bedingungen fuer Abbruch und Abbruch
            if($pdoStatement->fetchColumn() >= $row['rol_max_members']
            && isset($_POST['leader-'.$row['rol_id']]) && $_POST['leader-'.$row['rol_id']] == false
            && isset($_POST['role-'.$row['rol_id']])   && $_POST['role-'.$row['rol_id']]   == true)
            {
                if(!$getInline)
                {
                    $gMessage->show($gL10n->get('SYS_ROLE_MAX_MEMBERS', $row['rol_name']));
                    // => EXIT
                }
                else
                {
                    echo $gL10n->get('SYS_ROLE_MAX_MEMBERS', $row['rol_name']);
                }
            }
        }
    }
}

$user = new User($gDb, $gProfileFields, $getUserId);

// Ergebnisse durchlaufen und Datenbankupdate durchfuehren
foreach($rolesList as $row)
{
    // if role is administrator than only administrator can add new user,
    // but don't change their own membership, because there must be at least one administrator
    if($row['rol_administrator'] == 0
    || ($row['rol_administrator'] == 1 && $gCurrentUser->isAdministrator()
        && $getUserId !== (int) $gCurrentUser->getValue('usr_id')))
    {
        $roleAssign = false;
        if(isset($_POST['role-'.$row['rol_id']]) && $_POST['role-'.$row['rol_id']] == 1)
        {
            $roleAssign = true;
        }

        $roleLeader = false;
        if(isset($_POST['leader-'.$row['rol_id']]) && $_POST['leader-'.$row['rol_id']] == 1)
        {
            $roleLeader = true;
        }

        // update role membership
        if($roleAssign)
        {
            $roleAssignmentEndDate = DATE_MAX;

            if($row['mem_end'] > date('Y-m-d'))
            {
                $roleAssignmentEndDate = $row['mem_end'];
            }

            $user->setRoleMembership($row['rol_id'], DATE_NOW, $roleAssignmentEndDate, $roleLeader);
            ++$assignedCount;

            // find the parent roles and assign user to parent roles
            $tmpRoles = RoleDependency::getParentRoles($gDb, $row['rol_id']);
            foreach($tmpRoles as $tmpRole)
            {
                if(!in_array($tmpRole, $parentRoles, true))
                {
                    $parentRoles[] = $tmpRole;
                }
            }
        }
        else
        {
            // if membership already exists then stop this membership
            if($row['mem_id'] > 0)
            {
                // subtract one day, so that user leaves role immediately
                $now = new DateTime();
                $oneDayOffset = new DateInterval('P1D');
                $newEndDate = $now->sub($oneDayOffset)->format('Y-m-d');
                $user->editRoleMembership($row['mem_id'], $row['mem_begin'], $newEndDate, $roleLeader);
            }
        }
    }
}

// assign all memberships of parent roles
// this must be done after all roles are assigned so that there aren't overlapping udpates
if(count($parentRoles) > 0)
{
    foreach($parentRoles as $actRole)
    {
        $user->setRoleMembership($actRole, DATE_NOW, DATE_MAX);
    }
}

// if role selection was a separate page then delete this page from the navigation stack
if(!$getInline)
{
    $gNavigation->deleteLastUrl();
}

// all active users must renew their user data because maybe their
// rights have been changed if they where new members of this role
$gCurrentSession->renewUserObject();

// Check if a new user get's at least one role
if($getNewUser > 0 && $assignedCount === 0)
{
    // Neuem User wurden keine Rollen zugewiesen
    if(!$getInline)
    {
        $gMessage->show($gL10n->get('PRO_ROLE_NOT_ASSIGNED'));
        // => EXIT
    }
    else
    {
        echo $gL10n->get('PRO_ROLE_NOT_ASSIGNED');
    }
}

// zur Ausgangsseite zurueck
if(strpos($gNavigation->getUrl(), 'new_user_assign.php') > 0)
{
    // von hier aus direkt zur Registrierungsuebersicht zurueck
    $gNavigation->deleteLastUrl();
}

if($getInline)
{
    echo 'success';
}
else
{
    if($getNewUser === 3)
    {
        $messageId = 'PRO_ASSIGN_REGISTRATION_SUCCESSFUL';
    }
    else
    {
        $messageId = 'SYS_SAVE_DATA';
    }

    $gMessage->setForwardUrl($gNavigation->getUrl(), 2000);
    $gMessage->show($gL10n->get($messageId));
    // => EXIT
}<|MERGE_RESOLUTION|>--- conflicted
+++ resolved
@@ -43,47 +43,30 @@
     // => EXIT
 }
 
-<<<<<<< HEAD
-// detect number of selected roles
-$roleCount = 0;
-foreach($_POST as $key => $value)
-{
-    if(preg_match('/^(role-)\d+$/i', $key))
-=======
 // if new user or registration than at least 1 role must be assigned
 if($getNewUser > 0)
 {
     // detect number of selected roles
     $roleCount = 0;
-    foreach($_POST as $key=>$value)
->>>>>>> d0ded148
-    {
-        if(preg_match('/^(role-)[0-9]+$/i', $key))
+    foreach($_POST as $key => $value)
+    {
+        if(preg_match('/^(role-)\d+$/i', $key))
         {
             ++$roleCount;
         }
     }
-
     // if no role is selected than show notice
     if($roleCount === 0)
     {
-<<<<<<< HEAD
-        $gMessage->show($gL10n->get('PRO_ROLE_NOT_ASSIGNED'));
-        // => EXIT
-    }
-    else
-    {
-        exit($gL10n->get('PRO_ROLE_NOT_ASSIGNED'));
-=======
         if(!$getInline)
         {
-            exit($gMessage->show($gL10n->get('PRO_ROLE_NOT_ASSIGNED')));
+            $gMessage->show($gL10n->get('PRO_ROLE_NOT_ASSIGNED'));
+            // => EXIT
         }
         else
         {
             exit($gL10n->get('PRO_ROLE_NOT_ASSIGNED'));
         }
->>>>>>> d0ded148
     }
 }
 
