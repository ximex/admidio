--- conflicted
+++ resolved
@@ -1,135 +1,106 @@
-<?php
-/******************************************************************************
- * Handle image uploads from CKEditor
- *
- * Copyright    : (c) 2004 - 2015 The Admidio Team
- * Homepage     : http://www.admidio.org
- * License      : GNU Public License 2 https://www.gnu.org/licenses/gpl-2.0.html
- *
- * Parameters:
- *
- * CKEditor        : ID of textarea, that had triggered the upload
- * CKEditorFuncNum : function number, that will handle in the editor the new URL
- * langCode        : language code
- *
- *****************************************************************************/
-
-require_once('common.php');
-require_once('login_valid.php');
-
-$getCKEditor        = admFuncVariableIsValid($_GET, 'CKEditor', 'string',
-                                             array('directOutput' => true, 'requireValue' => true));
-$getCKEditorFuncNum = admFuncVariableIsValid($_GET, 'CKEditorFuncNum', 'string',
-                                             array('directOutput' => true, 'requireValue' => true));
-$getlangCode        = admFuncVariableIsValid($_GET, 'langCode', 'string',
-                                             array('directOutput' => true));
-
-$message = '';
-
-try
-{
-    // checks if the server settings for file_upload are set to ON
-    if (ini_get('file_uploads') != '1')
-    {
-        $message = $gL10n->get('SYS_SERVER_NO_UPLOAD');
-    }
-
-    // if necessary create the module folders in adm_my_files
-<<<<<<< HEAD
-    switch ($getCKEditor) {
-        case 'ann_description':
-            $folderName = 'announcements';
-            break;
-        case 'dat_description':
-            $folderName = 'dates';
-            break;
-        case 'lnk_description':
-            $folderName = 'weblinks';
-            break;
-        case 'msg_body':
-            $folderName = 'mail';
-            break;
-        case 'plugin_CKEditor':
-            $folderName = 'plugins';
-            break;
-        case 'room_description':
-            $folderName = 'rooms';
-            break;
-        case 'usf_description':
-            $folderName = 'user_fields';
-            break;
-=======
-    if($getCKEditor == 'ann_description')
-    {
-        $folderName = 'announcements';
-    }
-    elseif($getCKEditor == 'dat_description')
-    {
-        $folderName = 'dates';
-    }
-    elseif($getCKEditor == 'lnk_description')
-    {
-        $folderName = 'weblinks';
-    }
-    elseif($getCKEditor == 'msg_body')
-    {
-        $folderName = 'mail';
-    }
-    elseif($getCKEditor == 'plugin_CKEditor')
-    {
-        $folderName = 'plugins';
-    }
-    elseif($getCKEditor == 'room_description')
-    {
-        $folderName = 'rooms';
-    }
-    elseif($getCKEditor == 'usf_description')
-    {
-        $folderName = 'user_fields';
->>>>>>> 4c9b6a7a
-    }
-
-    // set path to module folder in adm_my_files
-    $myFilesProfilePhotos = new MyFiles($folderName);
-    if($myFilesProfilePhotos->checkSettings())
-    {
-        // upload photo to images folder of module folder
-        if($myFilesProfilePhotos->setSubFolder('images'))
-        {
-            // create a filename with the unix timestamp,
-            // so we have a scheme for the filenames and the risk of duplicates is low
-            $localFile = time() . substr($_FILES['upload']['name'], strrpos($_FILES['upload']['name'], '.'));
-            $serverUrl = $myFilesProfilePhotos->getServerPath().'/'.$localFile;
-            if(file_exists($serverUrl))
-            {
-                // if file exists than create a random number and append it to the filename
-                $serverUrl = $myFilesProfilePhotos->getServerPath() . '/' .
-                    substr($localFile, 0, strrpos($localFile, '.')) . '_' .
-                    rand().substr($localFile, strrpos($localFile, '.'));
-            }
-            $htmlUrl = $g_root_path.'/adm_program/system/show_image.php?module='.$folderName.'&file='.$localFile;
-            move_uploaded_file($_FILES['upload']['tmp_name'], $serverUrl);
-        }
-        else
-        {
-            $message = strStripTags($gL10n->get($myFilesProfilePhotos->errorText, $myFilesProfilePhotos->errorPath,
-                '<a href="mailto:'.$gPreferences['email_administrator'].'">', '</a>'));
-        }
-    }
-    else
-    {
-        $message = strStripTags($gL10n->get($myFilesProfilePhotos->errorText, $myFilesProfilePhotos->errorPath,
-            '<a href="mailto:'.$gPreferences['email_administrator'].'">', '</a>'));
-    }
-
-    // now call CKEditor function and send photo data
-    echo '<html><body><script type="text/javascript">
-            window.parent.CKEDITOR.tools.callFunction('.$getCKEditorFuncNum.', "'.$htmlUrl.'","'.$message.'");
-        </script></body></html>';
-}
-catch(AdmException $e)
-{
-    $e->showHtml();
-}
-
-?>
+<?php
+/******************************************************************************
+ * Handle image uploads from CKEditor
+ *
+ * Copyright    : (c) 2004 - 2015 The Admidio Team
+ * Homepage     : http://www.admidio.org
+ * License      : GNU Public License 2 https://www.gnu.org/licenses/gpl-2.0.html
+ *
+ * Parameters:
+ *
+ * CKEditor        : ID of textarea, that had triggered the upload
+ * CKEditorFuncNum : function number, that will handle in the editor the new URL
+ * langCode        : language code
+ *
+ *****************************************************************************/
+
+require_once('common.php');
+require_once('login_valid.php');
+
+$getCKEditor        = admFuncVariableIsValid($_GET, 'CKEditor', 'string',
+                                             array('directOutput' => true, 'requireValue' => true));
+$getCKEditorFuncNum = admFuncVariableIsValid($_GET, 'CKEditorFuncNum', 'string',
+                                             array('directOutput' => true, 'requireValue' => true));
+$getlangCode        = admFuncVariableIsValid($_GET, 'langCode', 'string',
+                                             array('directOutput' => true));
+
+$message = '';
+
+try
+{
+    // checks if the server settings for file_upload are set to ON
+    if (ini_get('file_uploads') != '1')
+    {
+        $message = $gL10n->get('SYS_SERVER_NO_UPLOAD');
+    }
+
+    // if necessary create the module folders in adm_my_files
+    switch ($getCKEditor)
+    {
+        case 'ann_description':
+            $folderName = 'announcements';
+            break;
+        case 'dat_description':
+            $folderName = 'dates';
+            break;
+        case 'lnk_description':
+            $folderName = 'weblinks';
+            break;
+        case 'msg_body':
+            $folderName = 'mail';
+            break;
+        case 'plugin_CKEditor':
+            $folderName = 'plugins';
+            break;
+        case 'room_description':
+            $folderName = 'rooms';
+            break;
+        case 'usf_description':
+            $folderName = 'user_fields';
+            break;
+    }
+
+    // set path to module folder in adm_my_files
+    $myFilesProfilePhotos = new MyFiles($folderName);
+    if($myFilesProfilePhotos->checkSettings())
+    {
+        // upload photo to images folder of module folder
+        if($myFilesProfilePhotos->setSubFolder('images'))
+        {
+            // create a filename with the unix timestamp,
+            // so we have a scheme for the filenames and the risk of duplicates is low
+            $localFile = time() . substr($_FILES['upload']['name'], strrpos($_FILES['upload']['name'], '.'));
+            $serverUrl = $myFilesProfilePhotos->getServerPath().'/'.$localFile;
+            if(file_exists($serverUrl))
+            {
+                // if file exists than create a random number and append it to the filename
+                $serverUrl = $myFilesProfilePhotos->getServerPath() . '/' .
+                    substr($localFile, 0, strrpos($localFile, '.')) . '_' .
+                    rand().substr($localFile, strrpos($localFile, '.'));
+            }
+            $htmlUrl = $g_root_path.'/adm_program/system/show_image.php?module='.$folderName.'&file='.$localFile;
+            move_uploaded_file($_FILES['upload']['tmp_name'], $serverUrl);
+        }
+        else
+        {
+            $message = strStripTags($gL10n->get($myFilesProfilePhotos->errorText, $myFilesProfilePhotos->errorPath,
+                '<a href="mailto:'.$gPreferences['email_administrator'].'">', '</a>'));
+        }
+    }
+    else
+    {
+        $message = strStripTags($gL10n->get($myFilesProfilePhotos->errorText, $myFilesProfilePhotos->errorPath,
+            '<a href="mailto:'.$gPreferences['email_administrator'].'">', '</a>'));
+    }
+
+    // now call CKEditor function and send photo data
+    echo '<html><body><script type="text/javascript">
+            window.parent.CKEDITOR.tools.callFunction('.$getCKEditorFuncNum.', "'.$htmlUrl.'","'.$message.'");
+        </script></body></html>';
+}
+catch(AdmException $e)
+{
+    $e->showHtml();
+}
+
+?>