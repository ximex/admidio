<?php
/**
 ***********************************************************************************************
 * @copyright 2004-2016 The Admidio Team
 * @see https://www.admidio.org/
 * @license https://www.gnu.org/licenses/gpl-2.0.html GNU General Public License v2.0 only
 ***********************************************************************************************
 */

/**
 * @class Database
 * @brief Handle the connection to the database, send all sql statements and handle the returned rows.
 *
 * This class creates a connection to the database and provides several methods
 * to communicate with the database. There are methods to send sql statements
 * and to handle the response of the database. This class also supports transactions.
 * Just call Database#startTransaction and finish it with Database#endTransaction. If
 * you call this multiple times only 1 transaction will be open and it will be closed
 * after the last endTransaction was send.
 * @par Examples
 * To open a connection you can use the settings of the config.php of Admidio.
 * @code
 * // create object and open connection to database
 * try
 * {
 *     $gDb = new Database($gDbType, $g_adm_srv, $g_adm_port, $g_adm_db, $g_adm_usr, $g_adm_pw);
 * }
 * catch (AdmException $e)
 * {
 *     $e->showText();
 * }
 * @endcode
 * Now you can use the new object @b $gDb to send a query to the database
 * @code
 * // send sql to database and assign the returned PDOStatement
 * $organizationsStatement = $gDb->query('SELECT org_shortname, org_longname FROM adm_organizations');
 *
 * // now fetch all rows of the returned PDOStatement within one array
 * $organizationsList = $organizationsStatement->fetchAll();
 *
 * // Array with the results:
 * //    $organizationsList = array(
 * //         [0] => array(
 * //             [org_shortname] => 'DEMO'
 * //             [org_longname]  => 'Demo-Organization'
 * //             )
 * //         [1] => array(
 * //             [org_shortname] => 'TEST'
 * //             [org_longname]  => 'Test-Organization'
 * //             )
 *
 * // you can also go step by step through the returned PDOStatement
 * while ($organizationNames = $organizationsStatement->fetch())
 * {
 *     echo $organizationNames['shortname'].' '.$organizationNames['longname'];
 * }
 * @endcode
 */
class Database
{
    protected $host;
    protected $port;
    protected $dbName;
    protected $username;
    protected $password;
    protected $options;

    protected $dsn;
    protected $dbEngine;
    protected $pdo;                 ///< The PDO object that handles the communication with the database.
    protected $transactions;        ///< The transaction marker. If this is > 0 than a transaction is open.
    protected $pdoStatement;        ///< The PdoStatement object which is needed to handle the return of a query.
    protected $dbStructure;         ///< array with arrays of every table with their structure
    protected $fetchArray;
    protected $minRequiredVersion;  ///< The minimum required version of this database that is necessary to run Admidio.
    protected $databaseName;        ///< The name of the database e.g. 'MySQL'

    /**
     * The constructor will check if a valid engine was set and try to connect to the database.
     * If the engine is invalid or the connection not possible an exception will be thrown.
     * @param string $engine   The database type that is supported from Admidio. @b mysql and @b pgsql are valid values.
     * @param string $host     The hostname or server where the database is running. e.g. localhost or 127.0.0.1
     * @param int    $port     If you don't use the default port of the database then set your port here.
     * @param string $dbName   Name of the database you want to connect.
     * @param string $username Username to connect to database
     * @param string $password Password to connect to database
     * @param array  $options
     * @throws AdmException
     */
    public function __construct($engine, $host, $port = null, $dbName, $username = null, $password = null, array $options = array())
    {
        global $gLogger;

        // for compatibility to old versions accept the string postgresql
        if ($engine === 'postgresql')
        {
            $engine = 'pgsql';
        }

        $this->host     = $host;
        $this->port     = $port;
        $this->dbName   = $dbName;
        $this->username = $username;
        $this->password = $password;
        $this->options  = $options;

        $this->transactions = 0;
        $this->dbStructure  = array();
        $this->fetchArray   = array();
        $this->minRequiredVersion = '';
        $this->databaseName       = '';

        try
        {
            $availableDrivers = PDO::getAvailableDrivers();

            if (count($availableDrivers) === 0)
            {
                throw new PDOException('PDO does not support any drivers');
            }
            if (!in_array($engine, $availableDrivers, true))
            {
                throw new PDOException('The requested PDO driver ' . $engine . ' is not supported');
            }

            $this->setDSNString($engine);

            // needed to avoid leaking username, password, ... if a PDOException is thrown
            $this->pdo = new PDO($this->dsn, $this->username, $this->password, $this->options);

            $this->dbEngine = $this->pdo->getAttribute(PDO::ATTR_DRIVER_NAME);

            $this->setConnectionOptions();
        }
        catch (PDOException $e)
        {
            $logContext = array(
                'engine'   => $engine,
                'host'     => $this->host,
                'port'     => $this->port,
                'dbName'   => $this->dbName,
                'username' => $this->username,
                'password' => '******',
                'options'  => $this->options
            );
            $gLogger->alert('Could not connect to Database! EXCEPTION MSG: ' . $e->getMessage(), $logContext);

            throw new AdmException($e->getMessage());
        }
    }

    /**
     * Create a valid DSN string for the engine that was set through the constructor.
     * If no valid engine is set than an exception is thrown.
     * @param string $engine The database type that is supported from Admidio. @b mysql and @b pgsql are valid values.
     * @throws \PDOException
     */
    private function setDSNString($engine)
    {
        switch ($engine)
        {
            case 'mysql':

                $port = '';
                if ($this->port !== null)
                {
                    $port = ';port=' . $this->port;
                }
                $this->dsn = 'mysql:host=' . $this->host . $port . ';dbname=' . $this->dbName . ';charset=utf8mb4';
                break;

            case 'pgsql':
                $port = '';
                if ($this->port !== null)
                {
                    $port = ';port=' . $this->port;
                }
                $this->dsn = 'pgsql:host=' . $this->host . $port . ';dbname=' . $this->dbName;
                break;

            default:
                throw new PDOException('Engine is not supported by Admidio');
        }
    }

    /**
     * Set connection specific options like UTF8 connection.
     * These options should always be set if Admidio connect to a database.
     */
    private function setConnectionOptions()
    {
        global $gDebug;

        if ($gDebug)
        {
            $this->pdo->setAttribute(PDO::ATTR_ERRMODE, PDO::ERRMODE_EXCEPTION);
        }
        else
        {
            $this->pdo->setAttribute(PDO::ATTR_ERRMODE, PDO::ERRMODE_SILENT);
        }

        $this->pdo->setAttribute(PDO::ATTR_STRINGIFY_FETCHES, false);
        $this->pdo->setAttribute(PDO::ATTR_EMULATE_PREPARES, true); // change to false if we convert to prepared statements
        $this->pdo->setAttribute(PDO::ATTR_DEFAULT_FETCH_MODE, PDO::FETCH_BOTH); // maybe change in future to PDO::FETCH_ASSOC or PDO::FETCH_OBJ
        $this->pdo->setAttribute(PDO::ATTR_CASE, PDO::CASE_NATURAL);

        switch ($this->dbEngine)
        {
            case 'mysql':
                // MySQL charset UTF-8 is set in DSN-string
                // set ANSI mode, that SQL could be more compatible with other DBs
                $this->query('SET SQL_MODE = \'ANSI\'');
                // if the server has limited the joins, it can be canceled with this statement
                $this->query('SET SQL_BIG_SELECTS = 1');
                break;
            case 'pgsql':
                $this->query('SET NAMES UNICODE');
                break;
        }
    }

    /**
     * @param string $property Property name of the in use database config
     * @return string Returns the value of the chosen property
     */
    protected function getPropertyFromDatabaseConfig($property)
    {
        $xmlDatabases = new SimpleXMLElement(SERVER_PATH . '/adm_program/system/databases.xml', null, true);
        $node = $xmlDatabases->xpath('/databases/database[@id="' . $this->dbEngine . '"]/' . $property);
        return (string) $node[0];
    }

    /**
     * Get the name of the database that is running Admidio.
     * @return string Returns a string with the name of the database e.g. 'MySQL' or 'PostgreSQL'
     */
    public function getName()
    {
        if ($this->databaseName === '')
        {
            $this->databaseName = $this->getPropertyFromDatabaseConfig('name');
        }
        return $this->databaseName;
    }

    /**
     * Get the minimum required version of the database that is necessary to run Admidio.
     * @return string Returns a string with the minimum required database version e.g. '5.0.1'
     */
    public function getMinimumRequiredVersion()
    {
        if ($this->minRequiredVersion === '')
        {
            $this->minRequiredVersion = $this->getPropertyFromDatabaseConfig('minversion');
        }
        return $this->minRequiredVersion;
    }

    /**
     * Get the version of the connected database.
     * @return string Returns a string with the database version e.g. '5.5.8'
     */
    public function getVersion()
    {
        $versionStatement = $this->query('SELECT version()');
        $version = $versionStatement->fetchColumn();

        if ($this->dbEngine === 'pgsql')
        {
            // the string (PostgreSQL 9.0.4, compiled by Visual C++ build 1500, 64-bit) must be separated
            $versionArray  = explode(',', $version);
            $versionArray2 = explode(' ', $versionArray[0]);
            return $versionArray2[1];
        }

        return $version;
    }

    /**
     * Start a transaction if no open transaction exists. If you call this multiple times
     * only 1 transaction will be open and it will be closed after the last endTransaction was send.
     * @return bool
     * @see Database#endTransaction
     * @see Database#rollback
     */
    public function startTransaction()
    {
        global $gLogger;

        // If we are within a transaction we will not open another one,
        // but enclose the current one to not loose data (prevening auto commit)
        if ($this->transactions > 0)
        {
            ++$this->transactions;
            return true;
        }

        // if debug mode then log all sql statements
        $gLogger->info('START TRANSACTION');

        $result = $this->pdo->beginTransaction();

        if (!$result)
        {
            $this->showError();
            // => EXIT
        }

        $this->transactions = 1;
        return $result;
    }

    /**
     * The method will commit an open transaction to the database. If the
     * transaction counter is greater 1 than only the counter will be
     * decreased and no commit will performed.
     * @return bool Returns @b true if the commit was successful otherwise @b false
     * @see Database#startTransaction
     * @see Database#rollback
     */
    public function endTransaction()
    {
        global $gLogger;

        // if there is no open transaction then do nothing and return
        if ($this->transactions === 0)
        {
            return true;
        }

        // If there was a previously opened transaction we do not commit yet...
        // but count back the number of inner transactions
        if ($this->transactions > 1)
        {
            --$this->transactions;
            return true;
        }

        // if debug mode then log all sql statements
        $gLogger->info('COMMIT');

        $result = $this->pdo->commit();

        if (!$result)
        {
            $this->showError();
            // => EXIT
        }

        $this->transactions = 0;
        return $result;
    }

    /**
     * Escapes special characters within the input string.
     * In contrast to the <a href="https://secure.php.net/manual/en/pdo.quote.php">quote</a> method,
     * the returned string has no quotes around the input string!
     * @param string $string The string to be quoted.
     * @return string Returns a quoted string that is theoretically safe to pass into an SQL statement.
     * @see <a href="https://secure.php.net/manual/en/pdo.quote.php">PDO::quote</a>
     */
    public function escapeString($string)
    {
        return trim($this->pdo->quote($string), "'");
    }

    /**
     * This method will create an backtrace of the current position in the script. If several
     * scripts were called than each script with their position will be listed in the backtrace.
     * @return string Returns a string with the backtrace of all called scripts.
     */
    protected function getBacktrace()
    {
        $output = '<div style="font-family: monospace;">';
        $backtrace = debug_backtrace();

        foreach ($backtrace as $number => $trace)
        {
            // We skip the first one, because it only shows this file/function
            if ($number === 0)
            {
                continue;
            }

            // Strip the current directory from path
            if (empty($trace['file']))
            {
                $trace['file'] = '';
            }
            else
            {
                $trace['file'] = str_replace(array(SERVER_PATH, '\\'), array('', '/'), $trace['file']);
                $trace['file'] = substr($trace['file'], 1);
            }
            $args = array();

            // If include/require/include_once is not called, do not show arguments - they may contain sensible information
            if (!in_array($trace['function'], array('include', 'require', 'include_once'), true))
            {
                unset($trace['args']);
            }
            else
            {
                // Path...
                if (!empty($trace['args'][0]))
                {
                    $argument = htmlentities($trace['args'][0]);
                    $argument = str_replace(array(SERVER_PATH, '\\'), array('', '/'), $argument);
                    $argument = substr($argument, 1);
                    $args[] = '\'' . $argument . '\'';
                }
            }

            $trace['class'] = array_key_exists('class', $trace) ? $trace['class'] : '';
            $trace['type']  = array_key_exists('type',  $trace) ? $trace['type'] : '';

            $output .= '<br />';
            $output .= '<strong>FILE:</strong> ' . htmlentities($trace['file']) . '<br />';
            $output .= '<strong>LINE:</strong> ' . ((!empty($trace['line'])) ? $trace['line'] : '') . '<br />';

            $output .= '<strong>CALL:</strong> ' . htmlentities($trace['class'] . $trace['type'] . $trace['function']) .
                       '(' . (count($args) ? implode(', ', $args) : '') . ')<br />';
        }
        $output .= '</div>';

        return $output;
    }

    /**
     * Returns the ID of the unique id column of the last INSERT operation.
     * This method replace the old method Database#insert_id.
     * @return string Return ID value of the last INSERT operation.
     * @see Database#insert_id
     */
    public function lastInsertId()
    {
        if ($this->dbEngine === 'pgsql')
        {
            $lastValStatement = $this->query('SELECT lastval()');
            return $lastValStatement->fetchColumn();
        }

        return $this->pdo->lastInsertId();
    }

    /**
     * Send a sql statement to the database that will be executed. If debug mode is set
     * then this statement will be written to the error log. If it's a @b SELECT statement
     * then also the number of rows will be logged. If an error occurred the script will
     * be terminated and the error with a backtrace will be send to the browser.
     * @param string $sql        A string with the sql statement that should be executed in database.
     * @param bool   $showError  Default will be @b true and if an error the script will be terminated and
     *                           occurred the error with a backtrace will be send to the browser. If set to
     *                           @b false no error will be shown and the script will be continued.
     * @return \PDOStatement For @b SELECT statements an object of <a href="https://secure.php.net/manual/en/class.pdostatement.php">PDOStatement</a> will be returned.
     *                       This should be used to fetch the returned rows. If an error occurred then @b false will be returned.
     */
    public function query($sql, $showError = true)
    {
        global $gLogger;

        if ($this->dbEngine === 'pgsql')
        {
            $sqlCompare = strtolower($sql);

            // prepare the sql statement to be compatible with PostgreSQL
            if (strpos($sqlCompare, 'create table') !== false)
            {
                // on a create-table-statement if necessary cut existing MySQL table options
                $sql = substr($sql, 0, strrpos($sql, ')') + 1);
            }
            if (strpos($sqlCompare, 'create table') !== false || strpos($sqlCompare, 'alter table') !== false)
            {
                $replaceArray = array(
                    // PostgreSQL doesn't know unsigned
                    'unsigned' => '',
                    // PostgreSQL interprets a boolean as string so transform it to a smallint
                    'boolean'  => 'smallint',
                    // A blob is in PostgreSQL a bytea datatype
                    'blob'     => 'bytea'
                );
                $sql = str_replace(array_keys($replaceArray), array_values($replaceArray), $sql);

                // Auto_Increment must be replaced with Serial
                $posAutoIncrement = strpos($sql, 'AUTO_INCREMENT');
                if ($posAutoIncrement > 0)
                {
                    $posInteger = strrpos(substr($sql, 0, $posAutoIncrement), 'integer');
                    $sql = substr($sql, 0, $posInteger) . ' serial ' . substr($sql, $posAutoIncrement + 14);
                }
            }
        }

        // if debug mode then log all sql statements
        $gLogger->info($sql);

        try
        {
            $this->fetchArray = array();
            $this->pdoStatement = $this->pdo->query($sql);
        }
        catch (PDOException $e)
        {
            if($showError)
            {
                $this->showError();
                // => EXIT
            }
        }

        if (strpos(strtoupper($sql), 'SELECT') === 0)
        {
            $gLogger->info('Found rows: '.$this->pdoStatement->rowCount());
        }

        return $this->pdoStatement;
    }

    /**
     * If there is a open transaction than this method sends a rollback
     * to the database and will set the transaction counter to zero.
     * @return bool
     * @see Database#startTransaction
     * @see Database#endTransaction
     */
    public function rollback()
    {
        global $gLogger;

        if ($this->transactions === 0)
        {
            return false;
        }

        // if debug mode then log all sql statements
        $gLogger->info('ROLLBACK');

        $result = $this->pdo->rollBack();

        if (!$result)
        {
            $this->showError();
            // => EXIT
        }

        $this->transactions = 0;

        return true;
    }

    /**
     * Method gets all columns and their properties from the database table.
     *
     * The array has the following format:
     * array (
     *     'columnName1' => array (
     *         'serial'   => true,
     *         'null'     => false,
     *         'key'      => false,
     *         'unsigned' => true,
     *         'default'  => 10
     *         'type'     => 'integer'
     *     ),
     *     'columnName2' => array (...),
     *     ...
     * )
     *
     * @param string $table Name of the database table for which the columns-properties should be loaded.
     *
     * TODO: Links for improvements
     *       https://secure.php.net/manual/en/pdostatement.getcolumnmeta.php
     *       https://www.postgresql.org/docs/9.5/static/infoschema-columns.html
     *       https://wiki.postgresql.org/wiki/Retrieve_primary_key_columns
     *       https://dev.mysql.com/doc/refman/5.7/en/columns-table.html
     */
    private function loadTableColumnsProperties($table)
    {
        $tableColumnsProperties = array();

        if ($this->dbEngine === 'mysql')
        {
            $sql = 'SHOW COLUMNS FROM ' . $table;
            $columnsStatement = $this->query($sql);
            $columnsList      = $columnsStatement->fetchAll();

            foreach ($columnsList as $properties)
            {
                $props = array(
                    'serial'   => $properties['Extra'] === 'auto_increment',
                    'null'     => $properties['Null'] === 'YES',
                    'key'      => $properties['Key'] === 'PRI' || $properties['Key'] === 'MUL',
                    'default'  => $properties['Default'],
                    'unsigned' => strpos($properties['Type'], 'unsigned' !== false)
                );

                if (strpos($properties['Type'], 'tinyint(1)') !== false)
                {
                    $props['type'] = 'boolean';
                }
                elseif (strpos($properties['Type'], 'smallint') !== false)
                {
                    $props['type'] = 'smallint';
                }
                elseif (strpos($properties['Type'], 'int') !== false)
                {
                    $props['type'] = 'integer';
                }
                else
                {
                    $props['type'] = $properties['Type'];
                }

                $tableColumnsProperties[$properties['Field']] = $props;
            }
        }
        elseif ($this->dbEngine === 'pgsql')
        {
            $sql = 'SELECT column_name, column_default, is_nullable, data_type
                      FROM information_schema.columns
                     WHERE table_name = \'' . $table . '\'';
            $columnsStatement = $this->query($sql);
            $columnsList = $columnsStatement->fetchAll();

            foreach ($columnsList as $properties)
            {
                $props = array(
                    'serial'   => strpos($properties['column_default'], 'nextval') !== false,
                    'null'     => $properties['is_nullable'] === 'YES',
                    'key'      => null,
                    'default'  => $properties['Default'],
                    'unsigned' => null
                );

                if (strpos($properties['data_type'], 'timestamp') !== false)
                {
                    $props['type'] = 'timestamp';
                }
                elseif (strpos($properties['data_type'], 'time') !== false)
                {
                    $props['type'] = 'time';
                }
                else
                {
                    $props['type'] = $properties['data_type'];
                }

                $tableColumnsProperties[$properties['column_name']] = $props;
            }
        }

        // safe array with table structure in class array
        $this->dbStructure[$table] = $tableColumnsProperties;
    }

    /**
     * Method get all columns and their properties from the database table.
     * @param string $table Name of the database table for which the columns-properties should be shown.
     * @return array[] Returns an array with column-names.
     */
    public function getTableColumnsProperties($table)
    {
        if (!array_key_exists($table, $this->dbStructure))
        {
            $this->loadTableColumnsProperties($table);
        }

        return $this->dbStructure[$table];
    }

    /**
     * Method get all columns-names from the database table.
     * @param string $table Name of the database table for which the columns should be shown.
     * @return string[] Returns an array with each column and their properties.
     */
    public function getTableColumns($table)
    {
        if (!array_key_exists($table, $this->dbStructure))
        {
            $this->loadTableColumnsProperties($table);
        }

        return array_keys($this->dbStructure[$table]);
    }

    /**
     * Display the error code and error message to the user if a database error occurred.
     * The error must be read by the child method. This method will call a backtrace so
     * you see the script and specific line in which the error occurred.
     * @return void Will exit the script and returns a html output with the error information.
     */
    public function showError()
    {
        global $gLogger, $gPreferences, $gL10n;

        $backtrace = $this->getBacktrace();

        // Rollback on open transaction
        if ($this->transactions > 0)
        {
            $this->pdo->rollBack();
        }

        // transform the database error to html
        $errorCode = $this->pdo->errorCode();
        $errorInfo = $this->pdo->errorInfo();

        $gLogger->critical($errorCode.': '.$errorInfo[1]."\n".$errorInfo[2]);

        $htmlOutput = '
            <div style="font-family: monospace;">
                 <p><strong>S Q L - E R R O R</strong></p>
                 <p><strong>CODE:</strong> ' . $errorCode . '</p>
                 ' . $errorInfo[1] . '<br /><br />
                 ' . $errorInfo[2] . '<br /><br />
                 <strong>B A C K T R A C E</strong><br />
                 ' . $backtrace . '
             </div>';

<<<<<<< HEAD
=======
        // in debug mode show error in log file
        if ($gDebug)
        {
            error_log($errorCode . ': ' . $errorInfo[1] . "\n" . $errorInfo[2]);
        }

>>>>>>> 1b5a5e6b
        // display database error to user
        if (isset($gPreferences) && defined('THEME_SERVER_PATH') && !headers_sent())
        {
            // create html page object
            $page = new HtmlPage($gL10n->get('SYS_DATABASE_ERROR'));
            $page->addHtml($htmlOutput);
            $page->show();
        }
        else
        {
            echo $htmlOutput;
        }

        exit();
    }

    /**
     * Returns an array with all available PDO database drivers of the server.
     * @deprecated 3.1.0:4.0.0 Switched to native PDO method.
     * @return string[] Returns an array with all available PDO database drivers of the server.
     * @see <a href="https://secure.php.net/manual/en/pdo.getavailabledrivers.php">PDO::getAvailableDrivers</a>
     */
    public static function getAvailableDBs()
    {
        global $gLogger;

        $gLogger->warning('DEPRECATED: "$database->getAvailableDBs()" is deprecated, use "PDO::getAvailableDrivers()" instead!');

        return PDO::getAvailableDrivers();
    }

    /**
     * Fetch a result row as an associative array, a numeric array, or both.
     * @deprecated 3.1.0:4.0.0 Switched to native PDO method.
     *             Please use the PHP class <a href="https://secure.php.net/manual/en/class.pdostatement.php">PDOStatement</a>
     *             and the method <a href="https://secure.php.net/manual/en/pdostatement.fetch.php">fetch</a> instead.
     * @param \PDOStatement $pdoStatement An object of the class PDOStatement. This should be set if multiple
     *                                    rows where selected and other sql statements are also send to the database.
     * @param int           $fetchType    Set the result type. Can contain @b PDO::FECTH_ASSOC for an associative array,
     *                                    @b PDO::FETCH_NUM for a numeric array or @b PDO::FETCH_BOTH (Default).
     * @return mixed|null Returns an array that corresponds to the fetched row and moves the internal data pointer ahead.
     * @see <a href="https://secure.php.net/manual/en/pdostatement.fetch.php">PDOStatement::fetch</a>
     */
    public function fetch_array(PDOStatement $pdoStatement = null, $fetchType = PDO::FETCH_BOTH)
    {
        global $gLogger;

        $gLogger->warning('DEPRECATED: "$database->fetch_array()" is deprecated, use "$this->pdoStatement->fetch()" instead!');

        // if pdo statement is committed then fetch this object
        if ($pdoStatement instanceof \PDOStatement)
        {
            return $pdoStatement->fetch($fetchType);
        }
        // if no pdo statement was committed then take the one from the last query
        elseif ($this->pdoStatement instanceof \PDOStatement)
        {
            return $this->pdoStatement->fetch($fetchType);
        }

        return null;
    }

    /**
     * Fetch a result row as an object.
     * @deprecated 3.1.0:4.0.0 Switched to native PDO method.
     *             Please use methods Database#fetchAll or Database#fetch instead.
     *             Please use the PHP class <a href="https://secure.php.net/manual/en/class.pdostatement.php">PDOStatement</a>
     *             and the method <a href="https://secure.php.net/manual/en/pdostatement.fetchobject.php">fetchObject</a> instead.
     * @param \PDOStatement $pdoStatement An object of the class PDOStatement. This should be set if multiple
     *                                    rows where selected and other sql statements are also send to the database.
     * @return mixed|null Returns an object that corresponds to the fetched row and moves the internal data pointer ahead.
     * @see <a href="https://secure.php.net/manual/en/pdostatement.fetchobject.php">PDOStatement::fetchObject</a>
     */
    public function fetch_object(PDOStatement $pdoStatement = null)
    {
        global $gLogger;

        $gLogger->warning('DEPRECATED: "$database->fetch_object()" is deprecated, use "$this->pdoStatement->fetchObject()" instead!');

        // if pdo statement is committed then fetch this object
        if ($pdoStatement instanceof \PDOStatement)
        {
            return $pdoStatement->fetchObject();
        }
        // if no pdo statement was committed then take the one from the last query
        elseif ($this->pdoStatement instanceof \PDOStatement)
        {
            return $this->pdoStatement->fetchObject();
        }

        return null;
    }

    /**
     * Returns the ID of the unique id column of the last INSERT operation.
     * @deprecated 3.1.0:4.0.0 Renamed method to camelCase style.
     *             Please use methods Database#lastInsertId instead.
     * @return string Return ID value of the last INSERT operation.
     * @see Database#lastInsertId
     */
    public function insert_id()
    {
        global $gLogger;

        $gLogger->warning('DEPRECATED: "$database->insert_id()" is deprecated, use "$database->lastInsertId()" instead!');

        return $this->lastInsertId();
    }

    /**
     * Returns the number of rows of the last executed statement.
     * @deprecated 3.1.0:4.0.0 Switched to native PDO method.
     *             Please use the PHP class <a href="https://secure.php.net/manual/en/class.pdostatement.php">PDOStatement</a>
     *             and the method <a href="https://secure.php.net/manual/en/pdostatement.rowcount.php">rowCount</a> instead.
     * @param \PDOStatement $pdoStatement An object of the class PDOStatement. This should be set if multiple
     *                                    rows where selected and other sql statements are also send to the database.
     * @return int|null Return the number of rows of the result of the sql statement.
     * @see <a href="https://secure.php.net/manual/en/pdostatement.rowcount.php">PDOStatement::rowCount</a>
     */
    public function num_rows(PDOStatement $pdoStatement = null)
    {
        global $gLogger;

        $gLogger->warning('DEPRECATED: "$database->num_rows()" is deprecated, use "$this->pdoStatement->rowCount()" instead!');

        // if pdo statement is committed then fetch this object
        if ($pdoStatement instanceof \PDOStatement)
        {
            return $pdoStatement->rowCount();
        }
        // if no pdo statement was committed then take the one from the last query
        elseif ($this->pdoStatement instanceof \PDOStatement)
        {
            return $this->pdoStatement->rowCount();
        }

        return null;
    }

    /**
     * Method gets all columns and their properties from the database table.
     * @deprecated 3.2.0:4.0.0 Switch to new methods (getTableColumnsProperties(), getTableColumns()).
     * @param string $table                Name of the database table for which the columns should be shown.
     * @param bool   $showColumnProperties If this is set to @b false only the column names were returned.
     * @return string[]|array[] Returns an array with each column and their properties if $showColumnProperties is set to @b true.
     */
    public function showColumns($table, $showColumnProperties = true)
    {
        global $gLogger;

        $gLogger->warning('DEPRECATED: "$database->showColumns()" is deprecated, use "$database->getTableColumnsProperties()" or "$database->getTableColumns()" instead!');

        if ($showColumnProperties)
        {
            // returns all columns with their properties of the table
            return $this->getTableColumnsProperties($table);
        }

        // returns only the column names of the table.
        return $this->getTableColumns($table);
    }
}<|MERGE_RESOLUTION|>--- conflicted
+++ resolved
@@ -717,15 +717,6 @@
                  ' . $backtrace . '
              </div>';
 
-<<<<<<< HEAD
-=======
-        // in debug mode show error in log file
-        if ($gDebug)
-        {
-            error_log($errorCode . ': ' . $errorInfo[1] . "\n" . $errorInfo[2]);
-        }
-
->>>>>>> 1b5a5e6b
         // display database error to user
         if (isset($gPreferences) && defined('THEME_SERVER_PATH') && !headers_sent())
         {
