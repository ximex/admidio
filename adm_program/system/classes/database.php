<?php
/*****************************************************************************
 *
 * Copyright    : (c) 2004 - 2015 The Admidio Team
 * Homepage     : http://www.admidio.org
 * License      : GNU Public License 2 https://www.gnu.org/licenses/gpl-2.0.html
 *
 *****************************************************************************/
 /**
 * @class Database
 * @brief Handle the connection to the database, send all sql statements and handle the returned rows.
 *
 * This class creates a connection to the database and provides several methods
 * to communicate with the database. There are methods to send sql statements
 * and to handle the response of the database. This class also supports transactions.
 * Just call Database#startTransaction and finish it with Database#endTransaction. If
 * you call this multiple times only 1 transaction will be open and it will be closed
 * after the last endTransaction was send.
 * @par Examples
 * To open a connection you can use the settings of the config.php of Admidio.
 * @code // create object and open connection to database
 * try
 * {
 *     $gDb = new Database($gDbType, $g_adm_srv, null, $g_adm_db, $g_adm_usr, $g_adm_pw);
 * }
 * catch(AdmException $e)
 * {
 *     $e->showText();
 * } @endcode
 * Now you can use the new object @b $gDb to send a query to the database
 * @code // send sql to database
 * $organizationsStatement = $gDb->query('SELECT org_shortname, org_longname FROM adm_organizations');
 *
 * // now fetch all rows of the result within one array
 * $organizationsList = $organizationsStatement->fetchAll();
 *
 * // Array with the results:
 * //    $organizationsList = array(
 * //         [0] => array(
 * //             [org_shortname] => 'DEMO'
 * //             [org_longname]  => 'Demo-Organization'
 * //             )
 * //         [1] => array(
 * //             [org_shortname] => 'TEST'
 * //             [org_longname]  => 'Test-Organization'
 * //             )
 *
 * // you can also go step by step through the result
 * while($organizationNames = $organizationsStatement->fetch())
 * {
 *     echo $organizationNames['shortname'].' '.$organizationNames['longname'];
 * } @endcode
 */


/**
 * Class Database
 */
class Database
{
<<<<<<< HEAD
    protected $engine;
    protected $host;
    protected $port;
    protected $dbName;
    protected $username;
    protected $password;
    protected $options;

    protected $dsn;
    protected $pdo;                 ///< The PDO object that handles the communication with the database.
    protected $transactions;        ///< The transaction marker. If this is > 0 than a transaction is open.
    protected $pdoStatement;        ///< The PdoStatement object which is needed to handle the return of a query.
    protected $dbStructure;         ///< array with arrays of every table with their structure
    protected $fetchArray;
    protected $minRequiredVersion;  ///< The minimun required version of this database that is necessary to run Admidio.
    protected $databaseName;        ///< The name of the database e.g. 'MySQL'

    /** The constructor will check if a valid engine was set and try to connect to the database.
     *  If the engine is invalid or the connection not possible an exception will be thrown.
     * @param string $engine   The database type that is supported from Admidio. @b mysql and @b postgresql are valid values.
     * @param string $host     The hostname or server where the database is running. e.g. localhost or 127.0.0.1
     * @param int    $port     If you don't use the default port of the database then set your port here.
     * @param string $dbName   Name of the database you want to connect.
     * @param string $username Username to connect to database
     * @param string $password Password to connect to database
     * @param array  $options
     */
    public function __construct($engine, $host, $port = null, $dbName, $username = null, $password = null, $options = array())
    {
        // for compatibility to old versions accept the string postgresql
        if($engine === 'postgresql')
        {
            $engine = 'pgsql';
        }

        $this->engine   = $engine;
        $this->host     = $host;
        $this->port     = $port;
        $this->dbName   = $dbName;
        $this->username = $username;
        $this->password = $password;
        $this->options  = $options;

        $this->transactions = 0;
        $this->sqlStatement = null;
        $this->fetchArray   = array();
        $this->minRequiredVersion = '';
        $this->databaseName       = '';

        try
        {
            $availableDrivers = PDO::getAvailableDrivers();

            if (empty($availableDrivers))
            {
                throw new PDOException('PDO does not support any drivers');
            }
            if (!in_array($this->engine, $availableDrivers, true))
            {
                throw new PDOException('The requested PDO driver '.$this->engine.' is not supported');
            }

            $this->buildDSNString();

            // needed to avoid leaking username, password,... if a PDOException is thrown
            $this->pdo = new PDO($this->dsn, $this->username, $this->password, $this->options);

            $this->setConnectionOptions();
        }
        catch (PDOException $e)
        {
            throw new AdmException($e->getMessage());
        }
    }

    /**
     * Create a valid DSN string for the engine that was set through the constructor.
     * If no valid engine is set than an exception is thrown.
     */
    private function buildDSNString()
=======
    /**
     * method creates the interface to the relevant database
     * @param string $dbType
     * @return DBMySQL|DBPostgreSQL|false
     */
    public static function createDatabaseObject($dbType)
>>>>>>> e20148f2
    {
        switch ($this->engine)
        {
            case 'mysql':
                if (!$this->port)
                {
                    $this->dsn = 'mysql:host='.$this->host.';dbname='.$this->dbName;
                }
                else
                {
                    $this->dsn = 'mysql:host='.$this->host.';port='.$this->port.';dbname='.$this->dbName;
                }
                break;

            case 'pgsql':
                if (!$this->port)
                {
                    $this->dsn = 'pgsql:host='.$this->host.';dbname='.$this->dbName;
                }
                else
                {
                    $this->dsn = 'pgsql:host='.$this->host.';port='.$this->port.';dbname='.$this->dbName;
                }
                break;

            default:
                throw new PDOException('Engine is not supported by Admidio');
        }
    }

    /**
     * The method will commit an open transaction to the database. If the
     * transaction counter is greater 1 than only the counter will be
     * decreased and no commit will performed.
     * @return Returns @b true if the commit was successful otherwise @b false
     * @see Database#startTransaction
     * @see Database#rollback
     */
    public function endTransaction()
    {
        // if there is no open transaction then do nothing and return
        if($this->transactions === 0)
        {
            return true;
        }

        // If there was a previously opened transaction we do not commit yet...
        // but count back the number of inner transactions
        if ($this->transactions > 1)
        {
            $this->transactions--;
            return true;
        }

        $result = $this->pdo->commit();

        if (!$result)
        {
            $this->showError();
        }

        $this->transactions = 0;
        return $result;
    }

    /** Escapes special characters within the input string.
     *  The returned string has no quotes around the input string!
     *  @param string $string The string to be quoted.
     *  @return Returns a quoted string that is theoretically safe to pass into an SQL statement.
     */
    public function escapeString($string)
    {
        return trim($this->pdo->quote($string),"'");
    }

    /**
     * @return array
     */
    public static function getAvailableDBs()
    {
        return PDO::getAvailableDrivers();
    }

    /**
     * This method will create an backtrace of the current position in the script. If several
     * scripts were called than each script with their position will be listet in the backtrace.
     * @return Returns a string with the backtrace of all called scripts.
     */
    protected function getBacktrace()
    {
        $output = '<div style="font-family: monospace;">';
        $backtrace = debug_backtrace();
        $path = SERVER_PATH;

        foreach ($backtrace as $number => $trace)
        {
            // We skip the first one, because it only shows this file/function
            if ($number == 0)
            {
                continue;
            }

            // Strip the current directory from path
            if (empty($trace['file']))
            {
                $trace['file'] = '';
            }
            else
            {
                $trace['file'] = str_replace(array($path, '\\'), array('', '/'), $trace['file']);
                $trace['file'] = substr($trace['file'], 1);
            }
            $args = array();

            // If include/require/include_once is not called, do not show arguments - they may contain sensible information
            if (!in_array($trace['function'], array('include', 'require', 'include_once'), true))
            {
                unset($trace['args']);
            }
            else
            {
                // Path...
                if (!empty($trace['args'][0]))
                {
                    $argument = htmlentities($trace['args'][0]);
                    $argument = str_replace(array($path, '\\'), array('', '/'), $argument);
                    $argument = substr($argument, 1);
                    $args[] = "'{$argument}'";
                }
            }

            $trace['class'] = (!isset($trace['class'])) ? '' : $trace['class'];
            $trace['type'] = (!isset($trace['type'])) ? '' : $trace['type'];

            $output .= '<br />';
            $output .= '<b>FILE:</b> ' . htmlentities($trace['file']) . '<br />';
            $output .= '<b>LINE:</b> ' . ((!empty($trace['line'])) ? $trace['line'] : '') . '<br />';

            $output .= '<b>CALL:</b> ' . htmlentities($trace['class'] . $trace['type'] . $trace['function']) . '(' . ((count($args)) ? implode(', ', $args) : '') . ')<br />';
        }
        $output .= '</div>';
        return $output;
    }

    /** Get the minimum required version of the database that is necessary to run Admidio.
     *  @return Returns a string with the minimum required database version e.g. '5.0.1'
     */
    public function getMinimumRequiredVersion()
    {
        if($this->minRequiredVersion === '')
        {
            $xmlDatabases = new SimpleXMLElement(SERVER_PATH.'/adm_program/system/databases.xml', 0, true);
            $node = $xmlDatabases->xpath("/databases/database[@id='".$this->engine."']/minversion");
            $this->minRequiredVersion = (string)$node[0]; // explicit typcasting because of problem with simplexml and sessions
        }
        return $this->minRequiredVersion;
    }

    /** Get the name of the database that is running Admidio.
     *  @return Returns a string with the name of the databse e.g. 'MySQL' or 'PostgreSQL'
     */
    public function getName()
    {
        if($this->databaseName === '')
        {
            $xmlDatabases = new SimpleXMLElement(SERVER_PATH.'/adm_program/system/databases.xml', 0, true);
            $node = $xmlDatabases->xpath("/databases/database[@id='".$this->engine."']/name");
            $this->databaseName = (string)$node[0]; // explicit typcasting because of problem with simplexml and sessions
        }
        return $this->databaseName;
    }

    /** Get the version of the connected database.
     *  @return Returns a string with the database version e.g. '5.5.8'
     */
    public function getVersion()
    {
        $versionStatement = $this->query('SELECT version()');
        $row = $versionStatement->fetch(PDO::FETCH_NUM);

        if($this->engine === 'pgsql')
        {
            // the string (PostgreSQL 9.0.4, compiled by Visual C++ build 1500, 64-bit) must be separated
            $versionArray  = explode(',', $row[0]);
            $versionArray2 = explode(' ', $versionArray[0]);
            return $versionArray2[1];
        }
        
        return $row[0];
    }

    /** Returns the ID of the unique id column of the last INSERT operation.
     *  @return Return ID value of the last INSERT operation..
     */
    public function lastInsertId()
    {
        if($this->engine === 'pgsql')
        {
            $lastValStatement = $this->query('SELECT lastval()');
            $insertRow = $lastValStatement->fetch(PDO::FETCH_NUM);
            return $insertRow[0];
        }
        else
        {
            return $this->pdo->lastInsertId();
        }
    }

    /** Send a sql statement to the database that will be executed. If debug mode is set
     *  then this statement will be written to the error log. If it's a @b SELECT statement
     *  then also the number of rows will be logged. If an error occurred the script will
     *  be terminated and the error with a backtrace will be send to the browser.
     *  @param string $sql A string with the sql statement that should be executed in database.
     *  @param bool $throwError Default will be @b true and if an error the script will be terminated and
     *                          occurred the error with a backtrace will be send to the browser. If set to
     *                          @b false no error will be shown and the script will be continued.
     *  @return For @b SELECT statements an object of PDOStatement will be returned.
     *          If an error occurred then @b false will be returned.
     */
    public function query($sql, $throwError = true)
    {
        global $gDebug;

        if($this->engine === 'pgsql')
        {
            // prepare the sql statement to be compatible with PostgreSQL
            if(strpos(strtolower($sql), 'create table') !== false
            || strpos(strtolower($sql), 'alter table') !== false)
            {
                if(strpos(strtolower($sql), 'create table') !== false)
                {
                    // on a create-table-statement if necessary cut existing MySQL table options
                    $sql = substr(strtolower($sql), 0, strrpos($sql, ')') + 1);
                }

                // PostgreSQL doesn't know unsigned
                $sql = str_replace('unsigned', '', $sql);

                // PostgreSQL interprets a boolean as string so transform it to a smallint
                $sql = str_replace('boolean', 'smallint', $sql);

                // A blob is in PostgreSQL a bytea datatype
                $sql = str_replace('blob', 'bytea', $sql);

                // Auto_Increment must be replaced with Serial
                $posAutoIncrement = strpos($sql, 'auto_increment');
                if($posAutoIncrement > 0)
                {
                    $posInteger = strrpos(substr($sql, 0, $posAutoIncrement), 'integer');
                    $sql = substr($sql, 0, $posInteger).' serial '.substr($sql, $posAutoIncrement + 14);
                }
            }
        }

        // if debug mode then log all sql statements
        if($gDebug === 1)
        {
            error_log($sql);
        }

        $this->fetchArray   = array();
        $this->pdoStatement = $this->pdo->query($sql);

        // if we got an db error then show this error
        if($this->pdo->errorCode() !== null && $this->pdo->errorCode() !== '00000')
        {
            if($throwError)
            {
                return $this->showError();
            }
        }
        elseif($gDebug === 1 && strpos(strtoupper($sql), 'SELECT') === 0)
        {
            // if debug modus then show number of selected rows
            error_log('Found rows: '.$this->num_rows());
        }

        return $this->pdoStatement;
    }

    /** If there is a open transaction than this method sends a rollback to the database
     *  and will set the transaction counter to zero.
     * @see Database#startTransaction
     * @see Database#endTransaction
     */
    public function rollback()
    {
        if($this->transactions > 0)
        {
            $result = $this->pdo->rollBack();

            if (!$result)
            {
                $this->showError();
            }

            $this->transactions = 0;
            return true;
        }
        return false;
    }

    /** Set connection specific options like UTF8 connection. These options
     *  should always be set if Admidio connect to a database.
     */
    private function setConnectionOptions()
    {
        // Connect to database with UTF8
        $this->query('SET NAMES \'UTF8\'');

        if($this->engine === 'mysql')
        {
            // ANSI Modus setzen, damit SQL kompatibler zu anderen DBs werden kann
            $this->query('SET SQL_MODE = \'ANSI\'');
            // falls der Server die Joins begrenzt hat, kann dies mit diesem Statement aufgehoben werden
            $this->query('SET SQL_BIG_SELECTS = 1');
        }
    }

    /** Methods reads all columns and their properties from the database table.
     *  @param string  $table                Name of the database table for which the columns should be shown.
     *  @param boolean $showColumnProperties If this is set to @b false only the column names were returned.
     *  @return Returns an array with each column and their properties if $showColumnProperties is set to @b true.
     *          The array has the following format:
     *          array (
     *          'column1' => array (
     *                       'serial' => '1',
     *                       'null'   => '0',
     *                       'key'    => '0',
     *                       'type'   => 'integer')
     *          'column2' => array (...)
     *          ...
     */
    public function showColumns($table, $showColumnProperties = true)
    {
        if(!isset($this->dbStructure[$table]))
        {
            $columnProperties = array();

            if($this->engine === 'mysql')
            {
                $sql = 'SHOW COLUMNS FROM '.$table;
                $columnsStatement = $this->query($sql);
                $columnsList      = $columnsStatement->fetchAll();

                foreach($columnsList as $properties)
                {
                    $columnProperties[$properties['Field']]['serial'] = 0;
                    $columnProperties[$properties['Field']]['null']   = 0;
                    $columnProperties[$properties['Field']]['key']    = 0;

                    if($properties['Extra'] === 'auto_increment')
                    {
                        $columnProperties[$properties['Field']]['serial'] = 1;
                    }
                    if($properties['Null'] === 'YES')
                    {
                        $columnProperties[$properties['Field']]['null'] = 1;
                    }
                    if($properties['Key'] === 'PRI' || $properties['Key'] === 'MUL')
                    {
                        $columnProperties[$properties['Field']]['key'] = 1;
                    }

                    if(strpos($properties['Type'], 'tinyint(1)') !== false)
                    {
                        $columnProperties[$properties['Field']]['type'] = 'boolean';
                    }
                    elseif(strpos($properties['Type'], 'smallint') !== false)
                    {
                        $columnProperties[$properties['Field']]['type'] = 'smallint';
                    }
                    elseif(strpos($properties['Type'], 'int') !== false)
                    {
                        $columnProperties[$properties['Field']]['type'] = 'integer';
                    }
                    else
                    {
                        $columnProperties[$properties['Field']]['type'] = $properties['Type'];
                    }
                }
            }
            elseif($this->engine === 'pgsql')
            {
                $sql = 'SELECT column_name, column_default, is_nullable, data_type
                          FROM information_schema.columns WHERE table_name = \''.$table.'\'';
                $columnsStatement = $this->query($sql);
                $columnsList = $columnsStatement->fetchAll();

                foreach($columnsList as $properties)
                {
                    $columnProperties[$properties['column_name']]['serial'] = 0;
                    $columnProperties[$properties['column_name']]['null']   = 0;
                    $columnProperties[$properties['column_name']]['key']    = 0;

                    if(strpos($properties['column_default'], 'nextval') !== false)
                    {
                        $columnProperties[$properties['column_name']]['serial'] = 1;
                    }
                    if($properties['is_nullable'] === 'YES')
                    {
                        $columnProperties[$properties['column_name']]['null']   = 1;
                    }
                    /*if($properties['Key'] === 'PRI' || $properties['Key'] === 'MUL')
                    {
                        $columnProperties[$properties['column_name']]['key'] = 1;
                    }*/

                    if(strpos($properties['data_type'], 'timestamp') !== false)
                    {
                        $columnProperties[$properties['column_name']]['type'] = 'timestamp';
                    }
                    elseif(strpos($properties['data_type'], 'time') !== false)
                    {
                        $columnProperties[$properties['column_name']]['type'] = 'time';
                    }
                    else
                    {
                        $columnProperties[$properties['column_name']]['type'] = $properties['data_type'];
                    }
                }
            }

            // safe array with table structure in class array
            $this->dbStructure[$table] = $columnProperties;
        }

        if($showColumnProperties)
        {
            // returns all columns with their properties of the table
            return $this->dbStructure[$table];
        }
        else
        {
            // returns only the column names of the table.
            $tableColumns = array();

            foreach($this->dbStructure[$table] as $columnName => $columnProperties)
            {
                $tableColumns[] = $columnName;
            }

            return $tableColumns;
        }
    }

    /** Display the error code and error message to the user if a database error occurred.
     *  The error must be read by the child method. This method will call a backtrace so
     *  you see the script and specific line in which the error occurred.
     *  @param string $code    The database error code that will be displayed.
     *  @param string $message The database error message that will be displayed.
     *  @return Will exit the script and returns a html output with the error informations.
     */
    public function showError($code = 0, $message = '')
    {
        global $g_root_path, $gMessage, $gPreferences, $gCurrentOrganization, $gDebug, $gL10n;

        $htmlOutput = '';
        $backtrace  = $this->getBacktrace();

        // Rollback on open transaction
        if($this->transactions > 0)
        {
            $this->pdo->rollBack();
        }

        if(!headers_sent() && isset($gPreferences) && defined('THEME_SERVER_PATH'))
        {
            // create html page object
            $page = new HtmlPage($gL10n->get('SYS_DATABASE_ERROR'));
        }

        // transform the database error to html
        $errorInfo   = $this->pdo->errorInfo();

        $errorString = '<div style="font-family: monospace;">
                         <p><b>S Q L - E R R O R</b></p>
                         <p><b>CODE:</b> '.$this->pdo->errorCode().'</p>
                         '.$errorInfo[1].'<br /><br />
                         '.$errorInfo[2].'<br /><br />
                         <b>B A C K T R A C E</b><br />
                         '.$backtrace.'
                         </div>';
        $htmlOutput = $errorString;

        // in debug mode show error in log file
        if($gDebug === 1)
        {
             error_log($this->pdo->errorCode(). ': '. $errorInfo[1]."\n".$errorInfo[2]);
        }

        // display database error to user
        if(!headers_sent() && isset($gPreferences) && defined('THEME_SERVER_PATH'))
        {
            $page->addHtml($htmlOutput);
            $page->show();
        }
        else
        {
            echo $htmlOutput;
        }

        exit();
    }

    /**
     * Start a transaction if no open transaction exists. If you call this
     * multiple times only 1 transaction will be open and it will be closed
     * after the last endTransaction was send.
     * @see Database#endTransaction
     * @see Database#rollback
     */
    public function startTransaction()
    {
        // If we are within a transaction we will not open another one,
        // but enclose the current one to not loose data (prevening auto commit)
        if ($this->transactions > 0)
        {
            $this->transactions++;
            return true;
        }

        $result = $this->pdo->beginTransaction();

        if (!$result)
        {
            $this->showError();
        }

        $this->transactions = 1;
        return $result;
    }


    /**
     * Fetch a result row as an associative array, a numeric array, or both.
     * @warning This method is deprecated and will be removed in future versions.
     * @warning Please use the PHP class <a href="http://php.net/manual/en/class.pdostatement.php">PDOStatement</a> and the method <a href="http://php.net/manual/en/pdostatement.fetch.php">fetch</a> instead.
     * @param object $pdoStatement An object of the class PDOStatement. This should be set if multiple
     *                             rows where selected and other sql statements are also send to the database.
     * @param int    $fetchType    Set the result type. Can contain @b PDO::FECTH_ASSOC for an associative array,
     *                             @b PDO::FETCH_NUM for a numeric array or @b PDO::FETCH_BOTH (Default).
     * @return Returns an array that corresponds to the fetched row and moves the internal data pointer ahead.
     * @see <a href="http://php.net/manual/en/pdostatement.fetch.php">PDOStatement::fetch</a>
     */
    public function fetch_array($pdoStatement = null, $fetchType = PDO::FETCH_BOTH)
    {
        // if pdo statement is committed then fetch this object
        if(is_object($pdoStatement))
        {
            return $pdoStatement->fetch($fetchType);
        }
        // if no pdo statement was committed then take the one from the last query
        elseif(is_object($this->pdoStatement))
        {
            return $this->pdoStatement->fetch($fetchType);
        }

        return null;
    }

    /**
     * Fetch a result row as an object.
     * @warning This method is deprecated and will be removed in future versions.
     * @warning Please use methods Database#fetchAll or Database#fetch instead.
     * @warning Please use the PHP class <a href="http://php.net/manual/en/class.pdostatement.php">PDOStatement</a> and the method <a href="http://php.net/manual/en/pdostatement.fetchobject.php">fetchObject</a> instead.
     * @return Returns an object that corresponds to the fetched row and moves the internal data pointer ahead.
     * @see <a href="http://php.net/manual/en/pdostatement.fetchobject.php">PDOStatement::fetchObject</a>
     */
    public function fetch_object()
    {
        if(is_object($this->pdoStatement))
        {
            return $this->pdoStatement->fetchObject();
        }

        return null;
    }

    /**
     * Returns the ID of the unique id column of the last INSERT operation.
     * @warning This method is deprecated and will be removed in future versions.
     * @warning Please use methods Database#lastInsertId instead.
     * @return Return ID value of the last INSERT operation..
     * @see Database#lastInsertId
     */
    public function insert_id()
    {
        return $this->lastInsertId();
    }

    /**
     * Returns the number of rows of the last executed statement.
     * @warning This method is deprecated and will be removed in future versions.
     * @warning Please use the PHP class <a href="http://php.net/manual/en/class.pdostatement.php">PDOStatement</a> and the method <a href="http://php.net/manual/en/pdostatement.rowcount.php">rowCount</a> instead.
     * @return Return the number of rows of the result of the sql statement.
     * @see <a href="http://php.net/manual/en/pdostatement.rowcount.php">PDOStatement::rowCount</a>
     */
    public function num_rows()
    {
        return $this->pdoStatement->rowCount();
    }
}

?><|MERGE_RESOLUTION|>--- conflicted
+++ resolved
@@ -1,754 +1,741 @@
-<?php
-/*****************************************************************************
- *
- * Copyright    : (c) 2004 - 2015 The Admidio Team
- * Homepage     : http://www.admidio.org
- * License      : GNU Public License 2 https://www.gnu.org/licenses/gpl-2.0.html
- *
- *****************************************************************************/
- /**
- * @class Database
- * @brief Handle the connection to the database, send all sql statements and handle the returned rows.
- *
- * This class creates a connection to the database and provides several methods
- * to communicate with the database. There are methods to send sql statements
- * and to handle the response of the database. This class also supports transactions.
- * Just call Database#startTransaction and finish it with Database#endTransaction. If
- * you call this multiple times only 1 transaction will be open and it will be closed
- * after the last endTransaction was send.
- * @par Examples
- * To open a connection you can use the settings of the config.php of Admidio.
- * @code // create object and open connection to database
- * try
- * {
- *     $gDb = new Database($gDbType, $g_adm_srv, null, $g_adm_db, $g_adm_usr, $g_adm_pw);
- * }
- * catch(AdmException $e)
- * {
- *     $e->showText();
- * } @endcode
- * Now you can use the new object @b $gDb to send a query to the database
- * @code // send sql to database
- * $organizationsStatement = $gDb->query('SELECT org_shortname, org_longname FROM adm_organizations');
- *
- * // now fetch all rows of the result within one array
- * $organizationsList = $organizationsStatement->fetchAll();
- *
- * // Array with the results:
- * //    $organizationsList = array(
- * //         [0] => array(
- * //             [org_shortname] => 'DEMO'
- * //             [org_longname]  => 'Demo-Organization'
- * //             )
- * //         [1] => array(
- * //             [org_shortname] => 'TEST'
- * //             [org_longname]  => 'Test-Organization'
- * //             )
- *
- * // you can also go step by step through the result
- * while($organizationNames = $organizationsStatement->fetch())
- * {
- *     echo $organizationNames['shortname'].' '.$organizationNames['longname'];
- * } @endcode
- */
-
-
-/**
- * Class Database
- */
-class Database
-{
-<<<<<<< HEAD
-    protected $engine;
-    protected $host;
-    protected $port;
-    protected $dbName;
-    protected $username;
-    protected $password;
-    protected $options;
-
-    protected $dsn;
-    protected $pdo;                 ///< The PDO object that handles the communication with the database.
-    protected $transactions;        ///< The transaction marker. If this is > 0 than a transaction is open.
-    protected $pdoStatement;        ///< The PdoStatement object which is needed to handle the return of a query.
-    protected $dbStructure;         ///< array with arrays of every table with their structure
-    protected $fetchArray;
-    protected $minRequiredVersion;  ///< The minimun required version of this database that is necessary to run Admidio.
-    protected $databaseName;        ///< The name of the database e.g. 'MySQL'
-
-    /** The constructor will check if a valid engine was set and try to connect to the database.
-     *  If the engine is invalid or the connection not possible an exception will be thrown.
-     * @param string $engine   The database type that is supported from Admidio. @b mysql and @b postgresql are valid values.
-     * @param string $host     The hostname or server where the database is running. e.g. localhost or 127.0.0.1
-     * @param int    $port     If you don't use the default port of the database then set your port here.
-     * @param string $dbName   Name of the database you want to connect.
-     * @param string $username Username to connect to database
-     * @param string $password Password to connect to database
-     * @param array  $options
-     */
-    public function __construct($engine, $host, $port = null, $dbName, $username = null, $password = null, $options = array())
-    {
-        // for compatibility to old versions accept the string postgresql
-        if($engine === 'postgresql')
-        {
-            $engine = 'pgsql';
-        }
-
-        $this->engine   = $engine;
-        $this->host     = $host;
-        $this->port     = $port;
-        $this->dbName   = $dbName;
-        $this->username = $username;
-        $this->password = $password;
-        $this->options  = $options;
-
-        $this->transactions = 0;
-        $this->sqlStatement = null;
-        $this->fetchArray   = array();
-        $this->minRequiredVersion = '';
-        $this->databaseName       = '';
-
-        try
-        {
-            $availableDrivers = PDO::getAvailableDrivers();
-
-            if (empty($availableDrivers))
-            {
-                throw new PDOException('PDO does not support any drivers');
-            }
-            if (!in_array($this->engine, $availableDrivers, true))
-            {
-                throw new PDOException('The requested PDO driver '.$this->engine.' is not supported');
-            }
-
-            $this->buildDSNString();
-
-            // needed to avoid leaking username, password,... if a PDOException is thrown
-            $this->pdo = new PDO($this->dsn, $this->username, $this->password, $this->options);
-
-            $this->setConnectionOptions();
-        }
-        catch (PDOException $e)
-        {
-            throw new AdmException($e->getMessage());
-        }
-    }
-
-    /**
-     * Create a valid DSN string for the engine that was set through the constructor.
-     * If no valid engine is set than an exception is thrown.
-     */
-    private function buildDSNString()
-=======
-    /**
-     * method creates the interface to the relevant database
-     * @param string $dbType
-     * @return DBMySQL|DBPostgreSQL|false
-     */
-    public static function createDatabaseObject($dbType)
->>>>>>> e20148f2
-    {
-        switch ($this->engine)
-        {
-            case 'mysql':
-                if (!$this->port)
-                {
-                    $this->dsn = 'mysql:host='.$this->host.';dbname='.$this->dbName;
-                }
-                else
-                {
-                    $this->dsn = 'mysql:host='.$this->host.';port='.$this->port.';dbname='.$this->dbName;
-                }
-                break;
-
-            case 'pgsql':
-                if (!$this->port)
-                {
-                    $this->dsn = 'pgsql:host='.$this->host.';dbname='.$this->dbName;
-                }
-                else
-                {
-                    $this->dsn = 'pgsql:host='.$this->host.';port='.$this->port.';dbname='.$this->dbName;
-                }
-                break;
-
-            default:
-                throw new PDOException('Engine is not supported by Admidio');
-        }
-    }
-
-    /**
-     * The method will commit an open transaction to the database. If the
-     * transaction counter is greater 1 than only the counter will be
-     * decreased and no commit will performed.
-     * @return Returns @b true if the commit was successful otherwise @b false
-     * @see Database#startTransaction
-     * @see Database#rollback
-     */
-    public function endTransaction()
-    {
-        // if there is no open transaction then do nothing and return
-        if($this->transactions === 0)
-        {
-            return true;
-        }
-
-        // If there was a previously opened transaction we do not commit yet...
-        // but count back the number of inner transactions
-        if ($this->transactions > 1)
-        {
-            $this->transactions--;
-            return true;
-        }
-
-        $result = $this->pdo->commit();
-
-        if (!$result)
-        {
-            $this->showError();
-        }
-
-        $this->transactions = 0;
-        return $result;
-    }
-
-    /** Escapes special characters within the input string.
-     *  The returned string has no quotes around the input string!
-     *  @param string $string The string to be quoted.
-     *  @return Returns a quoted string that is theoretically safe to pass into an SQL statement.
-     */
-    public function escapeString($string)
-    {
-        return trim($this->pdo->quote($string),"'");
-    }
-
-    /**
-     * @return array
-     */
-    public static function getAvailableDBs()
-    {
-        return PDO::getAvailableDrivers();
-    }
-
-    /**
-     * This method will create an backtrace of the current position in the script. If several
-     * scripts were called than each script with their position will be listet in the backtrace.
-     * @return Returns a string with the backtrace of all called scripts.
-     */
-    protected function getBacktrace()
-    {
-        $output = '<div style="font-family: monospace;">';
-        $backtrace = debug_backtrace();
-        $path = SERVER_PATH;
-
-        foreach ($backtrace as $number => $trace)
-        {
-            // We skip the first one, because it only shows this file/function
-            if ($number == 0)
-            {
-                continue;
-            }
-
-            // Strip the current directory from path
-            if (empty($trace['file']))
-            {
-                $trace['file'] = '';
-            }
-            else
-            {
-                $trace['file'] = str_replace(array($path, '\\'), array('', '/'), $trace['file']);
-                $trace['file'] = substr($trace['file'], 1);
-            }
-            $args = array();
-
-            // If include/require/include_once is not called, do not show arguments - they may contain sensible information
-            if (!in_array($trace['function'], array('include', 'require', 'include_once'), true))
-            {
-                unset($trace['args']);
-            }
-            else
-            {
-                // Path...
-                if (!empty($trace['args'][0]))
-                {
-                    $argument = htmlentities($trace['args'][0]);
-                    $argument = str_replace(array($path, '\\'), array('', '/'), $argument);
-                    $argument = substr($argument, 1);
-                    $args[] = "'{$argument}'";
-                }
-            }
-
-            $trace['class'] = (!isset($trace['class'])) ? '' : $trace['class'];
-            $trace['type'] = (!isset($trace['type'])) ? '' : $trace['type'];
-
-            $output .= '<br />';
-            $output .= '<b>FILE:</b> ' . htmlentities($trace['file']) . '<br />';
-            $output .= '<b>LINE:</b> ' . ((!empty($trace['line'])) ? $trace['line'] : '') . '<br />';
-
-            $output .= '<b>CALL:</b> ' . htmlentities($trace['class'] . $trace['type'] . $trace['function']) . '(' . ((count($args)) ? implode(', ', $args) : '') . ')<br />';
-        }
-        $output .= '</div>';
-        return $output;
-    }
-
-    /** Get the minimum required version of the database that is necessary to run Admidio.
-     *  @return Returns a string with the minimum required database version e.g. '5.0.1'
-     */
-    public function getMinimumRequiredVersion()
-    {
-        if($this->minRequiredVersion === '')
-        {
-            $xmlDatabases = new SimpleXMLElement(SERVER_PATH.'/adm_program/system/databases.xml', 0, true);
-            $node = $xmlDatabases->xpath("/databases/database[@id='".$this->engine."']/minversion");
-            $this->minRequiredVersion = (string)$node[0]; // explicit typcasting because of problem with simplexml and sessions
-        }
-        return $this->minRequiredVersion;
-    }
-
-    /** Get the name of the database that is running Admidio.
-     *  @return Returns a string with the name of the databse e.g. 'MySQL' or 'PostgreSQL'
-     */
-    public function getName()
-    {
-        if($this->databaseName === '')
-        {
-            $xmlDatabases = new SimpleXMLElement(SERVER_PATH.'/adm_program/system/databases.xml', 0, true);
-            $node = $xmlDatabases->xpath("/databases/database[@id='".$this->engine."']/name");
-            $this->databaseName = (string)$node[0]; // explicit typcasting because of problem with simplexml and sessions
-        }
-        return $this->databaseName;
-    }
-
-    /** Get the version of the connected database.
-     *  @return Returns a string with the database version e.g. '5.5.8'
-     */
-    public function getVersion()
-    {
-        $versionStatement = $this->query('SELECT version()');
-        $row = $versionStatement->fetch(PDO::FETCH_NUM);
-
-        if($this->engine === 'pgsql')
-        {
-            // the string (PostgreSQL 9.0.4, compiled by Visual C++ build 1500, 64-bit) must be separated
-            $versionArray  = explode(',', $row[0]);
-            $versionArray2 = explode(' ', $versionArray[0]);
-            return $versionArray2[1];
-        }
-        
-        return $row[0];
-    }
-
-    /** Returns the ID of the unique id column of the last INSERT operation.
-     *  @return Return ID value of the last INSERT operation..
-     */
-    public function lastInsertId()
-    {
-        if($this->engine === 'pgsql')
-        {
-            $lastValStatement = $this->query('SELECT lastval()');
-            $insertRow = $lastValStatement->fetch(PDO::FETCH_NUM);
-            return $insertRow[0];
-        }
-        else
-        {
-            return $this->pdo->lastInsertId();
-        }
-    }
-
-    /** Send a sql statement to the database that will be executed. If debug mode is set
-     *  then this statement will be written to the error log. If it's a @b SELECT statement
-     *  then also the number of rows will be logged. If an error occurred the script will
-     *  be terminated and the error with a backtrace will be send to the browser.
-     *  @param string $sql A string with the sql statement that should be executed in database.
-     *  @param bool $throwError Default will be @b true and if an error the script will be terminated and
-     *                          occurred the error with a backtrace will be send to the browser. If set to
-     *                          @b false no error will be shown and the script will be continued.
-     *  @return For @b SELECT statements an object of PDOStatement will be returned.
-     *          If an error occurred then @b false will be returned.
-     */
-    public function query($sql, $throwError = true)
-    {
-        global $gDebug;
-
-        if($this->engine === 'pgsql')
-        {
-            // prepare the sql statement to be compatible with PostgreSQL
-            if(strpos(strtolower($sql), 'create table') !== false
-            || strpos(strtolower($sql), 'alter table') !== false)
-            {
-                if(strpos(strtolower($sql), 'create table') !== false)
-                {
-                    // on a create-table-statement if necessary cut existing MySQL table options
-                    $sql = substr(strtolower($sql), 0, strrpos($sql, ')') + 1);
-                }
-
-                // PostgreSQL doesn't know unsigned
-                $sql = str_replace('unsigned', '', $sql);
-
-                // PostgreSQL interprets a boolean as string so transform it to a smallint
-                $sql = str_replace('boolean', 'smallint', $sql);
-
-                // A blob is in PostgreSQL a bytea datatype
-                $sql = str_replace('blob', 'bytea', $sql);
-
-                // Auto_Increment must be replaced with Serial
-                $posAutoIncrement = strpos($sql, 'auto_increment');
-                if($posAutoIncrement > 0)
-                {
-                    $posInteger = strrpos(substr($sql, 0, $posAutoIncrement), 'integer');
-                    $sql = substr($sql, 0, $posInteger).' serial '.substr($sql, $posAutoIncrement + 14);
-                }
-            }
-        }
-
-        // if debug mode then log all sql statements
-        if($gDebug === 1)
-        {
-            error_log($sql);
-        }
-
-        $this->fetchArray   = array();
-        $this->pdoStatement = $this->pdo->query($sql);
-
-        // if we got an db error then show this error
-        if($this->pdo->errorCode() !== null && $this->pdo->errorCode() !== '00000')
-        {
-            if($throwError)
-            {
-                return $this->showError();
-            }
-        }
-        elseif($gDebug === 1 && strpos(strtoupper($sql), 'SELECT') === 0)
-        {
-            // if debug modus then show number of selected rows
-            error_log('Found rows: '.$this->num_rows());
-        }
-
-        return $this->pdoStatement;
-    }
-
-    /** If there is a open transaction than this method sends a rollback to the database
-     *  and will set the transaction counter to zero.
-     * @see Database#startTransaction
-     * @see Database#endTransaction
-     */
-    public function rollback()
-    {
-        if($this->transactions > 0)
-        {
-            $result = $this->pdo->rollBack();
-
-            if (!$result)
-            {
-                $this->showError();
-            }
-
-            $this->transactions = 0;
-            return true;
-        }
-        return false;
-    }
-
-    /** Set connection specific options like UTF8 connection. These options
-     *  should always be set if Admidio connect to a database.
-     */
-    private function setConnectionOptions()
-    {
-        // Connect to database with UTF8
-        $this->query('SET NAMES \'UTF8\'');
-
-        if($this->engine === 'mysql')
-        {
-            // ANSI Modus setzen, damit SQL kompatibler zu anderen DBs werden kann
-            $this->query('SET SQL_MODE = \'ANSI\'');
-            // falls der Server die Joins begrenzt hat, kann dies mit diesem Statement aufgehoben werden
-            $this->query('SET SQL_BIG_SELECTS = 1');
-        }
-    }
-
-    /** Methods reads all columns and their properties from the database table.
-     *  @param string  $table                Name of the database table for which the columns should be shown.
-     *  @param boolean $showColumnProperties If this is set to @b false only the column names were returned.
-     *  @return Returns an array with each column and their properties if $showColumnProperties is set to @b true.
-     *          The array has the following format:
-     *          array (
-     *          'column1' => array (
-     *                       'serial' => '1',
-     *                       'null'   => '0',
-     *                       'key'    => '0',
-     *                       'type'   => 'integer')
-     *          'column2' => array (...)
-     *          ...
-     */
-    public function showColumns($table, $showColumnProperties = true)
-    {
-        if(!isset($this->dbStructure[$table]))
-        {
-            $columnProperties = array();
-
-            if($this->engine === 'mysql')
-            {
-                $sql = 'SHOW COLUMNS FROM '.$table;
-                $columnsStatement = $this->query($sql);
-                $columnsList      = $columnsStatement->fetchAll();
-
-                foreach($columnsList as $properties)
-                {
-                    $columnProperties[$properties['Field']]['serial'] = 0;
-                    $columnProperties[$properties['Field']]['null']   = 0;
-                    $columnProperties[$properties['Field']]['key']    = 0;
-
-                    if($properties['Extra'] === 'auto_increment')
-                    {
-                        $columnProperties[$properties['Field']]['serial'] = 1;
-                    }
-                    if($properties['Null'] === 'YES')
-                    {
-                        $columnProperties[$properties['Field']]['null'] = 1;
-                    }
-                    if($properties['Key'] === 'PRI' || $properties['Key'] === 'MUL')
-                    {
-                        $columnProperties[$properties['Field']]['key'] = 1;
-                    }
-
-                    if(strpos($properties['Type'], 'tinyint(1)') !== false)
-                    {
-                        $columnProperties[$properties['Field']]['type'] = 'boolean';
-                    }
-                    elseif(strpos($properties['Type'], 'smallint') !== false)
-                    {
-                        $columnProperties[$properties['Field']]['type'] = 'smallint';
-                    }
-                    elseif(strpos($properties['Type'], 'int') !== false)
-                    {
-                        $columnProperties[$properties['Field']]['type'] = 'integer';
-                    }
-                    else
-                    {
-                        $columnProperties[$properties['Field']]['type'] = $properties['Type'];
-                    }
-                }
-            }
-            elseif($this->engine === 'pgsql')
-            {
-                $sql = 'SELECT column_name, column_default, is_nullable, data_type
-                          FROM information_schema.columns WHERE table_name = \''.$table.'\'';
-                $columnsStatement = $this->query($sql);
-                $columnsList = $columnsStatement->fetchAll();
-
-                foreach($columnsList as $properties)
-                {
-                    $columnProperties[$properties['column_name']]['serial'] = 0;
-                    $columnProperties[$properties['column_name']]['null']   = 0;
-                    $columnProperties[$properties['column_name']]['key']    = 0;
-
-                    if(strpos($properties['column_default'], 'nextval') !== false)
-                    {
-                        $columnProperties[$properties['column_name']]['serial'] = 1;
-                    }
-                    if($properties['is_nullable'] === 'YES')
-                    {
-                        $columnProperties[$properties['column_name']]['null']   = 1;
-                    }
-                    /*if($properties['Key'] === 'PRI' || $properties['Key'] === 'MUL')
-                    {
-                        $columnProperties[$properties['column_name']]['key'] = 1;
-                    }*/
-
-                    if(strpos($properties['data_type'], 'timestamp') !== false)
-                    {
-                        $columnProperties[$properties['column_name']]['type'] = 'timestamp';
-                    }
-                    elseif(strpos($properties['data_type'], 'time') !== false)
-                    {
-                        $columnProperties[$properties['column_name']]['type'] = 'time';
-                    }
-                    else
-                    {
-                        $columnProperties[$properties['column_name']]['type'] = $properties['data_type'];
-                    }
-                }
-            }
-
-            // safe array with table structure in class array
-            $this->dbStructure[$table] = $columnProperties;
-        }
-
-        if($showColumnProperties)
-        {
-            // returns all columns with their properties of the table
-            return $this->dbStructure[$table];
-        }
-        else
-        {
-            // returns only the column names of the table.
-            $tableColumns = array();
-
-            foreach($this->dbStructure[$table] as $columnName => $columnProperties)
-            {
-                $tableColumns[] = $columnName;
-            }
-
-            return $tableColumns;
-        }
-    }
-
-    /** Display the error code and error message to the user if a database error occurred.
-     *  The error must be read by the child method. This method will call a backtrace so
-     *  you see the script and specific line in which the error occurred.
-     *  @param string $code    The database error code that will be displayed.
-     *  @param string $message The database error message that will be displayed.
-     *  @return Will exit the script and returns a html output with the error informations.
-     */
-    public function showError($code = 0, $message = '')
-    {
-        global $g_root_path, $gMessage, $gPreferences, $gCurrentOrganization, $gDebug, $gL10n;
-
-        $htmlOutput = '';
-        $backtrace  = $this->getBacktrace();
-
-        // Rollback on open transaction
-        if($this->transactions > 0)
-        {
-            $this->pdo->rollBack();
-        }
-
-        if(!headers_sent() && isset($gPreferences) && defined('THEME_SERVER_PATH'))
-        {
-            // create html page object
-            $page = new HtmlPage($gL10n->get('SYS_DATABASE_ERROR'));
-        }
-
-        // transform the database error to html
-        $errorInfo   = $this->pdo->errorInfo();
-
-        $errorString = '<div style="font-family: monospace;">
-                         <p><b>S Q L - E R R O R</b></p>
-                         <p><b>CODE:</b> '.$this->pdo->errorCode().'</p>
-                         '.$errorInfo[1].'<br /><br />
-                         '.$errorInfo[2].'<br /><br />
-                         <b>B A C K T R A C E</b><br />
-                         '.$backtrace.'
-                         </div>';
-        $htmlOutput = $errorString;
-
-        // in debug mode show error in log file
-        if($gDebug === 1)
-        {
-             error_log($this->pdo->errorCode(). ': '. $errorInfo[1]."\n".$errorInfo[2]);
-        }
-
-        // display database error to user
-        if(!headers_sent() && isset($gPreferences) && defined('THEME_SERVER_PATH'))
-        {
-            $page->addHtml($htmlOutput);
-            $page->show();
-        }
-        else
-        {
-            echo $htmlOutput;
-        }
-
-        exit();
-    }
-
-    /**
-     * Start a transaction if no open transaction exists. If you call this
-     * multiple times only 1 transaction will be open and it will be closed
-     * after the last endTransaction was send.
-     * @see Database#endTransaction
-     * @see Database#rollback
-     */
-    public function startTransaction()
-    {
-        // If we are within a transaction we will not open another one,
-        // but enclose the current one to not loose data (prevening auto commit)
-        if ($this->transactions > 0)
-        {
-            $this->transactions++;
-            return true;
-        }
-
-        $result = $this->pdo->beginTransaction();
-
-        if (!$result)
-        {
-            $this->showError();
-        }
-
-        $this->transactions = 1;
-        return $result;
-    }
-
-
-    /**
-     * Fetch a result row as an associative array, a numeric array, or both.
-     * @warning This method is deprecated and will be removed in future versions.
-     * @warning Please use the PHP class <a href="http://php.net/manual/en/class.pdostatement.php">PDOStatement</a> and the method <a href="http://php.net/manual/en/pdostatement.fetch.php">fetch</a> instead.
-     * @param object $pdoStatement An object of the class PDOStatement. This should be set if multiple
-     *                             rows where selected and other sql statements are also send to the database.
-     * @param int    $fetchType    Set the result type. Can contain @b PDO::FECTH_ASSOC for an associative array,
-     *                             @b PDO::FETCH_NUM for a numeric array or @b PDO::FETCH_BOTH (Default).
-     * @return Returns an array that corresponds to the fetched row and moves the internal data pointer ahead.
-     * @see <a href="http://php.net/manual/en/pdostatement.fetch.php">PDOStatement::fetch</a>
-     */
-    public function fetch_array($pdoStatement = null, $fetchType = PDO::FETCH_BOTH)
-    {
-        // if pdo statement is committed then fetch this object
-        if(is_object($pdoStatement))
-        {
-            return $pdoStatement->fetch($fetchType);
-        }
-        // if no pdo statement was committed then take the one from the last query
-        elseif(is_object($this->pdoStatement))
-        {
-            return $this->pdoStatement->fetch($fetchType);
-        }
-
-        return null;
-    }
-
-    /**
-     * Fetch a result row as an object.
-     * @warning This method is deprecated and will be removed in future versions.
-     * @warning Please use methods Database#fetchAll or Database#fetch instead.
-     * @warning Please use the PHP class <a href="http://php.net/manual/en/class.pdostatement.php">PDOStatement</a> and the method <a href="http://php.net/manual/en/pdostatement.fetchobject.php">fetchObject</a> instead.
-     * @return Returns an object that corresponds to the fetched row and moves the internal data pointer ahead.
-     * @see <a href="http://php.net/manual/en/pdostatement.fetchobject.php">PDOStatement::fetchObject</a>
-     */
-    public function fetch_object()
-    {
-        if(is_object($this->pdoStatement))
-        {
-            return $this->pdoStatement->fetchObject();
-        }
-
-        return null;
-    }
-
-    /**
-     * Returns the ID of the unique id column of the last INSERT operation.
-     * @warning This method is deprecated and will be removed in future versions.
-     * @warning Please use methods Database#lastInsertId instead.
-     * @return Return ID value of the last INSERT operation..
-     * @see Database#lastInsertId
-     */
-    public function insert_id()
-    {
-        return $this->lastInsertId();
-    }
-
-    /**
-     * Returns the number of rows of the last executed statement.
-     * @warning This method is deprecated and will be removed in future versions.
-     * @warning Please use the PHP class <a href="http://php.net/manual/en/class.pdostatement.php">PDOStatement</a> and the method <a href="http://php.net/manual/en/pdostatement.rowcount.php">rowCount</a> instead.
-     * @return Return the number of rows of the result of the sql statement.
-     * @see <a href="http://php.net/manual/en/pdostatement.rowcount.php">PDOStatement::rowCount</a>
-     */
-    public function num_rows()
-    {
-        return $this->pdoStatement->rowCount();
-    }
-}
-
+<?php
+/*****************************************************************************
+ *
+ * Copyright    : (c) 2004 - 2015 The Admidio Team
+ * Homepage     : http://www.admidio.org
+ * License      : GNU Public License 2 https://www.gnu.org/licenses/gpl-2.0.html
+ *
+ *****************************************************************************/
+ /**
+ * @class Database
+ * @brief Handle the connection to the database, send all sql statements and handle the returned rows.
+ *
+ * This class creates a connection to the database and provides several methods
+ * to communicate with the database. There are methods to send sql statements
+ * and to handle the response of the database. This class also supports transactions.
+ * Just call Database#startTransaction and finish it with Database#endTransaction. If
+ * you call this multiple times only 1 transaction will be open and it will be closed
+ * after the last endTransaction was send.
+ * @par Examples
+ * To open a connection you can use the settings of the config.php of Admidio.
+ * @code // create object and open connection to database
+ * try
+ * {
+ *     $gDb = new Database($gDbType, $g_adm_srv, null, $g_adm_db, $g_adm_usr, $g_adm_pw);
+ * }
+ * catch(AdmException $e)
+ * {
+ *     $e->showText();
+ * } @endcode
+ * Now you can use the new object @b $gDb to send a query to the database
+ * @code // send sql to database
+ * $organizationsStatement = $gDb->query('SELECT org_shortname, org_longname FROM adm_organizations');
+ *
+ * // now fetch all rows of the result within one array
+ * $organizationsList = $organizationsStatement->fetchAll();
+ *
+ * // Array with the results:
+ * //    $organizationsList = array(
+ * //         [0] => array(
+ * //             [org_shortname] => 'DEMO'
+ * //             [org_longname]  => 'Demo-Organization'
+ * //             )
+ * //         [1] => array(
+ * //             [org_shortname] => 'TEST'
+ * //             [org_longname]  => 'Test-Organization'
+ * //             )
+ *
+ * // you can also go step by step through the result
+ * while($organizationNames = $organizationsStatement->fetch())
+ * {
+ *     echo $organizationNames['shortname'].' '.$organizationNames['longname'];
+ * } @endcode
+ */
+
+class Database
+{
+    protected $engine;
+    protected $host;
+    protected $port;
+    protected $dbName;
+    protected $username;
+    protected $password;
+    protected $options;
+
+    protected $dsn;
+    protected $pdo;                 ///< The PDO object that handles the communication with the database.
+    protected $transactions;        ///< The transaction marker. If this is > 0 than a transaction is open.
+    protected $pdoStatement;        ///< The PdoStatement object which is needed to handle the return of a query.
+    protected $dbStructure;         ///< array with arrays of every table with their structure
+    protected $fetchArray;
+    protected $minRequiredVersion;  ///< The minimun required version of this database that is necessary to run Admidio.
+    protected $databaseName;        ///< The name of the database e.g. 'MySQL'
+
+    /** The constructor will check if a valid engine was set and try to connect to the database.
+     *  If the engine is invalid or the connection not possible an exception will be thrown.
+     * @param string $engine   The database type that is supported from Admidio. @b mysql and @b postgresql are valid values.
+     * @param string $host     The hostname or server where the database is running. e.g. localhost or 127.0.0.1
+     * @param int    $port     If you don't use the default port of the database then set your port here.
+     * @param string $dbName   Name of the database you want to connect.
+     * @param string $username Username to connect to database
+     * @param string $password Password to connect to database
+     * @param array  $options
+     */
+    public function __construct($engine, $host, $port = null, $dbName, $username = null, $password = null, $options = array())
+    {
+        // for compatibility to old versions accept the string postgresql
+        if($engine === 'postgresql')
+        {
+            $engine = 'pgsql';
+        }
+
+        $this->engine   = $engine;
+        $this->host     = $host;
+        $this->port     = $port;
+        $this->dbName   = $dbName;
+        $this->username = $username;
+        $this->password = $password;
+        $this->options  = $options;
+
+        $this->transactions = 0;
+        $this->sqlStatement = null;
+        $this->fetchArray   = array();
+        $this->minRequiredVersion = '';
+        $this->databaseName       = '';
+
+        try
+        {
+            $availableDrivers = PDO::getAvailableDrivers();
+
+            if (empty($availableDrivers))
+            {
+                throw new PDOException('PDO does not support any drivers');
+            }
+            if (!in_array($this->engine, $availableDrivers, true))
+            {
+                throw new PDOException('The requested PDO driver '.$this->engine.' is not supported');
+            }
+
+            $this->buildDSNString();
+
+            // needed to avoid leaking username, password,... if a PDOException is thrown
+            $this->pdo = new PDO($this->dsn, $this->username, $this->password, $this->options);
+
+            $this->setConnectionOptions();
+        }
+        catch (PDOException $e)
+        {
+            throw new AdmException($e->getMessage());
+        }
+    }
+
+    /**
+     * Create a valid DSN string for the engine that was set through the constructor.
+     * If no valid engine is set than an exception is thrown.
+     */
+    private function buildDSNString()
+    {
+        switch ($this->engine)
+        {
+            case 'mysql':
+                if (!$this->port)
+                {
+                    $this->dsn = 'mysql:host='.$this->host.';dbname='.$this->dbName;
+                }
+                else
+                {
+                    $this->dsn = 'mysql:host='.$this->host.';port='.$this->port.';dbname='.$this->dbName;
+                }
+                break;
+
+            case 'pgsql':
+                if (!$this->port)
+                {
+                    $this->dsn = 'pgsql:host='.$this->host.';dbname='.$this->dbName;
+                }
+                else
+                {
+                    $this->dsn = 'pgsql:host='.$this->host.';port='.$this->port.';dbname='.$this->dbName;
+                }
+                break;
+
+            default:
+                throw new PDOException('Engine is not supported by Admidio');
+        }
+    }
+
+    /**
+     * The method will commit an open transaction to the database. If the
+     * transaction counter is greater 1 than only the counter will be
+     * decreased and no commit will performed.
+     * @return Returns @b true if the commit was successful otherwise @b false
+     * @see Database#startTransaction
+     * @see Database#rollback
+     */
+    public function endTransaction()
+    {
+        // if there is no open transaction then do nothing and return
+        if($this->transactions === 0)
+        {
+            return true;
+        }
+
+        // If there was a previously opened transaction we do not commit yet...
+        // but count back the number of inner transactions
+        if ($this->transactions > 1)
+        {
+            $this->transactions--;
+            return true;
+        }
+
+        $result = $this->pdo->commit();
+
+        if (!$result)
+        {
+            $this->showError();
+        }
+
+        $this->transactions = 0;
+        return $result;
+    }
+
+    /** Escapes special characters within the input string.
+     *  The returned string has no quotes around the input string!
+     *  @param string $string The string to be quoted.
+     *  @return Returns a quoted string that is theoretically safe to pass into an SQL statement.
+     */
+    public function escapeString($string)
+    {
+        return trim($this->pdo->quote($string),"'");
+    }
+
+    /**
+     * @return array
+     */
+    public static function getAvailableDBs()
+    {
+        return PDO::getAvailableDrivers();
+    }
+
+    /**
+     * This method will create an backtrace of the current position in the script. If several
+     * scripts were called than each script with their position will be listet in the backtrace.
+     * @return Returns a string with the backtrace of all called scripts.
+     */
+    protected function getBacktrace()
+    {
+        $output = '<div style="font-family: monospace;">';
+        $backtrace = debug_backtrace();
+        $path = SERVER_PATH;
+
+        foreach ($backtrace as $number => $trace)
+        {
+            // We skip the first one, because it only shows this file/function
+            if ($number == 0)
+            {
+                continue;
+            }
+
+            // Strip the current directory from path
+            if (empty($trace['file']))
+            {
+                $trace['file'] = '';
+            }
+            else
+            {
+                $trace['file'] = str_replace(array($path, '\\'), array('', '/'), $trace['file']);
+                $trace['file'] = substr($trace['file'], 1);
+            }
+            $args = array();
+
+            // If include/require/include_once is not called, do not show arguments - they may contain sensible information
+            if (!in_array($trace['function'], array('include', 'require', 'include_once'), true))
+            {
+                unset($trace['args']);
+            }
+            else
+            {
+                // Path...
+                if (!empty($trace['args'][0]))
+                {
+                    $argument = htmlentities($trace['args'][0]);
+                    $argument = str_replace(array($path, '\\'), array('', '/'), $argument);
+                    $argument = substr($argument, 1);
+                    $args[] = "'{$argument}'";
+                }
+            }
+
+            $trace['class'] = (!isset($trace['class'])) ? '' : $trace['class'];
+            $trace['type'] = (!isset($trace['type'])) ? '' : $trace['type'];
+
+            $output .= '<br />';
+            $output .= '<b>FILE:</b> ' . htmlentities($trace['file']) . '<br />';
+            $output .= '<b>LINE:</b> ' . ((!empty($trace['line'])) ? $trace['line'] : '') . '<br />';
+
+            $output .= '<b>CALL:</b> ' . htmlentities($trace['class'] . $trace['type'] . $trace['function']) . '(' . ((count($args)) ? implode(', ', $args) : '') . ')<br />';
+        }
+        $output .= '</div>';
+        return $output;
+    }
+
+    /** Get the minimum required version of the database that is necessary to run Admidio.
+     *  @return Returns a string with the minimum required database version e.g. '5.0.1'
+     */
+    public function getMinimumRequiredVersion()
+    {
+        if($this->minRequiredVersion === '')
+        {
+            $xmlDatabases = new SimpleXMLElement(SERVER_PATH.'/adm_program/system/databases.xml', 0, true);
+            $node = $xmlDatabases->xpath("/databases/database[@id='".$this->engine."']/minversion");
+            $this->minRequiredVersion = (string)$node[0]; // explicit typcasting because of problem with simplexml and sessions
+        }
+        return $this->minRequiredVersion;
+    }
+
+    /** Get the name of the database that is running Admidio.
+     *  @return Returns a string with the name of the databse e.g. 'MySQL' or 'PostgreSQL'
+     */
+    public function getName()
+    {
+        if($this->databaseName === '')
+        {
+            $xmlDatabases = new SimpleXMLElement(SERVER_PATH.'/adm_program/system/databases.xml', 0, true);
+            $node = $xmlDatabases->xpath("/databases/database[@id='".$this->engine."']/name");
+            $this->databaseName = (string)$node[0]; // explicit typcasting because of problem with simplexml and sessions
+        }
+        return $this->databaseName;
+    }
+
+    /** Get the version of the connected database.
+     *  @return Returns a string with the database version e.g. '5.5.8'
+     */
+    public function getVersion()
+    {
+        $versionStatement = $this->query('SELECT version()');
+        $row = $versionStatement->fetch(PDO::FETCH_NUM);
+
+        if($this->engine === 'pgsql')
+        {
+            // the string (PostgreSQL 9.0.4, compiled by Visual C++ build 1500, 64-bit) must be separated
+            $versionArray  = explode(',', $row[0]);
+            $versionArray2 = explode(' ', $versionArray[0]);
+            return $versionArray2[1];
+        }
+        
+        return $row[0];
+    }
+
+    /** Returns the ID of the unique id column of the last INSERT operation.
+     *  @return Return ID value of the last INSERT operation..
+     */
+    public function lastInsertId()
+    {
+        if($this->engine === 'pgsql')
+        {
+            $lastValStatement = $this->query('SELECT lastval()');
+            $insertRow = $lastValStatement->fetch(PDO::FETCH_NUM);
+            return $insertRow[0];
+        }
+        else
+        {
+            return $this->pdo->lastInsertId();
+        }
+    }
+
+    /** Send a sql statement to the database that will be executed. If debug mode is set
+     *  then this statement will be written to the error log. If it's a @b SELECT statement
+     *  then also the number of rows will be logged. If an error occurred the script will
+     *  be terminated and the error with a backtrace will be send to the browser.
+     *  @param string $sql A string with the sql statement that should be executed in database.
+     *  @param bool $throwError Default will be @b true and if an error the script will be terminated and
+     *                          occurred the error with a backtrace will be send to the browser. If set to
+     *                          @b false no error will be shown and the script will be continued.
+     *  @return For @b SELECT statements an object of PDOStatement will be returned.
+     *          If an error occurred then @b false will be returned.
+     */
+    public function query($sql, $throwError = true)
+    {
+        global $gDebug;
+
+        if($this->engine === 'pgsql')
+        {
+            // prepare the sql statement to be compatible with PostgreSQL
+            if(strpos(strtolower($sql), 'create table') !== false
+            || strpos(strtolower($sql), 'alter table') !== false)
+            {
+                if(strpos(strtolower($sql), 'create table') !== false)
+                {
+                    // on a create-table-statement if necessary cut existing MySQL table options
+                    $sql = substr(strtolower($sql), 0, strrpos($sql, ')') + 1);
+                }
+
+                // PostgreSQL doesn't know unsigned
+                $sql = str_replace('unsigned', '', $sql);
+
+                // PostgreSQL interprets a boolean as string so transform it to a smallint
+                $sql = str_replace('boolean', 'smallint', $sql);
+
+                // A blob is in PostgreSQL a bytea datatype
+                $sql = str_replace('blob', 'bytea', $sql);
+
+                // Auto_Increment must be replaced with Serial
+                $posAutoIncrement = strpos($sql, 'auto_increment');
+                if($posAutoIncrement > 0)
+                {
+                    $posInteger = strrpos(substr($sql, 0, $posAutoIncrement), 'integer');
+                    $sql = substr($sql, 0, $posInteger).' serial '.substr($sql, $posAutoIncrement + 14);
+                }
+            }
+        }
+
+        // if debug mode then log all sql statements
+        if($gDebug === 1)
+        {
+            error_log($sql);
+        }
+
+        $this->fetchArray   = array();
+        $this->pdoStatement = $this->pdo->query($sql);
+
+        // if we got an db error then show this error
+        if($this->pdo->errorCode() !== null && $this->pdo->errorCode() !== '00000')
+        {
+            if($throwError)
+            {
+                return $this->showError();
+            }
+        }
+        elseif($gDebug === 1 && strpos(strtoupper($sql), 'SELECT') === 0)
+        {
+            // if debug modus then show number of selected rows
+            error_log('Found rows: '.$this->num_rows());
+        }
+
+        return $this->pdoStatement;
+    }
+
+    /** If there is a open transaction than this method sends a rollback to the database
+     *  and will set the transaction counter to zero.
+     * @see Database#startTransaction
+     * @see Database#endTransaction
+     */
+    public function rollback()
+    {
+        if($this->transactions > 0)
+        {
+            $result = $this->pdo->rollBack();
+
+            if (!$result)
+            {
+                $this->showError();
+            }
+
+            $this->transactions = 0;
+            return true;
+        }
+        return false;
+    }
+
+    /** Set connection specific options like UTF8 connection. These options
+     *  should always be set if Admidio connect to a database.
+     */
+    private function setConnectionOptions()
+    {
+        // Connect to database with UTF8
+        $this->query('SET NAMES \'UTF8\'');
+
+        if($this->engine === 'mysql')
+        {
+            // ANSI Modus setzen, damit SQL kompatibler zu anderen DBs werden kann
+            $this->query('SET SQL_MODE = \'ANSI\'');
+            // falls der Server die Joins begrenzt hat, kann dies mit diesem Statement aufgehoben werden
+            $this->query('SET SQL_BIG_SELECTS = 1');
+        }
+    }
+
+    /** Methods reads all columns and their properties from the database table.
+     *  @param string  $table                Name of the database table for which the columns should be shown.
+     *  @param boolean $showColumnProperties If this is set to @b false only the column names were returned.
+     *  @return Returns an array with each column and their properties if $showColumnProperties is set to @b true.
+     *          The array has the following format:
+     *          array (
+     *          'column1' => array (
+     *                       'serial' => '1',
+     *                       'null'   => '0',
+     *                       'key'    => '0',
+     *                       'type'   => 'integer')
+     *          'column2' => array (...)
+     *          ...
+     */
+    public function showColumns($table, $showColumnProperties = true)
+    {
+        if(!isset($this->dbStructure[$table]))
+        {
+            $columnProperties = array();
+
+            if($this->engine === 'mysql')
+            {
+                $sql = 'SHOW COLUMNS FROM '.$table;
+                $columnsStatement = $this->query($sql);
+                $columnsList      = $columnsStatement->fetchAll();
+
+                foreach($columnsList as $properties)
+                {
+                    $columnProperties[$properties['Field']]['serial'] = 0;
+                    $columnProperties[$properties['Field']]['null']   = 0;
+                    $columnProperties[$properties['Field']]['key']    = 0;
+
+                    if($properties['Extra'] === 'auto_increment')
+                    {
+                        $columnProperties[$properties['Field']]['serial'] = 1;
+                    }
+                    if($properties['Null'] === 'YES')
+                    {
+                        $columnProperties[$properties['Field']]['null'] = 1;
+                    }
+                    if($properties['Key'] === 'PRI' || $properties['Key'] === 'MUL')
+                    {
+                        $columnProperties[$properties['Field']]['key'] = 1;
+                    }
+
+                    if(strpos($properties['Type'], 'tinyint(1)') !== false)
+                    {
+                        $columnProperties[$properties['Field']]['type'] = 'boolean';
+                    }
+                    elseif(strpos($properties['Type'], 'smallint') !== false)
+                    {
+                        $columnProperties[$properties['Field']]['type'] = 'smallint';
+                    }
+                    elseif(strpos($properties['Type'], 'int') !== false)
+                    {
+                        $columnProperties[$properties['Field']]['type'] = 'integer';
+                    }
+                    else
+                    {
+                        $columnProperties[$properties['Field']]['type'] = $properties['Type'];
+                    }
+                }
+            }
+            elseif($this->engine === 'pgsql')
+            {
+                $sql = 'SELECT column_name, column_default, is_nullable, data_type
+                          FROM information_schema.columns WHERE table_name = \''.$table.'\'';
+                $columnsStatement = $this->query($sql);
+                $columnsList = $columnsStatement->fetchAll();
+
+                foreach($columnsList as $properties)
+                {
+                    $columnProperties[$properties['column_name']]['serial'] = 0;
+                    $columnProperties[$properties['column_name']]['null']   = 0;
+                    $columnProperties[$properties['column_name']]['key']    = 0;
+
+                    if(strpos($properties['column_default'], 'nextval') !== false)
+                    {
+                        $columnProperties[$properties['column_name']]['serial'] = 1;
+                    }
+                    if($properties['is_nullable'] === 'YES')
+                    {
+                        $columnProperties[$properties['column_name']]['null']   = 1;
+                    }
+                    /*if($properties['Key'] === 'PRI' || $properties['Key'] === 'MUL')
+                    {
+                        $columnProperties[$properties['column_name']]['key'] = 1;
+                    }*/
+
+                    if(strpos($properties['data_type'], 'timestamp') !== false)
+                    {
+                        $columnProperties[$properties['column_name']]['type'] = 'timestamp';
+                    }
+                    elseif(strpos($properties['data_type'], 'time') !== false)
+                    {
+                        $columnProperties[$properties['column_name']]['type'] = 'time';
+                    }
+                    else
+                    {
+                        $columnProperties[$properties['column_name']]['type'] = $properties['data_type'];
+                    }
+                }
+            }
+
+            // safe array with table structure in class array
+            $this->dbStructure[$table] = $columnProperties;
+        }
+
+        if($showColumnProperties)
+        {
+            // returns all columns with their properties of the table
+            return $this->dbStructure[$table];
+        }
+        else
+        {
+            // returns only the column names of the table.
+            $tableColumns = array();
+
+            foreach($this->dbStructure[$table] as $columnName => $columnProperties)
+            {
+                $tableColumns[] = $columnName;
+            }
+
+            return $tableColumns;
+        }
+    }
+
+    /** Display the error code and error message to the user if a database error occurred.
+     *  The error must be read by the child method. This method will call a backtrace so
+     *  you see the script and specific line in which the error occurred.
+     *  @param string $code    The database error code that will be displayed.
+     *  @param string $message The database error message that will be displayed.
+     *  @return Will exit the script and returns a html output with the error informations.
+     */
+    public function showError($code = 0, $message = '')
+    {
+        global $g_root_path, $gMessage, $gPreferences, $gCurrentOrganization, $gDebug, $gL10n;
+
+        $htmlOutput = '';
+        $backtrace  = $this->getBacktrace();
+
+        // Rollback on open transaction
+        if($this->transactions > 0)
+        {
+            $this->pdo->rollBack();
+        }
+
+        if(!headers_sent() && isset($gPreferences) && defined('THEME_SERVER_PATH'))
+        {
+            // create html page object
+            $page = new HtmlPage($gL10n->get('SYS_DATABASE_ERROR'));
+        }
+
+        // transform the database error to html
+        $errorInfo   = $this->pdo->errorInfo();
+
+        $errorString = '<div style="font-family: monospace;">
+                         <p><b>S Q L - E R R O R</b></p>
+                         <p><b>CODE:</b> '.$this->pdo->errorCode().'</p>
+                         '.$errorInfo[1].'<br /><br />
+                         '.$errorInfo[2].'<br /><br />
+                         <b>B A C K T R A C E</b><br />
+                         '.$backtrace.'
+                         </div>';
+        $htmlOutput = $errorString;
+
+        // in debug mode show error in log file
+        if($gDebug === 1)
+        {
+             error_log($this->pdo->errorCode(). ': '. $errorInfo[1]."\n".$errorInfo[2]);
+        }
+
+        // display database error to user
+        if(!headers_sent() && isset($gPreferences) && defined('THEME_SERVER_PATH'))
+        {
+            $page->addHtml($htmlOutput);
+            $page->show();
+        }
+        else
+        {
+            echo $htmlOutput;
+        }
+
+        exit();
+    }
+
+    /**
+     * Start a transaction if no open transaction exists. If you call this
+     * multiple times only 1 transaction will be open and it will be closed
+     * after the last endTransaction was send.
+     * @see Database#endTransaction
+     * @see Database#rollback
+     */
+    public function startTransaction()
+    {
+        // If we are within a transaction we will not open another one,
+        // but enclose the current one to not loose data (prevening auto commit)
+        if ($this->transactions > 0)
+        {
+            $this->transactions++;
+            return true;
+        }
+
+        $result = $this->pdo->beginTransaction();
+
+        if (!$result)
+        {
+            $this->showError();
+        }
+
+        $this->transactions = 1;
+        return $result;
+    }
+
+
+    /**
+     * Fetch a result row as an associative array, a numeric array, or both.
+     * @warning This method is deprecated and will be removed in future versions.
+     * @warning Please use the PHP class <a href="http://php.net/manual/en/class.pdostatement.php">PDOStatement</a> and the method <a href="http://php.net/manual/en/pdostatement.fetch.php">fetch</a> instead.
+     * @param object $pdoStatement An object of the class PDOStatement. This should be set if multiple
+     *                             rows where selected and other sql statements are also send to the database.
+     * @param int    $fetchType    Set the result type. Can contain @b PDO::FECTH_ASSOC for an associative array,
+     *                             @b PDO::FETCH_NUM for a numeric array or @b PDO::FETCH_BOTH (Default).
+     * @return Returns an array that corresponds to the fetched row and moves the internal data pointer ahead.
+     * @see <a href="http://php.net/manual/en/pdostatement.fetch.php">PDOStatement::fetch</a>
+     */
+    public function fetch_array($pdoStatement = null, $fetchType = PDO::FETCH_BOTH)
+    {
+        // if pdo statement is committed then fetch this object
+        if(is_object($pdoStatement))
+        {
+            return $pdoStatement->fetch($fetchType);
+        }
+        // if no pdo statement was committed then take the one from the last query
+        elseif(is_object($this->pdoStatement))
+        {
+            return $this->pdoStatement->fetch($fetchType);
+        }
+
+        return null;
+    }
+
+    /**
+     * Fetch a result row as an object.
+     * @warning This method is deprecated and will be removed in future versions.
+     * @warning Please use methods Database#fetchAll or Database#fetch instead.
+     * @warning Please use the PHP class <a href="http://php.net/manual/en/class.pdostatement.php">PDOStatement</a> and the method <a href="http://php.net/manual/en/pdostatement.fetchobject.php">fetchObject</a> instead.
+     * @return Returns an object that corresponds to the fetched row and moves the internal data pointer ahead.
+     * @see <a href="http://php.net/manual/en/pdostatement.fetchobject.php">PDOStatement::fetchObject</a>
+     */
+    public function fetch_object()
+    {
+        if(is_object($this->pdoStatement))
+        {
+            return $this->pdoStatement->fetchObject();
+        }
+
+        return null;
+    }
+
+    /**
+     * Returns the ID of the unique id column of the last INSERT operation.
+     * @warning This method is deprecated and will be removed in future versions.
+     * @warning Please use methods Database#lastInsertId instead.
+     * @return Return ID value of the last INSERT operation..
+     * @see Database#lastInsertId
+     */
+    public function insert_id()
+    {
+        return $this->lastInsertId();
+    }
+
+    /**
+     * Returns the number of rows of the last executed statement.
+     * @warning This method is deprecated and will be removed in future versions.
+     * @warning Please use the PHP class <a href="http://php.net/manual/en/class.pdostatement.php">PDOStatement</a> and the method <a href="http://php.net/manual/en/pdostatement.rowcount.php">rowCount</a> instead.
+     * @return Return the number of rows of the result of the sql statement.
+     * @see <a href="http://php.net/manual/en/pdostatement.rowcount.php">PDOStatement::rowCount</a>
+     */
+    public function num_rows()
+    {
+        return $this->pdoStatement->rowCount();
+    }
+}
+
 ?>