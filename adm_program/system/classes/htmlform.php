<?php
/*****************************************************************************
 *
 *  Copyright    : (c) 2004 - 2015 The Admidio Team
 *  Homepage     : http://www.admidio.org
 *  License      : GNU Public License 2 https://www.gnu.org/licenses/gpl-2.0.html
 *
 *****************************************************************************/

// constants for field property
define('FIELD_DEFAULT', 0);
define('FIELD_REQUIRED', 1);
define('FIELD_DISABLED', 2);
define('FIELD_READONLY', 3);

/**
 * @class HtmlForm
 * @brief Creates an Admidio specific form with special elements
 *
 * This class inherits the common HtmlFormBasic class and extends their elements
 * with custom Admidio form elements. The class should be used to create the
 * html part of all Admidio forms. The Admidio elements will contain
 * the label of fields and some other specific features like a identification
 * of mandatory fields, help buttons and special css classes for every
 * element.
 * @par Examples
 * @code // create a simple form with one input field and a button
 * $form = new HtmlForm('simple-form', 'next_page.php');
 * $form->openGroupBox('gbSimpleForm', $gL10n->get('SYS_SIMPLE_FORM'));
 * $form->addInput('name', $gL10n->get('SYS_NAME'), $formName);
 * $form->addSelectBox('type', $gL10n->get('SYS_TYPE'), array('simple' => 'SYS_SIMPLE', 'very-simple' => 'SYS_VERY_SIMPLE'),
 *                     array('defaultValue' => 'simple', 'showContextDependentFirstEntry' => true));
 * $form->closeGroupBox();
 * $form->addSubmitButton('next-page', $gL10n->get('SYS_NEXT'), array('icon' => 'layout/forward.png'));
 * $form->show(); @endcode
 */
class HtmlForm extends HtmlFormBasic
{
    protected $flagRequiredFields;    ///< Flag if this form has required fields. Then a notice must be written at the end of the form
    protected $flagFieldListOpen;     ///< Flag if a field list was created. This must be closed later
    protected $showRequiredFields;    ///< Flag if required fields should get a special css class to make them more visible to the user.
    protected $htmlPage;              ///< A HtmlPage object that will be used to add javascript code or files to the html output page.
    protected $countElements;         ///< Number of elements in this form
    protected $datepickerInitialized; ///< Flag if datepicker is already initialized
    protected $type;                  ///< Form type. Possible values are @b default, @b vertical or @b navbar.
    protected $id;                    ///< Id of the form
    protected $buttonGroupOpen;       ///< Flag that indicates if a bootstrap button-group is open and should be closed later

    /**
     * Constructor creates the form element
     * @param string      $id       Id of the form
     * @param string|null $action   Action attribute of the form
     * @param object|null $htmlPage (optional) A HtmlPage object that will be used to add javascript code or files to the html output page.
     * @param array       $options  (optional) An array with the following possible entries:
     *                              - @b type : Set the form type. Every type has some special features:
     *                                + @b default  : A form that can be used to edit and save data of a database table. The label
     *                                  and the element have a horizontal orientation.
     *                                + @b vertical : A form that can be used to edit and save data but has a vertical orientation.
     *                                  The label is positioned above the form element.
     *                                + @b navbar   : A form that should be used in a navbar. The form content will
     *                                  be send with the 'GET' method and this form should not get a default focus.
     *                              - @b enableFileUpload : Set specific parameters that are necessary for file upload with a form
     *                              - @b showRequiredFields : If this is set to @b true (default) then every required field got a special
     *                                css class and also the form got a @b div that explains the required layout.
     *                                If this is set to @b false then only the html flag @b required will be set.
     *                              - @b setFocus : Default is set to @b true. Set the focus on page load to the first field
     *                                of this form.
     *                              - @b class : An additional css classname. The class @b form-horizontal
     *                                is set as default and need not set with this parameter.
     */
    public function __construct($id, $action, $htmlPage = null, $options = array())
    {
        // create array with all options
        $optionsDefault = array('type' => 'default', 'enableFileUpload' => false, 'showRequiredFields' => true,
                                'setFocus' => true, 'class' => '');
        $optionsAll     = array_replace($optionsDefault, $options);

        // navbar forms should send the data as GET
        if($optionsAll['type'] === 'navbar')
        {
            parent::__construct($action, $id, 'get');
        }
        else
        {
            parent::__construct($action, $id, 'post');
        }

        $this->flagRequiredFields    = false;
        $this->flagFieldListOpen     = false;
        $this->showRequiredFields    = $optionsAll['showRequiredFields'];
        $this->countFields           = 0;
        $this->datepickerInitialized = false;
        $this->type                  = $optionsAll['type'];
        $this->id                    = $id;
        $this->buttonGroupOpen       = false;

        // set specific Admidio css form class
        $this->addAttribute('role', 'form');

        if($this->type === 'default')
        {
            $optionsAll['class'] .= ' form-horizontal form-dialog';
        }
        elseif($this->type === 'vertical')
        {
            $optionsAll['class'] .= ' admidio-form-vertical form-dialog';
        }
        elseif($this->type === 'navbar')
        {
            $optionsAll['class'] .= ' form-horizontal navbar-form navbar-left';
        }

        if($optionsAll['class'] !== '')
        {
            $this->addAttribute('class', $optionsAll['class']);
        }

        // Set specific parameters that are necessary for file upload with a form
        if($optionsAll['enableFileUpload'] === true)
        {
            $this->addAttribute('enctype', 'multipart/form-data');
        }

        if(is_object($htmlPage))
        {
            $this->htmlPage =& $htmlPage;
        }

        // if its not a navbar form and not a static form then first field of form should get focus
        if($optionsAll['setFocus'] === true)
        {
            if(is_object($htmlPage))
            {
                $this->htmlPage->addJavascript('$(".form-dialog:first *:input:enabled:first").focus();', true);
            }
            else
            {
                $this->addHtml('
                    <script type="text/javascript"><!--
                        $(document).ready(function() { $(".form-dialog:first *:input:enabled:first").focus(); });
                    //--></script>');
            }
        }
    }

    /**
     * Add a new button with a custom text to the form. This button could have
     * an icon in front of the text.
     * @param string $id      Id of the button. This will also be the name of the button.
     * @param string $text    Text of the button
     * @param array  $options (optional) An array with the following possible entries:
     *                        - @b icon : Optional parameter. Path and filename of an icon.
     *                          If set a icon will be shown in front of the text.
     *                        - @b link : If set a javascript click event with a page load to this link
     *                          will be attached to the button.
     *                        - @b onClickText : A text that will be shown after a click on this button
     *                          until the next page is loaded. The button will be disabled after click.
     *                        - @b class : Optional an additional css classname. The class @b admButton
     *                          is set as default and need not set with this parameter.
     *                        - @b type : Optional a button type could be set. The default is @b button.
     */
    public function addButton($id, $text, $options = array())
    {
        $this->countElements++;

        // create array with all options
        $optionsDefault = array('icon' => '', 'link' => '', 'onClickText' => '', 'class' => '', 'type' => 'button', 'data-admidio' => '');
        $optionsAll     = array_replace($optionsDefault, $options);

        // add text and icon to button
        $value = $text;

        if($optionsAll['icon'] !== '')
        {
            $value = '<img src="'.$optionsAll['icon'].'" alt="'.$text.'" />'.$value;
        }
        $this->addElement('button');
        $this->addAttribute('class', 'btn btn-default');

        if($optionsAll['data-admidio'] !== '')
        {
            $this->addAttribute('data-admidio', $optionsAll['data-admidio']);
        }

        if($optionsAll['onClickText'] !== '')
        {
            $this->addAttribute('data-loading-text', $optionsAll['onClickText']);
            $this->addAttribute('autocomplete', 'off');
        }

        // add javascript for stateful button and/or
        // a different link that should be loaded after click
        if($optionsAll['onClickText'] !== '' || $optionsAll['link'] !== '')
        {
            $javascriptCode = '';

            if($optionsAll['link'] !== '')
            {
                $javascriptCode .= '// disable default form submit
                    self.location.href="'.$optionsAll['link'].'";';
            }

            if($optionsAll['onClickText'] !== '')
            {
                $javascriptCode .= '$(this).button("loading");';
            }

            if($optionsAll['type'] === 'submit')
            {
                $javascriptCode .= '$(this).submit();';
            }

            $javascriptCode = '$("#'.$id.'").click(function(event) {
                '.$javascriptCode.'
            });';

            // if a htmlPage object was set then add code to the page, otherwise to the current string
            if(is_object($this->htmlPage))
            {
                $this->htmlPage->addJavascript($javascriptCode, true);
            }
            else
            {
                $this->addHtml('
                <script type="text/javascript"><!--
                    $(document).ready(function() {
                        '.$javascriptCode.'
                    });
                //--></script>');
            }
        }

        if($optionsAll['class'] !== '')
        {
            $this->addAttribute('class', $optionsAll['class']);
        }

        $this->addSimpleButton($id, $optionsAll['type'], $value, $id);
    }

    /**
     * Add a captcha with an input field to the form. The captcha could be a picture with a character code
     * or a simple mathematical calculation that must be solved.
     * @param string $id    Id of the captcha field. This will also be the name of the captcha field.
     * @param string $type  The of captcha that should be shown. This can be characters in a image or
     *                      simple mathematical calculation. Possible values are @b pic or @b calc.
     * @param string $class (optional) An additional css classname. The class @b admTextInput
     *                      is set as default and need not set with this parameter.
     */
    public function addCaptcha($id, $type, $class = '')
    {
        global $gL10n, $g_root_path;

        $attributes = array('class' => 'captcha');
        $this->countElements++;

        // set specific css class for this field
        if($class !== '')
        {
            $attributes['class'] .= ' '.$class;
        }

        // add a row with the captcha puzzle
        $this->openControlStructure('captcha_puzzle', '');

        $captchaLabel = '';
        $captchaDescription = '';

        if($type === 'pic')
        {
            $this->addHtml('<img src="'.$g_root_path.'/adm_program/system/show_captcha.php?id='.time().'" alt="'.$gL10n->get('SYS_CAPTCHA').'" />');
            $captchaLabel = $gL10n->get('SYS_CAPTCHA_CONFIRMATION_CODE');
            $captchaDescription = 'SYS_CAPTCHA_DESCRIPTION';
        }
        elseif($type === 'calc')
        {
            $captcha = new Captcha();
            $this->addHtml($captcha->getCaptchaCalc($gL10n->get('SYS_CAPTCHA_CALC_PART1'),
                                                    $gL10n->get('SYS_CAPTCHA_CALC_PART2'),
                                                    $gL10n->get('SYS_CAPTCHA_CALC_PART3_THIRD'),
                                                    $gL10n->get('SYS_CAPTCHA_CALC_PART3_HALF'),
                                                    $gL10n->get('SYS_CAPTCHA_CALC_PART4')));
            $captchaLabel = $gL10n->get('SYS_CAPTCHA_CALC');
            $captchaDescription = 'SYS_CAPTCHA_CALC_DESCRIPTION';
        }
        $this->closeControlStructure();

        // now add a row with a text field where the user can write the solution for the puzzle
        $this->addInput($id, $captchaLabel, '', array('property' => FIELD_REQUIRED,
                                                      'helpTextIdLabel' => $captchaDescription,
                                                      'class' => 'form-control-small'));
    }

    /**
     * Add a new checkbox with a label to the form.
     * @param string $id      Id of the checkbox. This will also be the name of the checkbox.
     * @param string $label   The label of the checkbox.
     * @param bool   $checked A value for the checkbox. The value could only be @b 0 or @b 1. If the value is @b 1 then
     *                        the checkbox will be checked when displayed.
     * @param array  $options (optional) An array with the following possible entries:
     *                        - @b property : With this param you can set the following properties:
     *                          + @b FIELD_DEFAULT  : The field can accept an input.
     *                          + @b FIELD_REQUIRED : The field will be marked as a mandatory field where the user must insert a value.
     *                          + @b FIELD_DISABLED : The field will be disabled and could not accept an input.
     *                        - @b helpTextIdLabel : A unique text id from the translation xml files that should be shown
     *                          e.g. SYS_ENTRY_MULTI_ORGA. If set a help icon will be shown after the control label where
     *                          the user can see the text if he hover over the icon. If you need an additional parameter
     *                          for the text you can add an array. The first entry must be the unique text id and the second
     *                          entry will be a parameter of the text id.
     *                        - @b helpTextIdInline : A unique text id from the translation xml files that should be shown
     *                          e.g. SYS_ENTRY_MULTI_ORGA. If set the complete text will be shown after the form element.
     *                          If you need an additional parameter for the text you can add an array. The first entry must
     *                          be the unique text id and the second entry will be a parameter of the text id.
     *                        - @b icon : An icon can be set. This will be placed in front of the label.
     *                        - @b class : An additional css classname. The class @b admSelectbox
     *                          is set as default and need not set with this parameter.
     */
    public function addCheckbox($id, $label, $checked = false, $options = array())
    {
        global $gL10n;

        $attributes   = array('class' => '');
        $htmlIcon     = '';
        $htmlHelpIcon = '';
        $cssClasses   = 'checkbox';
        $this->countElements++;

        // create array with all options
        $optionsDefault = array('property' => FIELD_DEFAULT, 'helpTextIdLabel' => '',
                                'helpTextIdInline' => '', 'icon' => '', 'class' => '');
        $optionsAll     = array_replace($optionsDefault, $options);

        // disable field
        if($optionsAll['property'] === FIELD_DISABLED)
        {
            $attributes['disabled'] = 'disabled';
        }
        elseif($optionsAll['property'] === FIELD_REQUIRED)
        {
            $attributes['required'] = 'required';
        }

        // if checked = true then set checkbox checked
        if($checked === true || $checked == 1) // "$checked == 1" for backwards compatibility | TODO: change everywhere to bool
        {
            $attributes['checked'] = 'checked';
        }

        // set specific css class for this field
        if($optionsAll['class'] !== '')
        {
            $attributes['class'] .= ' '.$optionsAll['class'];
        }

        if($optionsAll['icon'] !== '')
        {
            // create html for icon
            if(strpos(admStrToLower($optionsAll['icon']), 'http') === 0 && strValidCharacters($optionsAll['icon'], 'url'))
            {
                $htmlIcon = '<img class="admidio-icon-info" src="'.$optionsAll['icon'].'" title="'.$label.'" alt="'.$label.'" />';
            }
            elseif(admStrIsValidFileName($optionsAll['icon'], true))
            {
                $htmlIcon = '<img class="admidio-icon-info" src="'.THEME_PATH.'/icons/'.$optionsAll['icon'].'" title="'.$label.'" alt="'.$label.'" />';
            }
        }

        if($optionsAll['helpTextIdLabel'] !== '')
        {
            $htmlHelpIcon = $this->getHelpTextIcon($optionsAll['helpTextIdLabel']);
        }

        // now create html for the field
        $this->openControlStructure($id, '');
        $this->addHtml('<div class="'.$cssClasses.'"><label>');
        $this->addSimpleInput('checkbox', $id, $id, '1', $attributes);
        $this->addHtml($htmlIcon.$label.$htmlHelpIcon.'</label></div>');
        $this->closeControlStructure($optionsAll['helpTextIdInline']);
    }


    /**
     * Add custom html content to the form within the default field structure.
     * The Label will be set but instead of an form control you can define any html.
     * If you don't need the field structure and want to add html then use the method addHtml()
     * @param string $label   The label of the custom content.
     * @param string $content A simple Text or html that would be placed instead of an form element.
     * @param array  $options (optional) An array with the following possible entries:
     *                        - @b referenceId : Optional the id of a form control if this is defined within the custom content
     *                        - @b helpTextIdLabel : A unique text id from the translation xml files that should be shown
     *                          e.g. SYS_ENTRY_MULTI_ORGA. If set a help icon will be shown after the control label where
     *                          the user can see the text if he hover over the icon. If you need an additional parameter
     *                          for the text you can add an array. The first entry must be the unique text id and the second
     *                          entry will be a parameter of the text id.
     *                        - @b helpTextIdInline : A unique text id from the translation xml files that should be shown
     *                          e.g. SYS_ENTRY_MULTI_ORGA. If set the complete text will be shown after the form element.
     *                          If you need an additional parameter for the text you can add an array. The first entry must
     *                          be the unique text id and the second entry will be a parameter of the text id.
     *                        - @b icon : An icon can be set. This will be placed in front of the label.
     *                        - @b class : An additional css classname. The class @b admSelectbox
     *                          is set as default and need not set with this parameter.
     */
    public function addCustomContent($label, $content, $options = array())
    {
        $this->countElements++;

        // create array with all options
        $optionsDefault = array('referenceId' => '', 'helpTextIdLabel' => '', 'helpTextIdInline' => '',
                                'icon' => '', 'class' => '');
        $optionsAll     = array_replace($optionsDefault, $options);

        // set specific css class for this field
//        if($optionsAll['class'] !== '')
//        {
//            $attributes['class'] .= ' '.$optionsAll['class'];
//        }

        $this->openControlStructure($optionsAll['referenceId'], $label, FIELD_DEFAULT,
                                    $optionsAll['helpTextIdLabel'], $optionsAll['icon'], 'form-custom-content');
        $this->addHtml($content);
        $this->closeControlStructure($optionsAll['helpTextIdInline']);
    }

    /**
     * Add a line with a custom description to the form. No form elements will be displayed in this line.
     * @param string $text The (html) text that should be displayed.
     */
    public function addDescription($text)
    {
        $this->addHtml('<p>'.$text.'</p>');
    }

    /**
     * Add a new CKEditor element to the form.
     * @param string $id      Id of the password field. This will also be the name of the password field.
     * @param string $label   The label of the password field.
     * @param string $value   A value for the editor field. The editor will contain this value when created.
     * @param array  $options (optional) An array with the following possible entries:
     *                        - @b property : With this param you can set the following properties:
     *                          + @b FIELD_DEFAULT  : The field can accept an input.
     *                          + @b FIELD_REQUIRED : The field will be marked as a mandatory field where the user must insert a value.
     *                        - @b toolbar : Optional set a predefined toolbar for the editor. Possible values are
     *                          @b AdmidioDefault, @b AdmidioGuestbook and @b AdmidioPlugin_WC
     *                        - @b height : Optional set the height in pixel of the editor. The default will be 300px.
     *                        - @b labelVertical : If set to @b true (default) then the label will be display above the control and the control get a width of 100%.
     *                          Otherwise the label will be displayed in front of the control.
     *                        - @b helpTextIdLabel : A unique text id from the translation xml files that should be shown
     *                          e.g. SYS_ENTRY_MULTI_ORGA. If set a help icon will be shown after the control label where
     *                          the user can see the text if he hover over the icon. If you need an additional parameter
     *                          for the text you can add an array. The first entry must be the unique text id and the second
     *                          entry will be a parameter of the text id.
     *                        - @b helpTextIdInline : A unique text id from the translation xml files that should be shown
     *                          e.g. SYS_ENTRY_MULTI_ORGA. If set the complete text will be shown after the form element.
     *                          If you need an additional parameter for the text you can add an array. The first entry must
     *                          be the unique text id and the second entry will be a parameter of the text id.
     *                        - @b icon : An icon can be set. This will be placed in front of the label.
     *                        - @b class : An additional css classname. The class @b admSelectbox
     *                          is set as default and need not set with this parameter.
     */
    public function addEditor($id, $label, $value, $options = array())
    {
        global $gPreferences, $g_root_path, $gL10n;

        $this->countElements++;
        $attributes = array('class' => 'editor');
        $flagLabelVertical = $this->type;

        // create array with all options
        $optionsDefault = array('property' => FIELD_DEFAULT, 'toolbar' => 'AdmidioDefault',
                                'height' => '300px', 'helpTextIdLabel' => '',
                                'helpTextIdInline' => '', 'labelVertical' => true,
                                'icon' => '', 'class' => '');
        $optionsAll     = array_replace($optionsDefault, $options);

        if($optionsAll['labelVertical'] === true)
        {
            $this->type = 'vertical';
        }

        if ($optionsAll['property'] === FIELD_REQUIRED)
        {
            $attributes['required'] = 'required';
        }

        // set specific css class for this field
        if($optionsAll['class'] !== '')
        {
            $attributes['class'] .= ' '.$optionsAll['class'];
        }

        $javascriptCode = '
            CKEDITOR.replace("'.$id.'", {
                toolbar: "'.$optionsAll['toolbar'].'",
                language: "'.$gL10n->getLanguageIsoCode().'",
                uiColor: "'.$gPreferences['system_js_editor_color'].'",
                filebrowserImageUploadUrl: "'.$g_root_path.'/adm_program/system/ckeditor_upload_handler.php"
            });';

        if($gPreferences['system_js_editor_enabled'] == 1)
        {
            // if a htmlPage object was set then add code to the page, otherwise to the current string
            if(is_object($this->htmlPage))
            {
                $this->htmlPage->addJavascriptFile($g_root_path.'/adm_program/libs/ckeditor/ckeditor.js');
                $this->htmlPage->addJavascript($javascriptCode, true);
            }
            else
            {
                $this->addHtml('
                    <script type="text/javascript">
                        $(document).ready(function(){
                            '.$javascriptCode.'
                        });
                    </script>');
            }
        }

        $this->openControlStructure($id, $label, $optionsAll['property'], $optionsAll['helpTextIdLabel'],
                                    $optionsAll['icon'], 'form-group-editor');
        $this->addHtml('
            <div class="'.$attributes['class'].'">
                <textarea id="'.$id.'" name="'.$id.'"style="width: 100%; height: '.$optionsAll['height'].';">'.$value.'</textarea>
            </div>');
        $this->closeControlStructure($optionsAll['helpTextIdInline']);

        $this->type = $flagLabelVertical;
    }

    /**
     * Add a field for file upload. If necessary multiple files could be uploaded.
     * The fields for multiple upload could be added dynamically to the form by the user.
     * @param string $id      Id of the input field. This will also be the name of the input field.
     * @param string $label   The label of the input field.
     * @param array  $options (optional) An array with the following possible entries:
     *                        - @b property : With this param you can set the following properties:
     *                          + @b FIELD_DEFAULT  : The field can accept an input.
     *                          + @b FIELD_REQUIRED : The field will be marked as a mandatory field where the user must insert a value.
     *                          + @b FIELD_DISABLED : The field will be disabled and could not accept an input.
     *                        - @b allowedMimeTypes : An array with the allowed MIME types (http://wiki.selfhtml.org/wiki/Referenz:MIME-Typen).
     *                          If this is set then the user can only choose the specified files with the browser file dialog.
     *                          You should check the uploaded file against the MIME type because the file could be manipulated.
     *                        - @b maxUploadSize : The size in byte that could be maximum uploaded.
     *                          The default will be $gPreferences['max_file_upload_size'] * 1024 * 1024.
     *                        - @b enableMultiUploads : If set to true a button will be added where the user can
     *                          add new upload fields to upload more than one file.
     *                        - @b multiUploadLabel : The label for the button who will add new upload fields to the form.
     *                        - @b hideUploadField : Hide the upload field if multi uploads are enabled. Then the first
     *                          upload field will be shown if the user will click the multi upload button.
     *                        - @b helpTextIdLabel : A unique text id from the translation xml files that should be shown
     *                          e.g. SYS_ENTRY_MULTI_ORGA. If set a help icon will be shown after the control label where
     *                          the user can see the text if he hover over the icon. If you need an additional parameter
     *                          for the text you can add an array. The first entry must be the unique text id and the second
     *                          entry will be a parameter of the text id.
     *                        - @b helpTextIdInline : A unique text id from the translation xml files that should be shown
     *                          e.g. SYS_ENTRY_MULTI_ORGA. If set the complete text will be shown after the form element.
     *                          If you need an additional parameter for the text you can add an array. The first entry must
     *                          be the unique text id and the second entry will be a parameter of the text id.
     *                        - @b icon : An icon can be set. This will be placed in front of the label.
     *                        - @b class : An additional css classname. The class @b admSelectbox
     *                          is set as default and need not set with this parameter.
     */
    public function addFileUpload($id, $label, $options = array())
    {
        global $gPreferences;
        $attributes = array('class' => 'form-control');
        $this->countElements++;

        // create array with all options
        $optionsDefault = array('property' => FIELD_DEFAULT, 'maxUploadSize' => $gPreferences['max_file_upload_size'] * 1024 * 1024,
                                'allowedMimeTypes' => array(), 'enableMultiUploads' => false, 'hideUploadField' => false, 'multiUploadLabel' => '',
                                'helpTextIdLabel' => '', 'helpTextIdInline' => '', 'icon' => '', 'class' => '');
        $optionsAll     = array_replace($optionsDefault, $options);

        // disable field
        if($optionsAll['property'] === FIELD_DISABLED)
        {
            $attributes['disabled'] = 'disabled';
        }
        elseif($optionsAll['property'] === FIELD_REQUIRED)
        {
            $attributes['required'] = 'required';
        }

        if(count($optionsAll['allowedMimeTypes']) > 0)
        {
            $attributes['accept'] = implode(',', $optionsAll['allowedMimeTypes']);
        }

        // set specific css class for this field
        if($optionsAll['class'] !== '')
        {
            $attributes['class'] .= ' '.$optionsAll['class'];
        }

        // if multiple uploads are enabled then add javascript that will
        // dynamically add new upload fields to the form
        if($optionsAll['enableMultiUploads'])
        {
            $javascriptCode = '
                // add new line to add new attachment to this mail
                $("#btn_add_attachment_'.$id.'").click(function () {
                    newAttachment = document.createElement("input");
                    $(newAttachment).attr("type", "file");
                    $(newAttachment).attr("name", "userfile[]");
                    $(newAttachment).attr("class", "'.$attributes['class'].'");
                    $(newAttachment).hide();
                    $("#btn_add_attachment_'.$id.'").before(newAttachment);
                    $(newAttachment).show("slow");
                });';

            // if a htmlPage object was set then add code to the page, otherwise to the current string
            if(is_object($this->htmlPage))
            {
                $this->htmlPage->addJavascript($javascriptCode, true);
            }
            else
            {
                $this->addHtml('
                    <script type="text/javascript"><!--
                        $(document).ready(function() {
                            '.$javascriptCode.'
                        });
                    //--></script>');
            }
        }

        $this->openControlStructure($id, $label, $optionsAll['property'], $optionsAll['helpTextIdLabel'],
                                    $optionsAll['icon'], 'form-upload');
        $this->addSimpleInput('hidden', 'MAX_FILE_SIZE', 'MAX_FILE_SIZE', $optionsAll['maxUploadSize']);

        // if multi uploads are enabled then the file upload field could be hidden
        // until the user will click on the button to add a new upload field
        if($optionsAll['hideUploadField'] === false || $optionsAll['enableMultiUploads'] === false)
        {
            $this->addSimpleInput('file', 'userfile[]', '', '', $attributes);
        }

        if($optionsAll['enableMultiUploads'])
        {
            // show button to add new upload field to form
            $this->addHtml('
                <button type="button" id="btn_add_attachment_'.$id.'" class="btn btn-default">
                    <img src="'.THEME_PATH.'/icons/add.png" alt="'.$optionsAll['multiUploadLabel'].'" />'
                    .$optionsAll['multiUploadLabel'].
                '</button>');
        }
        $this->closeControlStructure($optionsAll['helpTextIdInline']);
    }

    /**
     * Add a new input field with a label to the form.
     * @param string $id      Id of the input field. This will also be the name of the input field.
     * @param string $label   The label of the input field.
     * @param string $value   A value for the text field. The field will be created with this value.
     * @param array  $options (optional) An array with the following possible entries:
     *                        - @b type : Set the type if the field. Default will be @b text. Possible values are @b text,
     *                          @b number, @b date, @b datetime or @b birthday. If @b date, @b datetime or @b birthday are set 
     *                          than a small calendar will be shown if the date field will be selected.
     *                        - @b maxLength : The maximum number of characters that are allowed in a text field.
     *                        - @b minNumber : The minimum number that is allowed in a number field.
     *                        - @b maxNumber : The maximum number that is allowed in a number field.
     *                        - @b step : The steps between two numbers that are allowed.
     *                          E.g. if steps is set to 5 then only values 5, 10, 15 ... are allowed
     *                        - @b property : With this param you can set the following properties:
     *                          + @b FIELD_DEFAULT  : The field can accept an input.
     *                          + @b FIELD_REQUIRED : The field will be marked as a mandatory field where the user must insert a value.
     *                          + @b FIELD_DISABLED : The field will be disabled and could not accept an input.
     *                        - @b helpTextIdLabel : A unique text id from the translation xml files that should be shown
     *                          e.g. SYS_ENTRY_MULTI_ORGA. If set a help icon will be shown after the control label where
     *                          the user can see the text if he hover over the icon. If you need an additional parameter
     *                          for the text you can add an array. The first entry must be the unique text id and the second
     *                          entry will be a parameter of the text id.
     *                        - @b helpTextIdInline : A unique text id from the translation xml files that should be shown
     *                          e.g. SYS_ENTRY_MULTI_ORGA. If set the complete text will be shown after the form element.
     *                          If you need an additional parameter for the text you can add an array. The first entry must
     *                          be the unique text id and the second entry will be a parameter of the text id.
     *                        - @b icon : An icon can be set. This will be placed in front of the label.
     *                        - @b class : An additional css classname. The class @b admSelectbox
     *                          is set as default and need not set with this parameter.
     */
    public function addInput($id, $label, $value, $options = array())
    {
        global $gL10n, $gPreferences, $g_root_path, $gDebug;

        $attributes = array('class' => 'form-control');
        $this->countElements++;

        // create array with all options
        $optionsDefault = array('type' => 'text', 'minLength' => null, 'maxLength' => 0, 'minNumber' => null, 'maxNumber' => null, 'step' => 1,
                                'property' => FIELD_DEFAULT, 'helpTextIdLabel' => '', 'helpTextIdInline' => '', 'icon' => '', 'class' => '');
        $optionsAll     = array_replace($optionsDefault, $options);

        // set min/max input length
        if($optionsAll['type'] === 'text' || $optionsAll['type'] === 'password' || $optionsAll['type'] === 'search' ||
            $optionsAll['type'] === 'email' || $optionsAll['type'] === 'url' || $optionsAll['type'] === 'tel')
        {
            $attributes['minlength'] = $optionsAll['minLength'];

            if($optionsAll['maxLength'] > 0)
            {
                $attributes['maxlength'] = $optionsAll['maxLength'];
            }
        }
        elseif($optionsAll['type'] === 'number')
        {
            $attributes['min'] = $optionsAll['minNumber'];
            $attributes['max'] = $optionsAll['maxNumber'];
            $attributes['step'] = $optionsAll['step'];
        }

        // disable field
        if($optionsAll['property'] === FIELD_DISABLED)
        {
            $attributes['disabled'] = 'disabled';
        }
        if($optionsAll['property'] === FIELD_READONLY)
        {
            $attributes['readonly'] = 'readonly';
        }
        elseif($optionsAll['property'] === FIELD_REQUIRED)
        {
            $attributes['required'] = 'required';
        }

        // set specific css class for this field
        if($optionsAll['class'] !== '')
        {
            $attributes['class'] .= ' '.$optionsAll['class'];
        }

        // add a nice modern datepicker to date inputs
        if($optionsAll['type'] === 'date' || $optionsAll['type'] === 'datetime' || $optionsAll['type'] === 'birthday')
        {
            $attributes['placeholder']  = DateTimeExtended::getDateFormatForDatepicker($gPreferences['system_date']);
            $javascriptCode             = '';
            $datepickerOptions          = '';

            // if you have a birthday field than start with the years selection
            if($optionsAll['type'] == 'birthday')
            {
                $attributes['data-provide'] = 'datepicker-birthday';
                $datepickerOptions = ' startView: 2, ';
            }
            else
            {
                $attributes['data-provide'] = 'datepicker';
                $datepickerOptions = ' todayBtn: "linked", ';
            }

<<<<<<< HEAD
            if($this->datepickerInitialized === false)
=======
            if($this->datepickerInitialized == false || $optionsAll['type'] == 'birthday')
>>>>>>> 4c9b6a7a
            {
                $javascriptCode = '
                    $("input[data-provide=\''.$attributes['data-provide'].'\']").datepicker({
                        language: "'.$gL10n->getLanguageIsoCode().'",
                        format: "'.DateTimeExtended::getDateFormatForDatepicker($gPreferences['system_date']).'",
                        '.$datepickerOptions.'
                        todayHighlight: "true"
                    });';

                if($optionsAll['type'] !== 'birthday')
                {
                    $this->datepickerInitialized = true;
                }
            }

            // if a htmlPage object was set then add code to the page, otherwise to the current string
            if(is_object($this->htmlPage))
            {
                if($gDebug)
                {
                    $this->htmlPage->addCssFile($g_root_path.'/adm_program/libs/bootstrap-datepicker/css/bootstrap-datepicker3.css');
                    $this->htmlPage->addJavascriptFile($g_root_path.'/adm_program/libs/bootstrap-datepicker/js/bootstrap-datepicker.js');
                }
                else
                {
                    $this->htmlPage->addCssFile($g_root_path.'/adm_program/libs/bootstrap-datepicker/css/bootstrap-datepicker3.min.css');
                    $this->htmlPage->addJavascriptFile($g_root_path.'/adm_program/libs/bootstrap-datepicker/js/bootstrap-datepicker.min.js');
                }

                $this->htmlPage->addJavascriptFile($g_root_path.'/adm_program/libs/bootstrap-datepicker/locales/bootstrap-datepicker.'.$gL10n->getLanguageIsoCode().'.min.js');
                $this->htmlPage->addJavascript($javascriptCode, true);
            }
            else
            {
                $this->addHtml('<script type="text/javascript">'.$javascriptCode.'</script>');
            }
        }

        // now create html for the field
        $this->openControlStructure($id, $label, $optionsAll['property'], $optionsAll['helpTextIdLabel'], $optionsAll['icon']);

        // if datetime then add a time field behind the date field
        if($optionsAll['type'] === 'datetime')
        {
            // first try to split datetime to a date and a time value
            $datetime = new DateTimeExtended($value, $gPreferences['system_date'].' '.$gPreferences['system_time']);
            $dateValue = $datetime->format($gPreferences['system_date']);
            $timeValue = $datetime->format($gPreferences['system_time']);

            // now add a date and a time field to the form
            $attributes['class']    .= ' datetime-date-control';
            $this->addSimpleInput('text', $id, $id, $dateValue, $attributes);
            $attributes['class']    .= ' datetime-time-control';
            $attributes['maxlength'] = '8';
            $attributes['data-provide'] = '';
            $this->addSimpleInput('text', $id.'_time', $id.'_time', $timeValue, $attributes);
        }
        else
        {
            // a date type has some problems with chrome so we set it as text type
            if($optionsAll['type'] === 'date' || $optionsAll['type'] === 'birthday')
            {
                $optionsAll['type'] = 'text';
            }
            $this->addSimpleInput($optionsAll['type'], $id, $id, $value, $attributes);
        }
        $this->closeControlStructure($optionsAll['helpTextIdInline']);
    }

    /**
     * Add a simple line to the form. This could be used to structure a form. The line has only a visual effect.
     */
    public function addLine()
    {
        $this->addHtml('<hr />');
    }


    /**
     * Add a new textarea field with a label to the form.
     * @param string $id      Id of the input field. This will also be the name of the input field.
     * @param string $label   The label of the input field.
     * @param string $value   A value for the text field. The field will be created with this value.
     * @param int    $rows    The number of rows that the textarea field should have.
     * @param array  $options (optional) An array with the following possible entries:
     *                        - @b maxLength : The maximum number of characters that are allowed in this field. If set
     *                          then show a counter how many characters still available
     *                        - @b property : With this param you can set the following properties:
     *                          + @b FIELD_DEFAULT  : The field can accept an input.
     *                          + @b FIELD_REQUIRED : The field will be marked as a mandatory field where the user must insert a value.
     *                          + @b FIELD_DISABLED : The field will be disabled and could not accept an input.
     *                        - @b helpTextIdLabel : A unique text id from the translation xml files that should be shown
     *                          e.g. SYS_ENTRY_MULTI_ORGA. If set a help icon will be shown after the control label where
     *                          the user can see the text if he hover over the icon. If you need an additional parameter
     *                          for the text you can add an array. The first entry must be the unique text id and the second
     *                          entry will be a parameter of the text id.
     *                        - @b helpTextIdInline : A unique text id from the translation xml files that should be shown
     *                          e.g. SYS_ENTRY_MULTI_ORGA. If set the complete text will be shown after the form element.
     *                          If you need an additional parameter for the text you can add an array. The first entry must
     *                          be the unique text id and the second entry will be a parameter of the text id.
     *                        - @b icon : An icon can be set. This will be placed in front of the label.
     *                        - @b class : An additional css classname. The class @b admSelectbox
     *                          is set as default and need not set with this parameter.
     */
    public function addMultilineTextInput($id, $label, $value, $rows, $options = array())
    {
        global $gL10n, $g_root_path;

        $attributes = array('class' => 'form-control');
        $this->countElements++;

        // create array with all options
        $optionsDefault = array('property' => FIELD_DEFAULT, 'maxLength' => 0, 'helpTextIdLabel' => '',
                                'helpTextIdInline' => '', 'icon' => '', 'class' => '');
        $optionsAll     = array_replace($optionsDefault, $options);

        // disable field
        if($optionsAll['property'] === FIELD_DISABLED)
        {
            $attributes['disabled'] = 'disabled';
        }
        elseif($optionsAll['property'] === FIELD_REQUIRED)
        {
            $attributes['required'] = 'required';
        }

        // set specific css class for this field
        if($optionsAll['class'] !== '')
        {
            $attributes['class'] .= ' '.$optionsAll['class'];
        }

        if($optionsAll['maxLength'] > 0)
        {
            $attributes['maxlength'] = $optionsAll['maxLength'];

            // if max field length is set then show a counter how many characters still available
            $javascriptCode = '
                $(\'#'.$id.'\').NobleCount(\'#'.$id.'_counter\',{
                    max_chars: '.$optionsAll['maxLength'].',
                    on_negative: \'systeminfoBad\',
                    block_negative: true
                });';

            // if a htmlPage object was set then add code to the page, otherwise to the current string
            if(is_object($this->htmlPage))
            {
                $this->htmlPage->addJavascriptFile($g_root_path.'/adm_program/libs/jquery/jquery.noblecount.min.js');
                $this->htmlPage->addJavascript($javascriptCode, true);
            }
            else
            {
                $this->addHtml('
                    <script type="text/javascript">
                        $(document).ready(function(){
                            '.$javascriptCode.'
                        });
                    </script>');
            }
        }

        $this->openControlStructure($id, $label, $optionsAll['property'], $optionsAll['helpTextIdLabel'], $optionsAll['icon']);
        $this->addTextArea($id, $rows, 80, $value, $id, $attributes);

        if($optionsAll['maxLength'] > 0)
        {
            // if max field length is set then show a counter how many characters still available
            $this->addHtml('
                <small class="characters-count">('
                    .$gL10n->get('SYS_STILL_X_CHARACTERS', '<span id="'.$id.'_counter" class="">255</span>').
                ')</small>');
        }
        $this->closeControlStructure($optionsAll['helpTextIdInline']);
    }

    /**
     * Add a new radio button with a label to the form. The radio button could have different status
     * which could be defined with an array.
     * @param string $id      Id of the radio button. This will also be the name of the radio button.
     * @param string $label   The label of the radio button.
     * @param array  $values  Array with all entries of the radio button;
     *                        Array key will be the internal value of the entry
     *                        Array value will be the visual value of the entry
     * @param array  $options (optional) An array with the following possible entries:
     *                        - @b property : With this param you can set the following properties:
     *                          + @b FIELD_DEFAULT  : The field can accept an input.
     *                          + @b FIELD_REQUIRED : The field will be marked as a mandatory field where the user must insert a value.
     *                          + @b FIELD_DISABLED : The field will be disabled and could not accept an input.
     *                        - @b defaultValue : This is the value of that radio button that is preselected.
     *                        - @b showNoValueButton : If set to true than one radio with no value will be set in front of the other array.
     *                          This could be used if the user should also be able to set no radio to value.
     *                        - @b helpTextIdLabel : A unique text id from the translation xml files that should be shown
     *                          e.g. SYS_ENTRY_MULTI_ORGA. If set a help icon will be shown after the control label where
     *                          the user can see the text if he hover over the icon. If you need an additional parameter
     *                          for the text you can add an array. The first entry must be the unique text id and the second
     *                          entry will be a parameter of the text id.
     *                        - @b helpTextIdInline : A unique text id from the translation xml files that should be shown
     *                          e.g. SYS_ENTRY_MULTI_ORGA. If set the complete text will be shown after the form element.
     *                          If you need an additional parameter for the text you can add an array. The first entry must
     *                          be the unique text id and the second entry will be a parameter of the text id.
     *                        - @b icon : An icon can be set. This will be placed in front of the label.
     *                        - @b class : An additional css classname. The class @b admSelectbox
     *                          is set as default and need not set with this parameter.
     */
    public function addRadioButton($id, $label, $values, $options = array())
    {
        $attributes = array('class' => '');
        $this->countElements++;

        // create array with all options
        $optionsDefault = array('property' => FIELD_DEFAULT, 'defaultValue' => '', 'showNoValueButton' => false,
                                'helpTextIdLabel' => '', 'helpTextIdInline' => '', 'icon' => '', 'class' => '');
        $optionsAll     = array_replace($optionsDefault, $options);

        // disable field
        if($optionsAll['property'] === FIELD_DISABLED)
        {
            $attributes['disabled'] = 'disabled';
        }
        elseif($optionsAll['property'] === FIELD_REQUIRED)
        {
            $attributes['required'] = 'required';
        }

        // set specific css class for this field
        if($optionsAll['class'] !== '')
        {
            $attributes['class'] .= ' '.$optionsAll['class'];
        }

        $this->openControlStructure('', $label, $optionsAll['property'], $optionsAll['helpTextIdLabel'], $optionsAll['icon']);

        // set one radio button with no value will be set in front of the other array.
        if($optionsAll['showNoValueButton'] === true)
        {
            if($optionsAll['defaultValue'] === '')
            {
                $attributes['checked'] = 'checked';
            }

            $this->addHtml('<label for="'.($id.'_0').'" class="radio-inline">');
            $this->addSimpleInput('radio', $id, ($id.'_0'), null, $attributes);
            $this->addHtml('---</label>');
        }

        // for each entry of the array create an input radio field
        foreach($values as $key => $value)
        {
            unset($attributes['checked']);

            if($optionsAll['defaultValue'] === $key)
            {
                $attributes['checked'] = 'checked';
            }

            $this->addHtml('<label for="'.($id.'_'.$key).'" class="radio-inline">');
            $this->addSimpleInput('radio', $id, ($id.'_'.$key), $key, $attributes);
            $this->addHtml($value.'</label>');
        }

        $this->closeControlStructure($optionsAll['helpTextIdInline']);
    }

    /**
     * Add a new selectbox with a label to the form. The selectbox
     * could have different values and a default value could be set.
     * @param string $id      Id of the selectbox. This will also be the name of the selectbox.
     * @param string $label   The label of the selectbox.
     * @param array  $values  Array with all entries of the select box;
     *                        Array key will be the internal value of the entry
     *                        Array value will be the visual value of the entry
     * @param array  $options (optional) An array with the following possible entries:
     *                        - @b property : With this param you can set the following properties:
     *                          + @b FIELD_DEFAULT  : The field can accept an input.
     *                          + @b FIELD_REQUIRED : The field will be marked as a mandatory field where the user must insert a value.
     *                          + @b FIELD_DISABLED : The field will be disabled and could not accept an input.
     *                        - @b defaultValue : This is the value the selectbox shows when loaded. If @b multiselect is activated than
     *                          an array with all default values could be set.
     *                        - @b showContextDependentFirstEntry : If set to @b true the select box will get an additional first entry.
     *                          If FIELD_REQUIRED is set than "Please choose" will be the first entry otherwise
     *                          an empty entry will be added so you must not select something.
     *                        - @b firstEntry : Here you can define a string that should be shown as firstEntry and will be the
     *                          default value if no other value is set. This entry will only be added if @b showContextDependentFirstEntry
     *                          is set to false!
     *                        - @b multiselect : If set to @b true than the jQuery plugin Select2 will be used to create a selectbox
     *                          where the user could select multiple values from the selectbox. Then an array will be
     *                          created within the $_POST array.
     *                        - @b helpTextIdLabel : A unique text id from the translation xml files that should be shown
     *                          e.g. SYS_ENTRY_MULTI_ORGA. If set a help icon will be shown after the control label where
     *                          the user can see the text if he hover over the icon. If you need an additional parameter
     *                          for the text you can add an array. The first entry must be the unique text id and the second
     *                          entry will be a parameter of the text id.
     *                        - @b helpTextIdInline : A unique text id from the translation xml files that should be shown
     *                          e.g. SYS_ENTRY_MULTI_ORGA. If set the complete text will be shown after the form element.
     *                          If you need an additional parameter for the text you can add an array. The first entry must
     *                          be the unique text id and the second entry will be a parameter of the text id.
     *                        - @b icon : An icon can be set. This will be placed in front of the label.
     *                        - @b class : An additional css classname. The class @b admSelectbox
     *                          is set as default and need not set with this parameter.
     */
    public function addSelectBox($id, $label, $values, $options = array())
    {
        global $gL10n, $g_root_path;

        $attributes = array('class' => 'form-control');
        $name       = $id;

        if(count($values) > 0)
        {
            $this->countElements++;
        }

        // create array with all options
        $optionsDefault = array('property' => FIELD_DEFAULT, 'defaultValue' => '',
                                'showContextDependentFirstEntry' => true, 'firstEntry' => '',
                                'multiselect' => false, 'helpTextIdLabel' => '',
                                'helpTextIdInline' => '', 'icon' => '', 'class' => '');
        $optionsAll     = array_replace($optionsDefault, $options);

        // disable field
        if($optionsAll['property'] === FIELD_DISABLED)
        {
            $attributes['disabled'] = 'disabled';
        }
        // multiselect couldn't handle the required property
        elseif($optionsAll['property'] === FIELD_REQUIRED && $optionsAll['multiselect'] === false)
        {
            $attributes['required'] = 'required';
        }

        if($optionsAll['multiselect'] === true)
        {
            $attributes['multiple'] = 'multiple';
            $name = $id.'[]';

            if($optionsAll['defaultValue'] !== '' && is_array($optionsAll['defaultValue']) === false)
            {
                $optionsAll['defaultValue'] = array($optionsAll['defaultValue']);
            }

            if($optionsAll['showContextDependentFirstEntry'] === true && $optionsAll['property'] === FIELD_REQUIRED)
            {
                $attributes['placeholder'] = $gL10n->get('SYS_PLEASE_CHOOSE');

                // reset the preferences so the logic for not multiselect will not be performed
                $optionsAll['showContextDependentFirstEntry'] = false;
            }
        }

        // set specific css class for this field
        if($optionsAll['class'] !== '')
        {
            $attributes['class'] .= ' '.$optionsAll['class'];
        }

        // now create html for the field
        $this->openControlStructure($id, $label, $optionsAll['property'], $optionsAll['helpTextIdLabel'], $optionsAll['icon']);

        $this->addSelect($name, $id, $attributes);

        // add an additional first entry to the select box and set this as preselected if necessary
        if($optionsAll['showContextDependentFirstEntry'] === true || $optionsAll['firstEntry'] !== '')
        {
            $defaultEntry = false;
            if($optionsAll['defaultValue'] === '')
            {
                $defaultEntry = true;
            }

            if($optionsAll['firstEntry'] !== '')
            {
                $this->addOption('', '- '.$optionsAll['firstEntry'].' -', '', $defaultEntry);
            }
            else
            {
                if($optionsAll['showContextDependentFirstEntry'] === true)
                {
                    if($optionsAll['property'] === FIELD_REQUIRED)
                    {
                        $this->addOption('', '- '.$gL10n->get('SYS_PLEASE_CHOOSE').' -', '', $defaultEntry);
                    }
                    else
                    {
                        $this->addOption('', ' ', '', $defaultEntry);
                    }
                }
            }
        }

        $value = reset($values);
        $arrayMax = count($values);
        $optionGroup = null;

        for($arrayCount = 0; $arrayCount < $arrayMax; $arrayCount++)
        {
            // create entry in html
            $defaultEntry = false;

            // if each array element is an array then create option groups
            if(is_array($value))
            {
                // add optiongroup if necessary
                if($optionGroup !== $values[$arrayCount][2])
                {
                    if($optionGroup !== null)
                    {
                        $this->closeOptionGroup();
                    }
                    $this->addOptionGroup($values[$arrayCount][2]);
                    $optionGroup = $values[$arrayCount][2];
                }

                // add option
                if($optionsAll['multiselect'] === false && $optionsAll['defaultValue'] == $values[$arrayCount][0])
                {
                    $defaultEntry = true;
                }

                $this->addOption($values[$arrayCount][0], $values[$arrayCount][1], '', $defaultEntry);
            }
            else
            {
                // array has only key and value then create a normal selectbox without optiongroups
                if($optionsAll['multiselect'] === false && $optionsAll['defaultValue'] == key($values))
                {
                    $defaultEntry = true;
                }

                $this->addOption(key($values), $value, '', $defaultEntry);
            }

            $value = next($values);
        }

        if($optionGroup !== null)
        {
            $this->closeOptionGroup();
        }

        if($optionsAll['multiselect'] === true)
        {
            $javascriptCode = '$("#'.$id.'").select2();';

            // add default values to multi select
            if(is_array($optionsAll['defaultValue']) && array_count_values($optionsAll['defaultValue']) > 0)
            {
                $htmlDefaultValues = '';
                foreach($optionsAll['defaultValue'] as $key => $htmlDefaultValue)
                {
                    $htmlDefaultValues .= '"'.$htmlDefaultValue.'",';
                }
                $htmlDefaultValues = substr($htmlDefaultValues, 0, strlen($htmlDefaultValues)-1);

                $javascriptCode .= ' $("#'.$id.'").val(['.$htmlDefaultValues.']).trigger("change");';
            }

            // if a htmlPage object was set then add code to the page, otherwise to the current string
            if(is_object($this->htmlPage))
            {
                $this->htmlPage->addCssFile($g_root_path.'/adm_program/libs/select2/dist/css/select2.css');
                $this->htmlPage->addCssFile($g_root_path.'/adm_program/libs/select2/dist/css/select2-bootstrap.css');
                $this->htmlPage->addJavascriptFile($g_root_path.'/adm_program/libs/select2/dist/js/select2.min.js');
                $this->htmlPage->addJavascriptFile($g_root_path.'/adm_program/libs/select2/dist/js/i18n/'.$gL10n->getLanguageIsoCode().'.js');
                $this->htmlPage->addJavascript($javascriptCode, true);
            }
            else
            {
                $this->addHtml('<script type="text/javascript">'.$javascriptCode.'</script>');
            }
        }

        $this->closeSelect();
        $this->closeControlStructure($optionsAll['helpTextIdInline']);
    }

    /**
     * Add a new selectbox with a label to the form. The selectbox get their data from a sql statement.
     * You can create any sql statement and this method should create a selectbox with the found data.
     * The sql must contain at least two columns. The first column represents the value and the second
     * column represents the label of each option of the selectbox. Optional you can add a third column
     * to the sql statement. This column will be used as label for an optiongroup. Each time the value
     * of the third column changed a new optiongroup will be created.
     * @param string $id             Id of the selectbox. This will also be the name of the selectbox.
     * @param string $label          The label of the selectbox.
     * @param object $database Object of the class Database. This should be the default global object @b $gDb.
     * @param string $sql            Any SQL statement that return 2 columns. The first column will be the internal value of the
     *                               selectbox item and will be submitted with the form. The second column represents the
     *                               displayed value of the item. Each row of the result will be a new selectbox entry.
     * @param array  $options (optional) An array with the following possible entries:
     *                        - @b property : With this param you can set the following properties:
     *                          + @b FIELD_DEFAULT  : The field can accept an input.
     *                          + @b FIELD_REQUIRED : The field will be marked as a mandatory field where the user must insert a value.
     *                          + @b FIELD_DISABLED : The field will be disabled and could not accept an input.
     *                        - @b defaultValue : This is the value the selectbox shows when loaded. If @b multiselect is activated than
     *                          an array with all default values could be set.
     *                        - @b showContextDependentFirstEntry : If set to @b true the select box will get an additional first entry.
     *                          If FIELD_REQUIRED is set than "Please choose" will be the first entry otherwise
     *                          an empty entry will be added so you must not select something.
     *                        - @b firstEntry : Here you can define a string that should be shown as firstEntry and will be the
     *                          default value if no other value is set. This entry will only be added if @b showContextDependentFirstEntry
     *                          is set to false!
     *                        - @b multiselect : If set to @b true than the jQuery plugin Select2 will be used to create a selectbox
     *                          where the user could select multiple values from the selectbox. Then an array will be
     *                          created within the $_POST array.
     *                        - @b helpTextIdLabel : A unique text id from the translation xml files that should be shown
     *                          e.g. SYS_ENTRY_MULTI_ORGA. If set a help icon will be shown after the control label where
     *                          the user can see the text if he hover over the icon. If you need an additional parameter
     *                          for the text you can add an array. The first entry must be the unique text id and the second
     *                          entry will be a parameter of the text id.
     *                        - @b helpTextIdInline : A unique text id from the translation xml files that should be shown
     *                          e.g. SYS_ENTRY_MULTI_ORGA. If set the complete text will be shown after the form element.
     *                          If you need an additional parameter for the text you can add an array. The first entry must
     *                          be the unique text id and the second entry will be a parameter of the text id.
     *                        - @b icon : An icon can be set. This will be placed in front of the label.
     *                        - @b class : An additional css classname. The class @b admSelectbox
     *                          is set as default and need not set with this parameter.
     *
     * @par Examples
     * @code // create a selectbox with all profile fields of a specific category
     * $sql = 'SELECT usf_id, usf_name FROM '.TBL_USER_FIELDS.' WHERE usf_cat_id = 4711'
     * $form = new HtmlForm('simple-form', 'next_page.php');
     * $form->addSelectBoxFromSql('admProfileFieldsBox', $gL10n->get('SYS_FIELDS'), $gDb, $sql, array('defaultValue' => $gL10n->get('SYS_SURNAME'), 'showContextDependentFirstEntry' => true));
     * $form->show(); @endcode
     */
    public function addSelectBoxFromSql($id, $label, $database, $sql, $options = array())
    {
        $selectboxEntries = array();

        // execute the sql statement
        $result = $database->query($sql);

        // create array from sql result
        while($row = $database->fetch_array($result))
        {
            // if result has 3 columns then create a array in array
            if(array_key_exists(2, $row))
            {
                $selectboxEntries[] = array($row[0], $row[1], $row[2]);
            }
            else
            {
                $selectboxEntries[$row[0]] = $row[1];
            }
        }

        if(count($selectboxEntries) > 0)
        {
            // now call default method to create a selectbox
            $this->addSelectBox($id, $label, $selectboxEntries, $options);
        }
    }

    /**
     * Add a new selectbox with a label to the form. The selectbox could have
     * different values and a default value could be set.
     * @param string $id          Id of the selectbox. This will also be the name of the selectbox.
     * @param string $label       The label of the selectbox.
     * @param string $xmlFile     Serverpath to the xml file
     * @param string $xmlValueTag Name of the xml tag that should contain the internal value of a selectbox entry
     * @param string $xmlViewTag  Name of the xml tag that should contain the visual value of a selectbox entry
     * @param array  $options (optional) An array with the following possible entries:
     *                        - @b property : With this param you can set the following properties:
     *                          + @b FIELD_DEFAULT  : The field can accept an input.
     *                          + @b FIELD_REQUIRED : The field will be marked as a mandatory field where the user must insert a value.
     *                          + @b FIELD_DISABLED : The field will be disabled and could not accept an input.
     *                        - @b defaultValue : This is the value the selectbox shows when loaded. If @b multiselect is activated than
     *                          an array with all default values could be set.
     *                        - @b showContextDependentFirstEntry : If set to @b true the select box will get an additional first entry.
     *                          If FIELD_REQUIRED is set than "Please choose" will be the first entry otherwise
     *                          an empty entry will be added so you must not select something.
     *                        - @b firstEntry : Here you can define a string that should be shown as firstEntry and will be the
     *                          default value if no other value is set. This entry will only be added if @b showContextDependentFirstEntry
     *                          is set to false!
     *                        - @b multiselect : If set to @b true than the jQuery plugin Select2 will be used to create a selectbox
     *                          where the user could select multiple values from the selectbox. Then an array will be
     *                          created within the $_POST array.
     *                        - @b helpTextIdLabel : A unique text id from the translation xml files that should be shown
     *                          e.g. SYS_ENTRY_MULTI_ORGA. If set a help icon will be shown after the control label where
     *                          the user can see the text if he hover over the icon. If you need an additional parameter
     *                          for the text you can add an array. The first entry must be the unique text id and the second
     *                          entry will be a parameter of the text id.
     *                        - @b helpTextIdInline : A unique text id from the translation xml files that should be shown
     *                          e.g. SYS_ENTRY_MULTI_ORGA. If set the complete text will be shown after the form element.
     *                          If you need an additional parameter for the text you can add an array. The first entry must
     *                          be the unique text id and the second entry will be a parameter of the text id.
     *                        - @b icon : An icon can be set. This will be placed in front of the label.
     *                        - @b class : An additional css classname. The class @b admSelectbox
     *                          is set as default and need not set with this parameter.
     */
    public function addSelectBoxFromXml($id, $label, $xmlFile, $xmlValueTag, $xmlViewTag, $options = array())
    {
        $selectboxEntries = array();

        // write content of xml file to an array
        $data = implode('', file($xmlFile));
        $p = xml_parser_create();
        xml_parse_into_struct($p, $data, $vals, $index);
        xml_parser_free($p);

        // transform the two complex arrays to one simply array
        $arrayMax = count($index[$xmlValueTag]);
        for($i = 0; $i < $arrayMax; $i++)
        {
            $selectboxEntries[$vals[$index[$xmlValueTag][$i]]['value']] = $vals[$index[$xmlViewTag][$i]]['value'];
        }

        // now call default method to create a selectbox
        $this->addSelectBox($id, $label, $selectboxEntries, $options);
    }

    /**
     * Add a new selectbox with a label to the form. The selectbox get their data from table adm_categories.
     * You must define the category type (roles, dates, links ...). All categories of this type will be shown.
     * @param string $id             Id of the selectbox. This will also be the name of the selectbox.
     * @param string $label          The label of the selectbox.
     * @param object $database A Admidio database object that contains a valid connection to a database
     * @param string $categoryType   Type of category ('DAT', 'LNK', 'ROL', 'USF') that should be shown
     * @param string $selectboxModus The selectbox could be shown in 2 different modus.
     *                               - @b EDIT_CATEGORIES : First entry will be "Please choose" and default category will be preselected.
     *                               - @b FILTER_CATEGORIES : First entry will be "All" and only categories with childs will be shown.
     * @param array  $options (optional) An array with the following possible entries:
     *                        - @b property : With this param you can set the following properties:
     *                          + @b FIELD_DEFAULT  : The field can accept an input.
     *                          + @b FIELD_REQUIRED : The field will be marked as a mandatory field where the user must insert a value.
     *                          + @b FIELD_DISABLED : The field will be disabled and could not accept an input.
     *                        - @b defaultValue : Id of category that should be selected per default.
     *                        - @b showSystemCategory : Show user defined and system categories
     *                        - @b helpTextIdLabel : A unique text id from the translation xml files that should be shown
     *                          e.g. SYS_ENTRY_MULTI_ORGA. If set a help icon will be shown after the control label where
     *                          the user can see the text if he hover over the icon. If you need an additional parameter
     *                          for the text you can add an array. The first entry must be the unique text id and the second
     *                          entry will be a parameter of the text id.
     *                        - @b helpTextIdInline : A unique text id from the translation xml files that should be shown
     *                          e.g. SYS_ENTRY_MULTI_ORGA. If set the complete text will be shown after the form element.
     *                          If you need an additional parameter for the text you can add an array. The first entry must
     *                          be the unique text id and the second entry will be a parameter of the text id.
     *                        - @b icon : An icon can be set. This will be placed in front of the label.
     *                        - @b class : An additional css classname. The class @b admSelectbox
     *                          is set as default and need not set with this parameter.
     */
    public function addSelectBoxForCategories($id, $label, $database, $categoryType, $selectboxModus, $options = array())
    {
        global $gCurrentOrganization, $gValidLogin, $gL10n;

        // create array with all options
        $optionsDefault = array('property' => FIELD_DEFAULT, 'defaultValue' => '',
                                'showContextDependentFirstEntry' => true, 'multiselect' => false,
                                'showSystemCategory' => true, 'helpTextIdLabel' => '',
                                'helpTextIdInline' => '', 'icon' => '', 'class' => '');
        $optionsAll     = array_replace($optionsDefault, $options);

        $sqlTables       = TBL_CATEGORIES;
        $sqlCondidtions  = '';
        $categoriesArray = array();

        // create sql conditions if category must have child elements
        if($selectboxModus === 'FILTER_CATEGORIES')
        {
            $optionsAll['showContextDependentFirstEntry'] = false;

            if($categoryType === 'DAT')
            {
                $sqlTables = TBL_CATEGORIES.', '.TBL_DATES;
                $sqlCondidtions = ' AND cat_id = dat_cat_id ';
            }
            elseif($categoryType === 'LNK')
            {
                $sqlTables = TBL_CATEGORIES.', '.TBL_LINKS;
                $sqlCondidtions = ' AND cat_id = lnk_cat_id ';
            }
            elseif($categoryType === 'ROL')
            {
                // don't show system categories
                $sqlTables = TBL_CATEGORIES.', '.TBL_ROLES;
                $sqlCondidtions = ' AND cat_id = rol_cat_id
                                    AND rol_visible = 1 ';
            }
            elseif($categoryType === 'INF')
            {
                $sqlTables = TBL_CATEGORIES.', '.TBL_INVENT_FIELDS;
                $sqlCondidtions = ' AND cat_id = inf_cat_id ';
            }
        }

        if($optionsAll['showSystemCategory'] === false)
        {
            $sqlCondidtions .= ' AND cat_system = 0 ';
        }

        if($gValidLogin === false)
        {
            $sqlCondidtions .= ' AND cat_hidden = 0 ';
        }

        // the sql statement which returns all found categories
        $sql = 'SELECT DISTINCT cat_id, cat_name, cat_default, cat_sequence
                  FROM '.$sqlTables.'
                 WHERE (  cat_org_id = '. $gCurrentOrganization->getValue('org_id'). '
                       OR cat_org_id IS NULL )
                   AND cat_type   = \''.$categoryType.'\'
                       '.$sqlCondidtions.'
                 ORDER BY cat_sequence ASC ';
        $result = $database->query($sql);
        $countCategories = $database->num_rows($result);

        // if only one category exists then select this if not in filter modus
        if($countCategories === 1)
        {
            // in filter modus selectbox shouldn't be shown with one entry
            if($selectboxModus === 'FILTER_CATEGORIES')
            {
                return null;
            }

            $row = $database->fetch_array($result);
            if($optionsAll['defaultValue'] === null)
            {
                $optionsAll['defaultValue'] = $row['cat_id'];
            }

            // if text is a translation-id then translate it
            if(strpos($row['cat_name'], '_') == 3)
            {
                $categoriesArray[$row['cat_id']] = $gL10n->get(admStrToUpper($row['cat_name']));
            }
            else
            {
                $categoriesArray[$row['cat_id']] = $row['cat_name'];
            }
        }
        // if several categories exist than select default category
        elseif($countCategories > 1)
        {
            if($selectboxModus === 'FILTER_CATEGORIES')
            {
                $categoriesArray[0] = $gL10n->get('SYS_ALL');
            }

            while($row = $database->fetch_array($result))
            {
                // if text is a translation-id then translate it
                if(strpos($row['cat_name'], '_') == 3)
                {
                    $categoriesArray[$row['cat_id']] = $gL10n->get(admStrToUpper($row['cat_name']));
                }
                else
                {
                    $categoriesArray[$row['cat_id']] = $row['cat_name'];
                }

                if($row['cat_default'] === 1 && $optionsAll['defaultValue'] === null)
                {
                    $optionsAll['defaultValue'] = $row['cat_id'];
                }
            }
        }

        // now call method to create selectbox from array
        $this->addSelectBox($id, $label, $categoriesArray, $optionsAll);
    }

    /**
     * Add a new static control to the form. A static control is only a simple text instead of an input field.
     * This could be used if the value should not be changed by the user.
     * @param string $id      Id of the static control. This will also be the name of the static control.
     * @param string $label   The label of the static control.
     * @param string $value   A value of the static control. The control will be created with this value.
     * @param array  $options (optional) An array with the following possible entries:
     *                        - @b helpTextIdLabel : A unique text id from the translation xml files that should be shown
     *                          e.g. SYS_ENTRY_MULTI_ORGA. If set a help icon will be shown after the control label where
     *                          the user can see the text if he hover over the icon. If you need an additional parameter
     *                          for the text you can add an array. The first entry must be the unique text id and the second
     *                          entry will be a parameter of the text id.
     *                        - @b helpTextIdInline : A unique text id from the translation xml files that should be shown
     *                          e.g. SYS_ENTRY_MULTI_ORGA. If set the complete text will be shown after the form element.
     *                          If you need an additional parameter for the text you can add an array. The first entry must
     *                          be the unique text id and the second entry will be a parameter of the text id.
     *                        - @b icon : An icon can be set. This will be placed in front of the label.
     *                        - @b class : An additional css classname. The class @b admSelectbox
     *                          is set as default and need not set with this parameter.
     */
    public function addStaticControl($id, $label, $value, $options = array()) //, $helpTextIdLabel = null, $helpTextIdInline = null, $icon = null, $class = '')
    {
        $attributes = array('class' => 'form-control-static');
        $this->countElements++;

        // create array with all options
        $optionsDefault = array('helpTextIdLabel' => '', 'helpTextIdInline' => '', 'icon' => '', 'class' => '');
        $optionsAll     = array_replace($optionsDefault, $options);

        // set specific css class for this field
        if($optionsAll['class'] !== '')
        {
            $attributes['class'] .= ' '.$optionsAll['class'];
        }

        // now create html for the field
        $this->openControlStructure(null, $label, FIELD_DEFAULT, $optionsAll['helpTextIdLabel'], $optionsAll['icon']);
        $this->addHtml('<p class="'.$attributes['class'].'">'.$value.'</p>');
        $this->closeControlStructure($optionsAll['helpTextIdInline']);
    }

    /**
     * Add a new button with a custom text to the form. This button could have
     * an icon in front of the text. Different to addButton this method adds an
     * additional @b div around the button and the type of the button is @b submit.
     * @param string $id      Id of the button. This will also be the name of the button.
     * @param string $text    Text of the button
     * @param array  $options (optional) An array with the following possible entries:
     *                        - @b icon : Optional parameter. Path and filename of an icon.
     *                          If set a icon will be shown in front of the text.
     *                        - @b link : If set a javascript click event with a page load to this link
     *                          will be attached to the button.
     *                        - @b onClickText : A text that will be shown after a click on this button
     *                          until the next page is loaded. The button will be disabled after click.
     *                        - @b class : Optional an additional css classname. The class @b admButton
     *                          is set as default and need not set with this parameter.
     *                        - @b type : If set to true this button get the type @b submit. This will
     *                          be the default.
     */
    public function addSubmitButton($id, $text, $options = array())
    {
        // create array with all options
        $optionsDefault = array('icon' => '', 'link' => '', 'onClickText' => '', 'class' => '', 'type' => 'submit');
        $optionsAll     = array_replace($optionsDefault, $options);

        // add default css class
        $optionsAll['class'] .= ' btn-primary';

        // now add button to form
        $this->addButton($id, $text, $optionsAll);

        if($this->buttonGroupOpen === false)
        {
            $this->addHtml('<div class="form-alert" style="display: none;">&nbsp;</div>');
        }
    }

    /**
     * Close an open bootstrap btn-group
     */
    public function closeButtonGroup()
    {
        $this->buttonGroupOpen = false;
        $this->addHtml('</div><div class="form-alert" style="display: none;">&nbsp;</div>');
    }

    /**
     * Closes a field structure that was added with the method openControlStructure.
     * @param string|array $helpTextId A unique text id from the translation xml files that should be shown e.g. SYS_ENTRY_MULTI_ORGA.
     *                                 If set the complete text will be shown after the form element.
     *                                 If you need an additional parameter for the text you can add an array. The first entry
     *                                 must be the unique text id and the second entry will be a parameter of the text id.
     */
    protected function closeControlStructure($helpTextId = '')
    {
        global $gL10n;

        if($helpTextId !== '')
        {
            if(is_array($helpTextId))
            {
                // if text is a translation-id then translate it
                if(isset($helpTextId[2]) && strpos($helpTextId[2], '_') === 3)
                {
                    if(strpos($helpTextId[1], '_') === 3)
                    {
                        $this->addHtml('<div class="help-block">'.$gL10n->get($helpTextId[0], $gL10n->get($helpTextId[1]), $gL10n->get($helpTextId[2])).'</div>');
                    }
                    else
                    {
                        $this->addHtml('<div class="help-block">'.$gL10n->get($helpTextId[0], $helpTextId[1], $gL10n->get($helpTextId[2])).'</div>');
                    }
                }
                elseif(isset($helpTextId[2]))
                {
                    if(strpos($helpTextId[1], '_') === 3)
                    {
                        $this->addHtml('<div class="help-block">'.$gL10n->get($helpTextId[0], $gL10n->get($helpTextId[1]), $helpTextId[2]).'</div>');
                    }
                    else
                    {
                        $this->addHtml('<div class="help-block">'.$gL10n->get($helpTextId[0], $helpTextId[1], $helpTextId[2]).'</div>');
                    }
                }
                elseif(strpos($helpTextId[1], '_') === 3)
                {
                    $this->addHtml('<div class="help-block">'.$gL10n->get($helpTextId[0], $gL10n->get($helpTextId[1])).'</div>');
                }
                else
                {
                    $this->addHtml('<div class="help-block">'.$gL10n->get($helpTextId[0], $helpTextId[1]).'</div>');
                }
            }
            else
            {
                // if text is a translation-id then translate it
                if(strpos($helpTextId, '_') === 3)
                {
                    $this->addHtml('<div class="help-block">'.$gL10n->get($helpTextId).'</div>');
                }
                else
                {
                    $this->addHtml('<div class="help-block">'.$helpTextId.'</div>');
                }
            }
        }

        if($this->type === 'vertical' || $this->type === 'navbar')
        {
            $this->addHtml('</div>');
        }
        else
        {
            $this->addHtml('</div></div>');
        }
    }

    /**
     * Close all html elements of a groupbox that was created before.
     */
    public function closeGroupBox()
    {
        $this->addHtml('</div></div>');
    }

    /**
     * Open a bootstrap btn-group if the form need more than one button.
     */
    public function openButtonGroup()
    {
        $this->buttonGroupOpen = true;
        $this->addHtml('<div class="btn-group" role="group">');
    }

    /**
     * Creates a html structure for a form field. This structure contains the label and the div for the form element.
     * After the form element is added the method closeControlStructure must be called.
     * @param string $id         The id of this field structure.
     * @param string $label      The label of the field. This string should already be translated.
     * @param int    $property   (optional) With this param you can set the following properties:
     *                           - @b FIELD_DEFAULT  : The field can accept an input.
     *                           - @b FIELD_REQUIRED : The field will be marked as a mandatory field where the user must insert a value.
     *                           - @b FIELD_DISABLED : The field will be disabled and could not accept an input.
     * @param string $helpTextId (optional) A unique text id from the translation xml files that should be shown e.g. SYS_ENTRY_MULTI_ORGA.
     *                           If set a help icon will be shown where the user can see the text if he hover over the icon.
     *                           If you need an additional parameter for the text you can add an array. The first entry
     *                           must be the unique text id and the second entry will be a parameter of the text id.
     * @param string $icon       (optional) An icon can be set. This will be placed in front of the label.
     * @param string $class      (optional) An additional css classname for the row. The class @b admFieldRow
     *                           is set as default and need not set with this parameter.
     */
    protected function openControlStructure($id, $label, $property = FIELD_DEFAULT, $helpTextId = '', $icon = '', $class = '')
    {
        $cssClassRow       = '';
        $htmlIcon          = '';
        $htmlHelpIcon      = '';
        $htmlIdFor         = '';

        // set specific css class for this row
        if($class !== '')
        {
            $cssClassRow .= ' '.$class;
        }

        // if necessary set css class for a mandatory element
        if($property === FIELD_REQUIRED && $this->showRequiredFields)
        {
            $cssClassMandatory = ' admidio-form-group-required';
            $cssClassRow .= $cssClassMandatory;
            $this->flagRequiredFields = true;
        }

        if($id !== '')
        {
            $htmlIdFor = ' for="'.$id.'"';
            $this->addHtml('<div id="'.$id.'_group" class="form-group'.$cssClassRow.'">');
        }
        else
        {
            $this->addHtml('<div class="form-group'.$cssClassRow.'">');
        }

        if(strlen($icon) > 0)
        {
            // create html for icon
            if(strpos(admStrToLower($icon), 'http') === 0 && strValidCharacters($icon, 'url'))
            {
                $htmlIcon = '<img class="admidio-icon-info" src="'.$icon.'" title="'.$label.'" alt="'.$label.'" />';
            }
            elseif(admStrIsValidFileName($icon, true))
            {
                $htmlIcon = '<img class="admidio-icon-info" src="'.THEME_PATH.'/icons/'.$icon.'" title="'.$label.'" alt="'.$label.'" />';
            }
        }

        if($helpTextId !== '')
        {
            $htmlHelpIcon = $this->getHelpTextIcon($helpTextId);
        }

        // add label element
        if($this->type === 'vertical' || $this->type === 'navbar')
        {
            if($label !== '')
            {
                $this->addHtml('<label'.$htmlIdFor.'>'.$htmlIcon.$label.$htmlHelpIcon.'</label>');
            }
        }
        else
        {
            if($label !== '')
            {
                $this->addHtml('<label'.$htmlIdFor.' class="col-sm-3 control-label">'.$htmlIcon.$label.$htmlHelpIcon.'</label>
                    <div class="col-sm-9">');
            }
            else
            {
                $this->addHtml('<div class="col-sm-offset-3 col-sm-9">');
            }
        }
    }

    /**
     * Add a new groupbox to the form. This could be used to group some elements
     * together. There is also the option to set a headline to this group box.
     * @param string $id       Id the the groupbox.
     * @param string $headline (optional) A headline that will be shown to the user.
     * @param string $class    (optional) An additional css classname for the row. The class @b admFieldRow
     *                         is set as default and need not set with this parameter.
     */
    public function openGroupBox($id, $headline = '', $class = '')
    {
        $this->addHtml('<div id="'.$id.'" class="panel panel-default '.$class.'">');
        // add headline to groupbox
        if($headline !== '')
        {
            $this->addHtml('<div class="panel-heading">'.$headline.'</div>');
        }
        $this->addHtml('<div class="panel-body">');
    }

    /**
     * Add a small help icon to the form at the current element which shows the
     * translated text of the text-id on mouseover or when you click on the icon.
     * @param  string|array $textId A unique text id from the translation xml files that should be shown e.g. SYS_ENTRY_MULTI_ORGA.
     *                              If you need an additional parameter for the text you can add an array. The first entry must
     *                              be the unique text id and the second entry will be a parameter of the text id.
     * @return string|void  Return a html snippet that contains a help icon with a link to a popup box that shows the message.
     */
    protected function getHelpTextIcon($textId)
    {
        global $g_root_path, $gL10n, $gProfileFields;

        $parameters = null;
        $text       = null;

        if(is_array($textId))
        {
            $parameters = 'message_id='.$textId[0].'&amp;message_var1='.urlencode($textId[1]);
            if($textId[0] === 'user_field_description')
            {
                $text = $gProfileFields->getProperty($textId[1], 'usf_description');
            }
            else
            {
                $text = $gL10n->get($textId[0], $textId[1]);
            }
        }
        else
        {
            if($textId !== '')
            {
                $parameters = 'message_id='.$textId;
                $text = $gL10n->get($textId);
            }
        }

        if($parameters !== null)
        {
            return '<a class="admidio-icon-link" data-toggle="modal" data-target="#admidio_modal"
                        href="'. $g_root_path. '/adm_program/system/msg_window.php?'.$parameters.'&amp;inline=true"><img
                        src="'. THEME_PATH. '/icons/help.png" alt="Help" />
                    </a>';
        }
    }

    /**
     * This method send the whole html code of the form to the browser. Call this method
     * if you have finished your form layout. If mandatory fields were set than a notice
     * which marker represents the mandatory will be shown before the form.
     * @param  bool        $directOutput (optional) If set to @b true (default) the form html will be directly send
     *                                   to the browser. If set to @b false the html will be returned.
     * @return string|void If $directOutput is set to @b false this method will return the html code of the form.
     */
    public function show($directOutput = true)
    {
        global $gL10n;

        $html = '';

        // if there are no elements in the form then return nothing
        if($this->countElements === 0)
        {
            return null;
        }

        // If required fields were set than a notice which marker represents the required fields will be shown.
        if($this->flagRequiredFields && $this->showRequiredFields)
        {
            $html .= '<div class="admidio-form-required-notice"><span>'.$gL10n->get('SYS_REQUIRED_FIELDS').'</span></div>';
        }

        // now get whole form html code
        $html .= $this->getHtmlForm();

        if($directOutput)
        {
            echo $html;
        }
        else
        {
            return $html;
        }
    }
}
?>
<|MERGE_RESOLUTION|>--- conflicted
+++ resolved
@@ -1,1881 +1,1877 @@
-<?php
-/*****************************************************************************
- *
- *  Copyright    : (c) 2004 - 2015 The Admidio Team
- *  Homepage     : http://www.admidio.org
- *  License      : GNU Public License 2 https://www.gnu.org/licenses/gpl-2.0.html
- *
- *****************************************************************************/
-
-// constants for field property
-define('FIELD_DEFAULT', 0);
-define('FIELD_REQUIRED', 1);
-define('FIELD_DISABLED', 2);
-define('FIELD_READONLY', 3);
-
-/**
- * @class HtmlForm
- * @brief Creates an Admidio specific form with special elements
- *
- * This class inherits the common HtmlFormBasic class and extends their elements
- * with custom Admidio form elements. The class should be used to create the
- * html part of all Admidio forms. The Admidio elements will contain
- * the label of fields and some other specific features like a identification
- * of mandatory fields, help buttons and special css classes for every
- * element.
- * @par Examples
- * @code // create a simple form with one input field and a button
- * $form = new HtmlForm('simple-form', 'next_page.php');
- * $form->openGroupBox('gbSimpleForm', $gL10n->get('SYS_SIMPLE_FORM'));
- * $form->addInput('name', $gL10n->get('SYS_NAME'), $formName);
- * $form->addSelectBox('type', $gL10n->get('SYS_TYPE'), array('simple' => 'SYS_SIMPLE', 'very-simple' => 'SYS_VERY_SIMPLE'),
- *                     array('defaultValue' => 'simple', 'showContextDependentFirstEntry' => true));
- * $form->closeGroupBox();
- * $form->addSubmitButton('next-page', $gL10n->get('SYS_NEXT'), array('icon' => 'layout/forward.png'));
- * $form->show(); @endcode
- */
-class HtmlForm extends HtmlFormBasic
-{
-    protected $flagRequiredFields;    ///< Flag if this form has required fields. Then a notice must be written at the end of the form
-    protected $flagFieldListOpen;     ///< Flag if a field list was created. This must be closed later
-    protected $showRequiredFields;    ///< Flag if required fields should get a special css class to make them more visible to the user.
-    protected $htmlPage;              ///< A HtmlPage object that will be used to add javascript code or files to the html output page.
-    protected $countElements;         ///< Number of elements in this form
-    protected $datepickerInitialized; ///< Flag if datepicker is already initialized
-    protected $type;                  ///< Form type. Possible values are @b default, @b vertical or @b navbar.
-    protected $id;                    ///< Id of the form
-    protected $buttonGroupOpen;       ///< Flag that indicates if a bootstrap button-group is open and should be closed later
-
-    /**
-     * Constructor creates the form element
-     * @param string      $id       Id of the form
-     * @param string|null $action   Action attribute of the form
-     * @param object|null $htmlPage (optional) A HtmlPage object that will be used to add javascript code or files to the html output page.
-     * @param array       $options  (optional) An array with the following possible entries:
-     *                              - @b type : Set the form type. Every type has some special features:
-     *                                + @b default  : A form that can be used to edit and save data of a database table. The label
-     *                                  and the element have a horizontal orientation.
-     *                                + @b vertical : A form that can be used to edit and save data but has a vertical orientation.
-     *                                  The label is positioned above the form element.
-     *                                + @b navbar   : A form that should be used in a navbar. The form content will
-     *                                  be send with the 'GET' method and this form should not get a default focus.
-     *                              - @b enableFileUpload : Set specific parameters that are necessary for file upload with a form
-     *                              - @b showRequiredFields : If this is set to @b true (default) then every required field got a special
-     *                                css class and also the form got a @b div that explains the required layout.
-     *                                If this is set to @b false then only the html flag @b required will be set.
-     *                              - @b setFocus : Default is set to @b true. Set the focus on page load to the first field
-     *                                of this form.
-     *                              - @b class : An additional css classname. The class @b form-horizontal
-     *                                is set as default and need not set with this parameter.
-     */
-    public function __construct($id, $action, $htmlPage = null, $options = array())
-    {
-        // create array with all options
-        $optionsDefault = array('type' => 'default', 'enableFileUpload' => false, 'showRequiredFields' => true,
-                                'setFocus' => true, 'class' => '');
-        $optionsAll     = array_replace($optionsDefault, $options);
-
-        // navbar forms should send the data as GET
-        if($optionsAll['type'] === 'navbar')
-        {
-            parent::__construct($action, $id, 'get');
-        }
-        else
-        {
-            parent::__construct($action, $id, 'post');
-        }
-
-        $this->flagRequiredFields    = false;
-        $this->flagFieldListOpen     = false;
-        $this->showRequiredFields    = $optionsAll['showRequiredFields'];
-        $this->countFields           = 0;
-        $this->datepickerInitialized = false;
-        $this->type                  = $optionsAll['type'];
-        $this->id                    = $id;
-        $this->buttonGroupOpen       = false;
-
-        // set specific Admidio css form class
-        $this->addAttribute('role', 'form');
-
-        if($this->type === 'default')
-        {
-            $optionsAll['class'] .= ' form-horizontal form-dialog';
-        }
-        elseif($this->type === 'vertical')
-        {
-            $optionsAll['class'] .= ' admidio-form-vertical form-dialog';
-        }
-        elseif($this->type === 'navbar')
-        {
-            $optionsAll['class'] .= ' form-horizontal navbar-form navbar-left';
-        }
-
-        if($optionsAll['class'] !== '')
-        {
-            $this->addAttribute('class', $optionsAll['class']);
-        }
-
-        // Set specific parameters that are necessary for file upload with a form
-        if($optionsAll['enableFileUpload'] === true)
-        {
-            $this->addAttribute('enctype', 'multipart/form-data');
-        }
-
-        if(is_object($htmlPage))
-        {
-            $this->htmlPage =& $htmlPage;
-        }
-
-        // if its not a navbar form and not a static form then first field of form should get focus
-        if($optionsAll['setFocus'] === true)
-        {
-            if(is_object($htmlPage))
-            {
-                $this->htmlPage->addJavascript('$(".form-dialog:first *:input:enabled:first").focus();', true);
-            }
-            else
-            {
-                $this->addHtml('
-                    <script type="text/javascript"><!--
-                        $(document).ready(function() { $(".form-dialog:first *:input:enabled:first").focus(); });
-                    //--></script>');
-            }
-        }
-    }
-
-    /**
-     * Add a new button with a custom text to the form. This button could have
-     * an icon in front of the text.
-     * @param string $id      Id of the button. This will also be the name of the button.
-     * @param string $text    Text of the button
-     * @param array  $options (optional) An array with the following possible entries:
-     *                        - @b icon : Optional parameter. Path and filename of an icon.
-     *                          If set a icon will be shown in front of the text.
-     *                        - @b link : If set a javascript click event with a page load to this link
-     *                          will be attached to the button.
-     *                        - @b onClickText : A text that will be shown after a click on this button
-     *                          until the next page is loaded. The button will be disabled after click.
-     *                        - @b class : Optional an additional css classname. The class @b admButton
-     *                          is set as default and need not set with this parameter.
-     *                        - @b type : Optional a button type could be set. The default is @b button.
-     */
-    public function addButton($id, $text, $options = array())
-    {
-        $this->countElements++;
-
-        // create array with all options
-        $optionsDefault = array('icon' => '', 'link' => '', 'onClickText' => '', 'class' => '', 'type' => 'button', 'data-admidio' => '');
-        $optionsAll     = array_replace($optionsDefault, $options);
-
-        // add text and icon to button
-        $value = $text;
-
-        if($optionsAll['icon'] !== '')
-        {
-            $value = '<img src="'.$optionsAll['icon'].'" alt="'.$text.'" />'.$value;
-        }
-        $this->addElement('button');
-        $this->addAttribute('class', 'btn btn-default');
-
-        if($optionsAll['data-admidio'] !== '')
-        {
-            $this->addAttribute('data-admidio', $optionsAll['data-admidio']);
-        }
-
-        if($optionsAll['onClickText'] !== '')
-        {
-            $this->addAttribute('data-loading-text', $optionsAll['onClickText']);
-            $this->addAttribute('autocomplete', 'off');
-        }
-
-        // add javascript for stateful button and/or
-        // a different link that should be loaded after click
-        if($optionsAll['onClickText'] !== '' || $optionsAll['link'] !== '')
-        {
-            $javascriptCode = '';
-
-            if($optionsAll['link'] !== '')
-            {
-                $javascriptCode .= '// disable default form submit
-                    self.location.href="'.$optionsAll['link'].'";';
-            }
-
-            if($optionsAll['onClickText'] !== '')
-            {
-                $javascriptCode .= '$(this).button("loading");';
-            }
-
-            if($optionsAll['type'] === 'submit')
-            {
-                $javascriptCode .= '$(this).submit();';
-            }
-
-            $javascriptCode = '$("#'.$id.'").click(function(event) {
-                '.$javascriptCode.'
-            });';
-
-            // if a htmlPage object was set then add code to the page, otherwise to the current string
-            if(is_object($this->htmlPage))
-            {
-                $this->htmlPage->addJavascript($javascriptCode, true);
-            }
-            else
-            {
-                $this->addHtml('
-                <script type="text/javascript"><!--
-                    $(document).ready(function() {
-                        '.$javascriptCode.'
-                    });
-                //--></script>');
-            }
-        }
-
-        if($optionsAll['class'] !== '')
-        {
-            $this->addAttribute('class', $optionsAll['class']);
-        }
-
-        $this->addSimpleButton($id, $optionsAll['type'], $value, $id);
-    }
-
-    /**
-     * Add a captcha with an input field to the form. The captcha could be a picture with a character code
-     * or a simple mathematical calculation that must be solved.
-     * @param string $id    Id of the captcha field. This will also be the name of the captcha field.
-     * @param string $type  The of captcha that should be shown. This can be characters in a image or
-     *                      simple mathematical calculation. Possible values are @b pic or @b calc.
-     * @param string $class (optional) An additional css classname. The class @b admTextInput
-     *                      is set as default and need not set with this parameter.
-     */
-    public function addCaptcha($id, $type, $class = '')
-    {
-        global $gL10n, $g_root_path;
-
-        $attributes = array('class' => 'captcha');
-        $this->countElements++;
-
-        // set specific css class for this field
-        if($class !== '')
-        {
-            $attributes['class'] .= ' '.$class;
-        }
-
-        // add a row with the captcha puzzle
-        $this->openControlStructure('captcha_puzzle', '');
-
-        $captchaLabel = '';
-        $captchaDescription = '';
-
-        if($type === 'pic')
-        {
-            $this->addHtml('<img src="'.$g_root_path.'/adm_program/system/show_captcha.php?id='.time().'" alt="'.$gL10n->get('SYS_CAPTCHA').'" />');
-            $captchaLabel = $gL10n->get('SYS_CAPTCHA_CONFIRMATION_CODE');
-            $captchaDescription = 'SYS_CAPTCHA_DESCRIPTION';
-        }
-        elseif($type === 'calc')
-        {
-            $captcha = new Captcha();
-            $this->addHtml($captcha->getCaptchaCalc($gL10n->get('SYS_CAPTCHA_CALC_PART1'),
-                                                    $gL10n->get('SYS_CAPTCHA_CALC_PART2'),
-                                                    $gL10n->get('SYS_CAPTCHA_CALC_PART3_THIRD'),
-                                                    $gL10n->get('SYS_CAPTCHA_CALC_PART3_HALF'),
-                                                    $gL10n->get('SYS_CAPTCHA_CALC_PART4')));
-            $captchaLabel = $gL10n->get('SYS_CAPTCHA_CALC');
-            $captchaDescription = 'SYS_CAPTCHA_CALC_DESCRIPTION';
-        }
-        $this->closeControlStructure();
-
-        // now add a row with a text field where the user can write the solution for the puzzle
-        $this->addInput($id, $captchaLabel, '', array('property' => FIELD_REQUIRED,
-                                                      'helpTextIdLabel' => $captchaDescription,
-                                                      'class' => 'form-control-small'));
-    }
-
-    /**
-     * Add a new checkbox with a label to the form.
-     * @param string $id      Id of the checkbox. This will also be the name of the checkbox.
-     * @param string $label   The label of the checkbox.
-     * @param bool   $checked A value for the checkbox. The value could only be @b 0 or @b 1. If the value is @b 1 then
-     *                        the checkbox will be checked when displayed.
-     * @param array  $options (optional) An array with the following possible entries:
-     *                        - @b property : With this param you can set the following properties:
-     *                          + @b FIELD_DEFAULT  : The field can accept an input.
-     *                          + @b FIELD_REQUIRED : The field will be marked as a mandatory field where the user must insert a value.
-     *                          + @b FIELD_DISABLED : The field will be disabled and could not accept an input.
-     *                        - @b helpTextIdLabel : A unique text id from the translation xml files that should be shown
-     *                          e.g. SYS_ENTRY_MULTI_ORGA. If set a help icon will be shown after the control label where
-     *                          the user can see the text if he hover over the icon. If you need an additional parameter
-     *                          for the text you can add an array. The first entry must be the unique text id and the second
-     *                          entry will be a parameter of the text id.
-     *                        - @b helpTextIdInline : A unique text id from the translation xml files that should be shown
-     *                          e.g. SYS_ENTRY_MULTI_ORGA. If set the complete text will be shown after the form element.
-     *                          If you need an additional parameter for the text you can add an array. The first entry must
-     *                          be the unique text id and the second entry will be a parameter of the text id.
-     *                        - @b icon : An icon can be set. This will be placed in front of the label.
-     *                        - @b class : An additional css classname. The class @b admSelectbox
-     *                          is set as default and need not set with this parameter.
-     */
-    public function addCheckbox($id, $label, $checked = false, $options = array())
-    {
-        global $gL10n;
-
-        $attributes   = array('class' => '');
-        $htmlIcon     = '';
-        $htmlHelpIcon = '';
-        $cssClasses   = 'checkbox';
-        $this->countElements++;
-
-        // create array with all options
-        $optionsDefault = array('property' => FIELD_DEFAULT, 'helpTextIdLabel' => '',
-                                'helpTextIdInline' => '', 'icon' => '', 'class' => '');
-        $optionsAll     = array_replace($optionsDefault, $options);
-
-        // disable field
-        if($optionsAll['property'] === FIELD_DISABLED)
-        {
-            $attributes['disabled'] = 'disabled';
-        }
-        elseif($optionsAll['property'] === FIELD_REQUIRED)
-        {
-            $attributes['required'] = 'required';
-        }
-
-        // if checked = true then set checkbox checked
-        if($checked === true || $checked == 1) // "$checked == 1" for backwards compatibility | TODO: change everywhere to bool
-        {
-            $attributes['checked'] = 'checked';
-        }
-
-        // set specific css class for this field
-        if($optionsAll['class'] !== '')
-        {
-            $attributes['class'] .= ' '.$optionsAll['class'];
-        }
-
-        if($optionsAll['icon'] !== '')
-        {
-            // create html for icon
-            if(strpos(admStrToLower($optionsAll['icon']), 'http') === 0 && strValidCharacters($optionsAll['icon'], 'url'))
-            {
-                $htmlIcon = '<img class="admidio-icon-info" src="'.$optionsAll['icon'].'" title="'.$label.'" alt="'.$label.'" />';
-            }
-            elseif(admStrIsValidFileName($optionsAll['icon'], true))
-            {
-                $htmlIcon = '<img class="admidio-icon-info" src="'.THEME_PATH.'/icons/'.$optionsAll['icon'].'" title="'.$label.'" alt="'.$label.'" />';
-            }
-        }
-
-        if($optionsAll['helpTextIdLabel'] !== '')
-        {
-            $htmlHelpIcon = $this->getHelpTextIcon($optionsAll['helpTextIdLabel']);
-        }
-
-        // now create html for the field
-        $this->openControlStructure($id, '');
-        $this->addHtml('<div class="'.$cssClasses.'"><label>');
-        $this->addSimpleInput('checkbox', $id, $id, '1', $attributes);
-        $this->addHtml($htmlIcon.$label.$htmlHelpIcon.'</label></div>');
-        $this->closeControlStructure($optionsAll['helpTextIdInline']);
-    }
-
-
-    /**
-     * Add custom html content to the form within the default field structure.
-     * The Label will be set but instead of an form control you can define any html.
-     * If you don't need the field structure and want to add html then use the method addHtml()
-     * @param string $label   The label of the custom content.
-     * @param string $content A simple Text or html that would be placed instead of an form element.
-     * @param array  $options (optional) An array with the following possible entries:
-     *                        - @b referenceId : Optional the id of a form control if this is defined within the custom content
-     *                        - @b helpTextIdLabel : A unique text id from the translation xml files that should be shown
-     *                          e.g. SYS_ENTRY_MULTI_ORGA. If set a help icon will be shown after the control label where
-     *                          the user can see the text if he hover over the icon. If you need an additional parameter
-     *                          for the text you can add an array. The first entry must be the unique text id and the second
-     *                          entry will be a parameter of the text id.
-     *                        - @b helpTextIdInline : A unique text id from the translation xml files that should be shown
-     *                          e.g. SYS_ENTRY_MULTI_ORGA. If set the complete text will be shown after the form element.
-     *                          If you need an additional parameter for the text you can add an array. The first entry must
-     *                          be the unique text id and the second entry will be a parameter of the text id.
-     *                        - @b icon : An icon can be set. This will be placed in front of the label.
-     *                        - @b class : An additional css classname. The class @b admSelectbox
-     *                          is set as default and need not set with this parameter.
-     */
-    public function addCustomContent($label, $content, $options = array())
-    {
-        $this->countElements++;
-
-        // create array with all options
-        $optionsDefault = array('referenceId' => '', 'helpTextIdLabel' => '', 'helpTextIdInline' => '',
-                                'icon' => '', 'class' => '');
-        $optionsAll     = array_replace($optionsDefault, $options);
-
-        // set specific css class for this field
-//        if($optionsAll['class'] !== '')
-//        {
-//            $attributes['class'] .= ' '.$optionsAll['class'];
-//        }
-
-        $this->openControlStructure($optionsAll['referenceId'], $label, FIELD_DEFAULT,
-                                    $optionsAll['helpTextIdLabel'], $optionsAll['icon'], 'form-custom-content');
-        $this->addHtml($content);
-        $this->closeControlStructure($optionsAll['helpTextIdInline']);
-    }
-
-    /**
-     * Add a line with a custom description to the form. No form elements will be displayed in this line.
-     * @param string $text The (html) text that should be displayed.
-     */
-    public function addDescription($text)
-    {
-        $this->addHtml('<p>'.$text.'</p>');
-    }
-
-    /**
-     * Add a new CKEditor element to the form.
-     * @param string $id      Id of the password field. This will also be the name of the password field.
-     * @param string $label   The label of the password field.
-     * @param string $value   A value for the editor field. The editor will contain this value when created.
-     * @param array  $options (optional) An array with the following possible entries:
-     *                        - @b property : With this param you can set the following properties:
-     *                          + @b FIELD_DEFAULT  : The field can accept an input.
-     *                          + @b FIELD_REQUIRED : The field will be marked as a mandatory field where the user must insert a value.
-     *                        - @b toolbar : Optional set a predefined toolbar for the editor. Possible values are
-     *                          @b AdmidioDefault, @b AdmidioGuestbook and @b AdmidioPlugin_WC
-     *                        - @b height : Optional set the height in pixel of the editor. The default will be 300px.
-     *                        - @b labelVertical : If set to @b true (default) then the label will be display above the control and the control get a width of 100%.
-     *                          Otherwise the label will be displayed in front of the control.
-     *                        - @b helpTextIdLabel : A unique text id from the translation xml files that should be shown
-     *                          e.g. SYS_ENTRY_MULTI_ORGA. If set a help icon will be shown after the control label where
-     *                          the user can see the text if he hover over the icon. If you need an additional parameter
-     *                          for the text you can add an array. The first entry must be the unique text id and the second
-     *                          entry will be a parameter of the text id.
-     *                        - @b helpTextIdInline : A unique text id from the translation xml files that should be shown
-     *                          e.g. SYS_ENTRY_MULTI_ORGA. If set the complete text will be shown after the form element.
-     *                          If you need an additional parameter for the text you can add an array. The first entry must
-     *                          be the unique text id and the second entry will be a parameter of the text id.
-     *                        - @b icon : An icon can be set. This will be placed in front of the label.
-     *                        - @b class : An additional css classname. The class @b admSelectbox
-     *                          is set as default and need not set with this parameter.
-     */
-    public function addEditor($id, $label, $value, $options = array())
-    {
-        global $gPreferences, $g_root_path, $gL10n;
-
-        $this->countElements++;
-        $attributes = array('class' => 'editor');
-        $flagLabelVertical = $this->type;
-
-        // create array with all options
-        $optionsDefault = array('property' => FIELD_DEFAULT, 'toolbar' => 'AdmidioDefault',
-                                'height' => '300px', 'helpTextIdLabel' => '',
-                                'helpTextIdInline' => '', 'labelVertical' => true,
-                                'icon' => '', 'class' => '');
-        $optionsAll     = array_replace($optionsDefault, $options);
-
-        if($optionsAll['labelVertical'] === true)
-        {
-            $this->type = 'vertical';
-        }
-
-        if ($optionsAll['property'] === FIELD_REQUIRED)
-        {
-            $attributes['required'] = 'required';
-        }
-
-        // set specific css class for this field
-        if($optionsAll['class'] !== '')
-        {
-            $attributes['class'] .= ' '.$optionsAll['class'];
-        }
-
-        $javascriptCode = '
-            CKEDITOR.replace("'.$id.'", {
-                toolbar: "'.$optionsAll['toolbar'].'",
-                language: "'.$gL10n->getLanguageIsoCode().'",
-                uiColor: "'.$gPreferences['system_js_editor_color'].'",
-                filebrowserImageUploadUrl: "'.$g_root_path.'/adm_program/system/ckeditor_upload_handler.php"
-            });';
-
-        if($gPreferences['system_js_editor_enabled'] == 1)
-        {
-            // if a htmlPage object was set then add code to the page, otherwise to the current string
-            if(is_object($this->htmlPage))
-            {
-                $this->htmlPage->addJavascriptFile($g_root_path.'/adm_program/libs/ckeditor/ckeditor.js');
-                $this->htmlPage->addJavascript($javascriptCode, true);
-            }
-            else
-            {
-                $this->addHtml('
-                    <script type="text/javascript">
-                        $(document).ready(function(){
-                            '.$javascriptCode.'
-                        });
-                    </script>');
-            }
-        }
-
-        $this->openControlStructure($id, $label, $optionsAll['property'], $optionsAll['helpTextIdLabel'],
-                                    $optionsAll['icon'], 'form-group-editor');
-        $this->addHtml('
-            <div class="'.$attributes['class'].'">
-                <textarea id="'.$id.'" name="'.$id.'"style="width: 100%; height: '.$optionsAll['height'].';">'.$value.'</textarea>
-            </div>');
-        $this->closeControlStructure($optionsAll['helpTextIdInline']);
-
-        $this->type = $flagLabelVertical;
-    }
-
-    /**
-     * Add a field for file upload. If necessary multiple files could be uploaded.
-     * The fields for multiple upload could be added dynamically to the form by the user.
-     * @param string $id      Id of the input field. This will also be the name of the input field.
-     * @param string $label   The label of the input field.
-     * @param array  $options (optional) An array with the following possible entries:
-     *                        - @b property : With this param you can set the following properties:
-     *                          + @b FIELD_DEFAULT  : The field can accept an input.
-     *                          + @b FIELD_REQUIRED : The field will be marked as a mandatory field where the user must insert a value.
-     *                          + @b FIELD_DISABLED : The field will be disabled and could not accept an input.
-     *                        - @b allowedMimeTypes : An array with the allowed MIME types (http://wiki.selfhtml.org/wiki/Referenz:MIME-Typen).
-     *                          If this is set then the user can only choose the specified files with the browser file dialog.
-     *                          You should check the uploaded file against the MIME type because the file could be manipulated.
-     *                        - @b maxUploadSize : The size in byte that could be maximum uploaded.
-     *                          The default will be $gPreferences['max_file_upload_size'] * 1024 * 1024.
-     *                        - @b enableMultiUploads : If set to true a button will be added where the user can
-     *                          add new upload fields to upload more than one file.
-     *                        - @b multiUploadLabel : The label for the button who will add new upload fields to the form.
-     *                        - @b hideUploadField : Hide the upload field if multi uploads are enabled. Then the first
-     *                          upload field will be shown if the user will click the multi upload button.
-     *                        - @b helpTextIdLabel : A unique text id from the translation xml files that should be shown
-     *                          e.g. SYS_ENTRY_MULTI_ORGA. If set a help icon will be shown after the control label where
-     *                          the user can see the text if he hover over the icon. If you need an additional parameter
-     *                          for the text you can add an array. The first entry must be the unique text id and the second
-     *                          entry will be a parameter of the text id.
-     *                        - @b helpTextIdInline : A unique text id from the translation xml files that should be shown
-     *                          e.g. SYS_ENTRY_MULTI_ORGA. If set the complete text will be shown after the form element.
-     *                          If you need an additional parameter for the text you can add an array. The first entry must
-     *                          be the unique text id and the second entry will be a parameter of the text id.
-     *                        - @b icon : An icon can be set. This will be placed in front of the label.
-     *                        - @b class : An additional css classname. The class @b admSelectbox
-     *                          is set as default and need not set with this parameter.
-     */
-    public function addFileUpload($id, $label, $options = array())
-    {
-        global $gPreferences;
-        $attributes = array('class' => 'form-control');
-        $this->countElements++;
-
-        // create array with all options
-        $optionsDefault = array('property' => FIELD_DEFAULT, 'maxUploadSize' => $gPreferences['max_file_upload_size'] * 1024 * 1024,
-                                'allowedMimeTypes' => array(), 'enableMultiUploads' => false, 'hideUploadField' => false, 'multiUploadLabel' => '',
-                                'helpTextIdLabel' => '', 'helpTextIdInline' => '', 'icon' => '', 'class' => '');
-        $optionsAll     = array_replace($optionsDefault, $options);
-
-        // disable field
-        if($optionsAll['property'] === FIELD_DISABLED)
-        {
-            $attributes['disabled'] = 'disabled';
-        }
-        elseif($optionsAll['property'] === FIELD_REQUIRED)
-        {
-            $attributes['required'] = 'required';
-        }
-
-        if(count($optionsAll['allowedMimeTypes']) > 0)
-        {
-            $attributes['accept'] = implode(',', $optionsAll['allowedMimeTypes']);
-        }
-
-        // set specific css class for this field
-        if($optionsAll['class'] !== '')
-        {
-            $attributes['class'] .= ' '.$optionsAll['class'];
-        }
-
-        // if multiple uploads are enabled then add javascript that will
-        // dynamically add new upload fields to the form
-        if($optionsAll['enableMultiUploads'])
-        {
-            $javascriptCode = '
-                // add new line to add new attachment to this mail
-                $("#btn_add_attachment_'.$id.'").click(function () {
-                    newAttachment = document.createElement("input");
-                    $(newAttachment).attr("type", "file");
-                    $(newAttachment).attr("name", "userfile[]");
-                    $(newAttachment).attr("class", "'.$attributes['class'].'");
-                    $(newAttachment).hide();
-                    $("#btn_add_attachment_'.$id.'").before(newAttachment);
-                    $(newAttachment).show("slow");
-                });';
-
-            // if a htmlPage object was set then add code to the page, otherwise to the current string
-            if(is_object($this->htmlPage))
-            {
-                $this->htmlPage->addJavascript($javascriptCode, true);
-            }
-            else
-            {
-                $this->addHtml('
-                    <script type="text/javascript"><!--
-                        $(document).ready(function() {
-                            '.$javascriptCode.'
-                        });
-                    //--></script>');
-            }
-        }
-
-        $this->openControlStructure($id, $label, $optionsAll['property'], $optionsAll['helpTextIdLabel'],
-                                    $optionsAll['icon'], 'form-upload');
-        $this->addSimpleInput('hidden', 'MAX_FILE_SIZE', 'MAX_FILE_SIZE', $optionsAll['maxUploadSize']);
-
-        // if multi uploads are enabled then the file upload field could be hidden
-        // until the user will click on the button to add a new upload field
-        if($optionsAll['hideUploadField'] === false || $optionsAll['enableMultiUploads'] === false)
-        {
-            $this->addSimpleInput('file', 'userfile[]', '', '', $attributes);
-        }
-
-        if($optionsAll['enableMultiUploads'])
-        {
-            // show button to add new upload field to form
-            $this->addHtml('
-                <button type="button" id="btn_add_attachment_'.$id.'" class="btn btn-default">
-                    <img src="'.THEME_PATH.'/icons/add.png" alt="'.$optionsAll['multiUploadLabel'].'" />'
-                    .$optionsAll['multiUploadLabel'].
-                '</button>');
-        }
-        $this->closeControlStructure($optionsAll['helpTextIdInline']);
-    }
-
-    /**
-     * Add a new input field with a label to the form.
-     * @param string $id      Id of the input field. This will also be the name of the input field.
-     * @param string $label   The label of the input field.
-     * @param string $value   A value for the text field. The field will be created with this value.
-     * @param array  $options (optional) An array with the following possible entries:
-     *                        - @b type : Set the type if the field. Default will be @b text. Possible values are @b text,
-     *                          @b number, @b date, @b datetime or @b birthday. If @b date, @b datetime or @b birthday are set 
-     *                          than a small calendar will be shown if the date field will be selected.
-     *                        - @b maxLength : The maximum number of characters that are allowed in a text field.
-     *                        - @b minNumber : The minimum number that is allowed in a number field.
-     *                        - @b maxNumber : The maximum number that is allowed in a number field.
-     *                        - @b step : The steps between two numbers that are allowed.
-     *                          E.g. if steps is set to 5 then only values 5, 10, 15 ... are allowed
-     *                        - @b property : With this param you can set the following properties:
-     *                          + @b FIELD_DEFAULT  : The field can accept an input.
-     *                          + @b FIELD_REQUIRED : The field will be marked as a mandatory field where the user must insert a value.
-     *                          + @b FIELD_DISABLED : The field will be disabled and could not accept an input.
-     *                        - @b helpTextIdLabel : A unique text id from the translation xml files that should be shown
-     *                          e.g. SYS_ENTRY_MULTI_ORGA. If set a help icon will be shown after the control label where
-     *                          the user can see the text if he hover over the icon. If you need an additional parameter
-     *                          for the text you can add an array. The first entry must be the unique text id and the second
-     *                          entry will be a parameter of the text id.
-     *                        - @b helpTextIdInline : A unique text id from the translation xml files that should be shown
-     *                          e.g. SYS_ENTRY_MULTI_ORGA. If set the complete text will be shown after the form element.
-     *                          If you need an additional parameter for the text you can add an array. The first entry must
-     *                          be the unique text id and the second entry will be a parameter of the text id.
-     *                        - @b icon : An icon can be set. This will be placed in front of the label.
-     *                        - @b class : An additional css classname. The class @b admSelectbox
-     *                          is set as default and need not set with this parameter.
-     */
-    public function addInput($id, $label, $value, $options = array())
-    {
-        global $gL10n, $gPreferences, $g_root_path, $gDebug;
-
-        $attributes = array('class' => 'form-control');
-        $this->countElements++;
-
-        // create array with all options
-        $optionsDefault = array('type' => 'text', 'minLength' => null, 'maxLength' => 0, 'minNumber' => null, 'maxNumber' => null, 'step' => 1,
-                                'property' => FIELD_DEFAULT, 'helpTextIdLabel' => '', 'helpTextIdInline' => '', 'icon' => '', 'class' => '');
-        $optionsAll     = array_replace($optionsDefault, $options);
-
-        // set min/max input length
-        if($optionsAll['type'] === 'text' || $optionsAll['type'] === 'password' || $optionsAll['type'] === 'search' ||
-            $optionsAll['type'] === 'email' || $optionsAll['type'] === 'url' || $optionsAll['type'] === 'tel')
-        {
-            $attributes['minlength'] = $optionsAll['minLength'];
-
-            if($optionsAll['maxLength'] > 0)
-            {
-                $attributes['maxlength'] = $optionsAll['maxLength'];
-            }
-        }
-        elseif($optionsAll['type'] === 'number')
-        {
-            $attributes['min'] = $optionsAll['minNumber'];
-            $attributes['max'] = $optionsAll['maxNumber'];
-            $attributes['step'] = $optionsAll['step'];
-        }
-
-        // disable field
-        if($optionsAll['property'] === FIELD_DISABLED)
-        {
-            $attributes['disabled'] = 'disabled';
-        }
-        if($optionsAll['property'] === FIELD_READONLY)
-        {
-            $attributes['readonly'] = 'readonly';
-        }
-        elseif($optionsAll['property'] === FIELD_REQUIRED)
-        {
-            $attributes['required'] = 'required';
-        }
-
-        // set specific css class for this field
-        if($optionsAll['class'] !== '')
-        {
-            $attributes['class'] .= ' '.$optionsAll['class'];
-        }
-
-        // add a nice modern datepicker to date inputs
-        if($optionsAll['type'] === 'date' || $optionsAll['type'] === 'datetime' || $optionsAll['type'] === 'birthday')
-        {
-            $attributes['placeholder']  = DateTimeExtended::getDateFormatForDatepicker($gPreferences['system_date']);
-            $javascriptCode             = '';
-            $datepickerOptions          = '';
-
-            // if you have a birthday field than start with the years selection
-            if($optionsAll['type'] == 'birthday')
-            {
-                $attributes['data-provide'] = 'datepicker-birthday';
-                $datepickerOptions = ' startView: 2, ';
-            }
-            else
-            {
-                $attributes['data-provide'] = 'datepicker';
-                $datepickerOptions = ' todayBtn: "linked", ';
-            }
-
-<<<<<<< HEAD
-            if($this->datepickerInitialized === false)
-=======
-            if($this->datepickerInitialized == false || $optionsAll['type'] == 'birthday')
->>>>>>> 4c9b6a7a
-            {
-                $javascriptCode = '
-                    $("input[data-provide=\''.$attributes['data-provide'].'\']").datepicker({
-                        language: "'.$gL10n->getLanguageIsoCode().'",
-                        format: "'.DateTimeExtended::getDateFormatForDatepicker($gPreferences['system_date']).'",
-                        '.$datepickerOptions.'
-                        todayHighlight: "true"
-                    });';
-
-                if($optionsAll['type'] !== 'birthday')
-                {
-                    $this->datepickerInitialized = true;
-                }
-            }
-
-            // if a htmlPage object was set then add code to the page, otherwise to the current string
-            if(is_object($this->htmlPage))
-            {
-                if($gDebug)
-                {
-                    $this->htmlPage->addCssFile($g_root_path.'/adm_program/libs/bootstrap-datepicker/css/bootstrap-datepicker3.css');
-                    $this->htmlPage->addJavascriptFile($g_root_path.'/adm_program/libs/bootstrap-datepicker/js/bootstrap-datepicker.js');
-                }
-                else
-                {
-                    $this->htmlPage->addCssFile($g_root_path.'/adm_program/libs/bootstrap-datepicker/css/bootstrap-datepicker3.min.css');
-                    $this->htmlPage->addJavascriptFile($g_root_path.'/adm_program/libs/bootstrap-datepicker/js/bootstrap-datepicker.min.js');
-                }
-
-                $this->htmlPage->addJavascriptFile($g_root_path.'/adm_program/libs/bootstrap-datepicker/locales/bootstrap-datepicker.'.$gL10n->getLanguageIsoCode().'.min.js');
-                $this->htmlPage->addJavascript($javascriptCode, true);
-            }
-            else
-            {
-                $this->addHtml('<script type="text/javascript">'.$javascriptCode.'</script>');
-            }
-        }
-
-        // now create html for the field
-        $this->openControlStructure($id, $label, $optionsAll['property'], $optionsAll['helpTextIdLabel'], $optionsAll['icon']);
-
-        // if datetime then add a time field behind the date field
-        if($optionsAll['type'] === 'datetime')
-        {
-            // first try to split datetime to a date and a time value
-            $datetime = new DateTimeExtended($value, $gPreferences['system_date'].' '.$gPreferences['system_time']);
-            $dateValue = $datetime->format($gPreferences['system_date']);
-            $timeValue = $datetime->format($gPreferences['system_time']);
-
-            // now add a date and a time field to the form
-            $attributes['class']    .= ' datetime-date-control';
-            $this->addSimpleInput('text', $id, $id, $dateValue, $attributes);
-            $attributes['class']    .= ' datetime-time-control';
-            $attributes['maxlength'] = '8';
-            $attributes['data-provide'] = '';
-            $this->addSimpleInput('text', $id.'_time', $id.'_time', $timeValue, $attributes);
-        }
-        else
-        {
-            // a date type has some problems with chrome so we set it as text type
-            if($optionsAll['type'] === 'date' || $optionsAll['type'] === 'birthday')
-            {
-                $optionsAll['type'] = 'text';
-            }
-            $this->addSimpleInput($optionsAll['type'], $id, $id, $value, $attributes);
-        }
-        $this->closeControlStructure($optionsAll['helpTextIdInline']);
-    }
-
-    /**
-     * Add a simple line to the form. This could be used to structure a form. The line has only a visual effect.
-     */
-    public function addLine()
-    {
-        $this->addHtml('<hr />');
-    }
-
-
-    /**
-     * Add a new textarea field with a label to the form.
-     * @param string $id      Id of the input field. This will also be the name of the input field.
-     * @param string $label   The label of the input field.
-     * @param string $value   A value for the text field. The field will be created with this value.
-     * @param int    $rows    The number of rows that the textarea field should have.
-     * @param array  $options (optional) An array with the following possible entries:
-     *                        - @b maxLength : The maximum number of characters that are allowed in this field. If set
-     *                          then show a counter how many characters still available
-     *                        - @b property : With this param you can set the following properties:
-     *                          + @b FIELD_DEFAULT  : The field can accept an input.
-     *                          + @b FIELD_REQUIRED : The field will be marked as a mandatory field where the user must insert a value.
-     *                          + @b FIELD_DISABLED : The field will be disabled and could not accept an input.
-     *                        - @b helpTextIdLabel : A unique text id from the translation xml files that should be shown
-     *                          e.g. SYS_ENTRY_MULTI_ORGA. If set a help icon will be shown after the control label where
-     *                          the user can see the text if he hover over the icon. If you need an additional parameter
-     *                          for the text you can add an array. The first entry must be the unique text id and the second
-     *                          entry will be a parameter of the text id.
-     *                        - @b helpTextIdInline : A unique text id from the translation xml files that should be shown
-     *                          e.g. SYS_ENTRY_MULTI_ORGA. If set the complete text will be shown after the form element.
-     *                          If you need an additional parameter for the text you can add an array. The first entry must
-     *                          be the unique text id and the second entry will be a parameter of the text id.
-     *                        - @b icon : An icon can be set. This will be placed in front of the label.
-     *                        - @b class : An additional css classname. The class @b admSelectbox
-     *                          is set as default and need not set with this parameter.
-     */
-    public function addMultilineTextInput($id, $label, $value, $rows, $options = array())
-    {
-        global $gL10n, $g_root_path;
-
-        $attributes = array('class' => 'form-control');
-        $this->countElements++;
-
-        // create array with all options
-        $optionsDefault = array('property' => FIELD_DEFAULT, 'maxLength' => 0, 'helpTextIdLabel' => '',
-                                'helpTextIdInline' => '', 'icon' => '', 'class' => '');
-        $optionsAll     = array_replace($optionsDefault, $options);
-
-        // disable field
-        if($optionsAll['property'] === FIELD_DISABLED)
-        {
-            $attributes['disabled'] = 'disabled';
-        }
-        elseif($optionsAll['property'] === FIELD_REQUIRED)
-        {
-            $attributes['required'] = 'required';
-        }
-
-        // set specific css class for this field
-        if($optionsAll['class'] !== '')
-        {
-            $attributes['class'] .= ' '.$optionsAll['class'];
-        }
-
-        if($optionsAll['maxLength'] > 0)
-        {
-            $attributes['maxlength'] = $optionsAll['maxLength'];
-
-            // if max field length is set then show a counter how many characters still available
-            $javascriptCode = '
-                $(\'#'.$id.'\').NobleCount(\'#'.$id.'_counter\',{
-                    max_chars: '.$optionsAll['maxLength'].',
-                    on_negative: \'systeminfoBad\',
-                    block_negative: true
-                });';
-
-            // if a htmlPage object was set then add code to the page, otherwise to the current string
-            if(is_object($this->htmlPage))
-            {
-                $this->htmlPage->addJavascriptFile($g_root_path.'/adm_program/libs/jquery/jquery.noblecount.min.js');
-                $this->htmlPage->addJavascript($javascriptCode, true);
-            }
-            else
-            {
-                $this->addHtml('
-                    <script type="text/javascript">
-                        $(document).ready(function(){
-                            '.$javascriptCode.'
-                        });
-                    </script>');
-            }
-        }
-
-        $this->openControlStructure($id, $label, $optionsAll['property'], $optionsAll['helpTextIdLabel'], $optionsAll['icon']);
-        $this->addTextArea($id, $rows, 80, $value, $id, $attributes);
-
-        if($optionsAll['maxLength'] > 0)
-        {
-            // if max field length is set then show a counter how many characters still available
-            $this->addHtml('
-                <small class="characters-count">('
-                    .$gL10n->get('SYS_STILL_X_CHARACTERS', '<span id="'.$id.'_counter" class="">255</span>').
-                ')</small>');
-        }
-        $this->closeControlStructure($optionsAll['helpTextIdInline']);
-    }
-
-    /**
-     * Add a new radio button with a label to the form. The radio button could have different status
-     * which could be defined with an array.
-     * @param string $id      Id of the radio button. This will also be the name of the radio button.
-     * @param string $label   The label of the radio button.
-     * @param array  $values  Array with all entries of the radio button;
-     *                        Array key will be the internal value of the entry
-     *                        Array value will be the visual value of the entry
-     * @param array  $options (optional) An array with the following possible entries:
-     *                        - @b property : With this param you can set the following properties:
-     *                          + @b FIELD_DEFAULT  : The field can accept an input.
-     *                          + @b FIELD_REQUIRED : The field will be marked as a mandatory field where the user must insert a value.
-     *                          + @b FIELD_DISABLED : The field will be disabled and could not accept an input.
-     *                        - @b defaultValue : This is the value of that radio button that is preselected.
-     *                        - @b showNoValueButton : If set to true than one radio with no value will be set in front of the other array.
-     *                          This could be used if the user should also be able to set no radio to value.
-     *                        - @b helpTextIdLabel : A unique text id from the translation xml files that should be shown
-     *                          e.g. SYS_ENTRY_MULTI_ORGA. If set a help icon will be shown after the control label where
-     *                          the user can see the text if he hover over the icon. If you need an additional parameter
-     *                          for the text you can add an array. The first entry must be the unique text id and the second
-     *                          entry will be a parameter of the text id.
-     *                        - @b helpTextIdInline : A unique text id from the translation xml files that should be shown
-     *                          e.g. SYS_ENTRY_MULTI_ORGA. If set the complete text will be shown after the form element.
-     *                          If you need an additional parameter for the text you can add an array. The first entry must
-     *                          be the unique text id and the second entry will be a parameter of the text id.
-     *                        - @b icon : An icon can be set. This will be placed in front of the label.
-     *                        - @b class : An additional css classname. The class @b admSelectbox
-     *                          is set as default and need not set with this parameter.
-     */
-    public function addRadioButton($id, $label, $values, $options = array())
-    {
-        $attributes = array('class' => '');
-        $this->countElements++;
-
-        // create array with all options
-        $optionsDefault = array('property' => FIELD_DEFAULT, 'defaultValue' => '', 'showNoValueButton' => false,
-                                'helpTextIdLabel' => '', 'helpTextIdInline' => '', 'icon' => '', 'class' => '');
-        $optionsAll     = array_replace($optionsDefault, $options);
-
-        // disable field
-        if($optionsAll['property'] === FIELD_DISABLED)
-        {
-            $attributes['disabled'] = 'disabled';
-        }
-        elseif($optionsAll['property'] === FIELD_REQUIRED)
-        {
-            $attributes['required'] = 'required';
-        }
-
-        // set specific css class for this field
-        if($optionsAll['class'] !== '')
-        {
-            $attributes['class'] .= ' '.$optionsAll['class'];
-        }
-
-        $this->openControlStructure('', $label, $optionsAll['property'], $optionsAll['helpTextIdLabel'], $optionsAll['icon']);
-
-        // set one radio button with no value will be set in front of the other array.
-        if($optionsAll['showNoValueButton'] === true)
-        {
-            if($optionsAll['defaultValue'] === '')
-            {
-                $attributes['checked'] = 'checked';
-            }
-
-            $this->addHtml('<label for="'.($id.'_0').'" class="radio-inline">');
-            $this->addSimpleInput('radio', $id, ($id.'_0'), null, $attributes);
-            $this->addHtml('---</label>');
-        }
-
-        // for each entry of the array create an input radio field
-        foreach($values as $key => $value)
-        {
-            unset($attributes['checked']);
-
-            if($optionsAll['defaultValue'] === $key)
-            {
-                $attributes['checked'] = 'checked';
-            }
-
-            $this->addHtml('<label for="'.($id.'_'.$key).'" class="radio-inline">');
-            $this->addSimpleInput('radio', $id, ($id.'_'.$key), $key, $attributes);
-            $this->addHtml($value.'</label>');
-        }
-
-        $this->closeControlStructure($optionsAll['helpTextIdInline']);
-    }
-
-    /**
-     * Add a new selectbox with a label to the form. The selectbox
-     * could have different values and a default value could be set.
-     * @param string $id      Id of the selectbox. This will also be the name of the selectbox.
-     * @param string $label   The label of the selectbox.
-     * @param array  $values  Array with all entries of the select box;
-     *                        Array key will be the internal value of the entry
-     *                        Array value will be the visual value of the entry
-     * @param array  $options (optional) An array with the following possible entries:
-     *                        - @b property : With this param you can set the following properties:
-     *                          + @b FIELD_DEFAULT  : The field can accept an input.
-     *                          + @b FIELD_REQUIRED : The field will be marked as a mandatory field where the user must insert a value.
-     *                          + @b FIELD_DISABLED : The field will be disabled and could not accept an input.
-     *                        - @b defaultValue : This is the value the selectbox shows when loaded. If @b multiselect is activated than
-     *                          an array with all default values could be set.
-     *                        - @b showContextDependentFirstEntry : If set to @b true the select box will get an additional first entry.
-     *                          If FIELD_REQUIRED is set than "Please choose" will be the first entry otherwise
-     *                          an empty entry will be added so you must not select something.
-     *                        - @b firstEntry : Here you can define a string that should be shown as firstEntry and will be the
-     *                          default value if no other value is set. This entry will only be added if @b showContextDependentFirstEntry
-     *                          is set to false!
-     *                        - @b multiselect : If set to @b true than the jQuery plugin Select2 will be used to create a selectbox
-     *                          where the user could select multiple values from the selectbox. Then an array will be
-     *                          created within the $_POST array.
-     *                        - @b helpTextIdLabel : A unique text id from the translation xml files that should be shown
-     *                          e.g. SYS_ENTRY_MULTI_ORGA. If set a help icon will be shown after the control label where
-     *                          the user can see the text if he hover over the icon. If you need an additional parameter
-     *                          for the text you can add an array. The first entry must be the unique text id and the second
-     *                          entry will be a parameter of the text id.
-     *                        - @b helpTextIdInline : A unique text id from the translation xml files that should be shown
-     *                          e.g. SYS_ENTRY_MULTI_ORGA. If set the complete text will be shown after the form element.
-     *                          If you need an additional parameter for the text you can add an array. The first entry must
-     *                          be the unique text id and the second entry will be a parameter of the text id.
-     *                        - @b icon : An icon can be set. This will be placed in front of the label.
-     *                        - @b class : An additional css classname. The class @b admSelectbox
-     *                          is set as default and need not set with this parameter.
-     */
-    public function addSelectBox($id, $label, $values, $options = array())
-    {
-        global $gL10n, $g_root_path;
-
-        $attributes = array('class' => 'form-control');
-        $name       = $id;
-
-        if(count($values) > 0)
-        {
-            $this->countElements++;
-        }
-
-        // create array with all options
-        $optionsDefault = array('property' => FIELD_DEFAULT, 'defaultValue' => '',
-                                'showContextDependentFirstEntry' => true, 'firstEntry' => '',
-                                'multiselect' => false, 'helpTextIdLabel' => '',
-                                'helpTextIdInline' => '', 'icon' => '', 'class' => '');
-        $optionsAll     = array_replace($optionsDefault, $options);
-
-        // disable field
-        if($optionsAll['property'] === FIELD_DISABLED)
-        {
-            $attributes['disabled'] = 'disabled';
-        }
-        // multiselect couldn't handle the required property
-        elseif($optionsAll['property'] === FIELD_REQUIRED && $optionsAll['multiselect'] === false)
-        {
-            $attributes['required'] = 'required';
-        }
-
-        if($optionsAll['multiselect'] === true)
-        {
-            $attributes['multiple'] = 'multiple';
-            $name = $id.'[]';
-
-            if($optionsAll['defaultValue'] !== '' && is_array($optionsAll['defaultValue']) === false)
-            {
-                $optionsAll['defaultValue'] = array($optionsAll['defaultValue']);
-            }
-
-            if($optionsAll['showContextDependentFirstEntry'] === true && $optionsAll['property'] === FIELD_REQUIRED)
-            {
-                $attributes['placeholder'] = $gL10n->get('SYS_PLEASE_CHOOSE');
-
-                // reset the preferences so the logic for not multiselect will not be performed
-                $optionsAll['showContextDependentFirstEntry'] = false;
-            }
-        }
-
-        // set specific css class for this field
-        if($optionsAll['class'] !== '')
-        {
-            $attributes['class'] .= ' '.$optionsAll['class'];
-        }
-
-        // now create html for the field
-        $this->openControlStructure($id, $label, $optionsAll['property'], $optionsAll['helpTextIdLabel'], $optionsAll['icon']);
-
-        $this->addSelect($name, $id, $attributes);
-
-        // add an additional first entry to the select box and set this as preselected if necessary
-        if($optionsAll['showContextDependentFirstEntry'] === true || $optionsAll['firstEntry'] !== '')
-        {
-            $defaultEntry = false;
-            if($optionsAll['defaultValue'] === '')
-            {
-                $defaultEntry = true;
-            }
-
-            if($optionsAll['firstEntry'] !== '')
-            {
-                $this->addOption('', '- '.$optionsAll['firstEntry'].' -', '', $defaultEntry);
-            }
-            else
-            {
-                if($optionsAll['showContextDependentFirstEntry'] === true)
-                {
-                    if($optionsAll['property'] === FIELD_REQUIRED)
-                    {
-                        $this->addOption('', '- '.$gL10n->get('SYS_PLEASE_CHOOSE').' -', '', $defaultEntry);
-                    }
-                    else
-                    {
-                        $this->addOption('', ' ', '', $defaultEntry);
-                    }
-                }
-            }
-        }
-
-        $value = reset($values);
-        $arrayMax = count($values);
-        $optionGroup = null;
-
-        for($arrayCount = 0; $arrayCount < $arrayMax; $arrayCount++)
-        {
-            // create entry in html
-            $defaultEntry = false;
-
-            // if each array element is an array then create option groups
-            if(is_array($value))
-            {
-                // add optiongroup if necessary
-                if($optionGroup !== $values[$arrayCount][2])
-                {
-                    if($optionGroup !== null)
-                    {
-                        $this->closeOptionGroup();
-                    }
-                    $this->addOptionGroup($values[$arrayCount][2]);
-                    $optionGroup = $values[$arrayCount][2];
-                }
-
-                // add option
-                if($optionsAll['multiselect'] === false && $optionsAll['defaultValue'] == $values[$arrayCount][0])
-                {
-                    $defaultEntry = true;
-                }
-
-                $this->addOption($values[$arrayCount][0], $values[$arrayCount][1], '', $defaultEntry);
-            }
-            else
-            {
-                // array has only key and value then create a normal selectbox without optiongroups
-                if($optionsAll['multiselect'] === false && $optionsAll['defaultValue'] == key($values))
-                {
-                    $defaultEntry = true;
-                }
-
-                $this->addOption(key($values), $value, '', $defaultEntry);
-            }
-
-            $value = next($values);
-        }
-
-        if($optionGroup !== null)
-        {
-            $this->closeOptionGroup();
-        }
-
-        if($optionsAll['multiselect'] === true)
-        {
-            $javascriptCode = '$("#'.$id.'").select2();';
-
-            // add default values to multi select
-            if(is_array($optionsAll['defaultValue']) && array_count_values($optionsAll['defaultValue']) > 0)
-            {
-                $htmlDefaultValues = '';
-                foreach($optionsAll['defaultValue'] as $key => $htmlDefaultValue)
-                {
-                    $htmlDefaultValues .= '"'.$htmlDefaultValue.'",';
-                }
-                $htmlDefaultValues = substr($htmlDefaultValues, 0, strlen($htmlDefaultValues)-1);
-
-                $javascriptCode .= ' $("#'.$id.'").val(['.$htmlDefaultValues.']).trigger("change");';
-            }
-
-            // if a htmlPage object was set then add code to the page, otherwise to the current string
-            if(is_object($this->htmlPage))
-            {
-                $this->htmlPage->addCssFile($g_root_path.'/adm_program/libs/select2/dist/css/select2.css');
-                $this->htmlPage->addCssFile($g_root_path.'/adm_program/libs/select2/dist/css/select2-bootstrap.css');
-                $this->htmlPage->addJavascriptFile($g_root_path.'/adm_program/libs/select2/dist/js/select2.min.js');
-                $this->htmlPage->addJavascriptFile($g_root_path.'/adm_program/libs/select2/dist/js/i18n/'.$gL10n->getLanguageIsoCode().'.js');
-                $this->htmlPage->addJavascript($javascriptCode, true);
-            }
-            else
-            {
-                $this->addHtml('<script type="text/javascript">'.$javascriptCode.'</script>');
-            }
-        }
-
-        $this->closeSelect();
-        $this->closeControlStructure($optionsAll['helpTextIdInline']);
-    }
-
-    /**
-     * Add a new selectbox with a label to the form. The selectbox get their data from a sql statement.
-     * You can create any sql statement and this method should create a selectbox with the found data.
-     * The sql must contain at least two columns. The first column represents the value and the second
-     * column represents the label of each option of the selectbox. Optional you can add a third column
-     * to the sql statement. This column will be used as label for an optiongroup. Each time the value
-     * of the third column changed a new optiongroup will be created.
-     * @param string $id             Id of the selectbox. This will also be the name of the selectbox.
-     * @param string $label          The label of the selectbox.
-     * @param object $database Object of the class Database. This should be the default global object @b $gDb.
-     * @param string $sql            Any SQL statement that return 2 columns. The first column will be the internal value of the
-     *                               selectbox item and will be submitted with the form. The second column represents the
-     *                               displayed value of the item. Each row of the result will be a new selectbox entry.
-     * @param array  $options (optional) An array with the following possible entries:
-     *                        - @b property : With this param you can set the following properties:
-     *                          + @b FIELD_DEFAULT  : The field can accept an input.
-     *                          + @b FIELD_REQUIRED : The field will be marked as a mandatory field where the user must insert a value.
-     *                          + @b FIELD_DISABLED : The field will be disabled and could not accept an input.
-     *                        - @b defaultValue : This is the value the selectbox shows when loaded. If @b multiselect is activated than
-     *                          an array with all default values could be set.
-     *                        - @b showContextDependentFirstEntry : If set to @b true the select box will get an additional first entry.
-     *                          If FIELD_REQUIRED is set than "Please choose" will be the first entry otherwise
-     *                          an empty entry will be added so you must not select something.
-     *                        - @b firstEntry : Here you can define a string that should be shown as firstEntry and will be the
-     *                          default value if no other value is set. This entry will only be added if @b showContextDependentFirstEntry
-     *                          is set to false!
-     *                        - @b multiselect : If set to @b true than the jQuery plugin Select2 will be used to create a selectbox
-     *                          where the user could select multiple values from the selectbox. Then an array will be
-     *                          created within the $_POST array.
-     *                        - @b helpTextIdLabel : A unique text id from the translation xml files that should be shown
-     *                          e.g. SYS_ENTRY_MULTI_ORGA. If set a help icon will be shown after the control label where
-     *                          the user can see the text if he hover over the icon. If you need an additional parameter
-     *                          for the text you can add an array. The first entry must be the unique text id and the second
-     *                          entry will be a parameter of the text id.
-     *                        - @b helpTextIdInline : A unique text id from the translation xml files that should be shown
-     *                          e.g. SYS_ENTRY_MULTI_ORGA. If set the complete text will be shown after the form element.
-     *                          If you need an additional parameter for the text you can add an array. The first entry must
-     *                          be the unique text id and the second entry will be a parameter of the text id.
-     *                        - @b icon : An icon can be set. This will be placed in front of the label.
-     *                        - @b class : An additional css classname. The class @b admSelectbox
-     *                          is set as default and need not set with this parameter.
-     *
-     * @par Examples
-     * @code // create a selectbox with all profile fields of a specific category
-     * $sql = 'SELECT usf_id, usf_name FROM '.TBL_USER_FIELDS.' WHERE usf_cat_id = 4711'
-     * $form = new HtmlForm('simple-form', 'next_page.php');
-     * $form->addSelectBoxFromSql('admProfileFieldsBox', $gL10n->get('SYS_FIELDS'), $gDb, $sql, array('defaultValue' => $gL10n->get('SYS_SURNAME'), 'showContextDependentFirstEntry' => true));
-     * $form->show(); @endcode
-     */
-    public function addSelectBoxFromSql($id, $label, $database, $sql, $options = array())
-    {
-        $selectboxEntries = array();
-
-        // execute the sql statement
-        $result = $database->query($sql);
-
-        // create array from sql result
-        while($row = $database->fetch_array($result))
-        {
-            // if result has 3 columns then create a array in array
-            if(array_key_exists(2, $row))
-            {
-                $selectboxEntries[] = array($row[0], $row[1], $row[2]);
-            }
-            else
-            {
-                $selectboxEntries[$row[0]] = $row[1];
-            }
-        }
-
-        if(count($selectboxEntries) > 0)
-        {
-            // now call default method to create a selectbox
-            $this->addSelectBox($id, $label, $selectboxEntries, $options);
-        }
-    }
-
-    /**
-     * Add a new selectbox with a label to the form. The selectbox could have
-     * different values and a default value could be set.
-     * @param string $id          Id of the selectbox. This will also be the name of the selectbox.
-     * @param string $label       The label of the selectbox.
-     * @param string $xmlFile     Serverpath to the xml file
-     * @param string $xmlValueTag Name of the xml tag that should contain the internal value of a selectbox entry
-     * @param string $xmlViewTag  Name of the xml tag that should contain the visual value of a selectbox entry
-     * @param array  $options (optional) An array with the following possible entries:
-     *                        - @b property : With this param you can set the following properties:
-     *                          + @b FIELD_DEFAULT  : The field can accept an input.
-     *                          + @b FIELD_REQUIRED : The field will be marked as a mandatory field where the user must insert a value.
-     *                          + @b FIELD_DISABLED : The field will be disabled and could not accept an input.
-     *                        - @b defaultValue : This is the value the selectbox shows when loaded. If @b multiselect is activated than
-     *                          an array with all default values could be set.
-     *                        - @b showContextDependentFirstEntry : If set to @b true the select box will get an additional first entry.
-     *                          If FIELD_REQUIRED is set than "Please choose" will be the first entry otherwise
-     *                          an empty entry will be added so you must not select something.
-     *                        - @b firstEntry : Here you can define a string that should be shown as firstEntry and will be the
-     *                          default value if no other value is set. This entry will only be added if @b showContextDependentFirstEntry
-     *                          is set to false!
-     *                        - @b multiselect : If set to @b true than the jQuery plugin Select2 will be used to create a selectbox
-     *                          where the user could select multiple values from the selectbox. Then an array will be
-     *                          created within the $_POST array.
-     *                        - @b helpTextIdLabel : A unique text id from the translation xml files that should be shown
-     *                          e.g. SYS_ENTRY_MULTI_ORGA. If set a help icon will be shown after the control label where
-     *                          the user can see the text if he hover over the icon. If you need an additional parameter
-     *                          for the text you can add an array. The first entry must be the unique text id and the second
-     *                          entry will be a parameter of the text id.
-     *                        - @b helpTextIdInline : A unique text id from the translation xml files that should be shown
-     *                          e.g. SYS_ENTRY_MULTI_ORGA. If set the complete text will be shown after the form element.
-     *                          If you need an additional parameter for the text you can add an array. The first entry must
-     *                          be the unique text id and the second entry will be a parameter of the text id.
-     *                        - @b icon : An icon can be set. This will be placed in front of the label.
-     *                        - @b class : An additional css classname. The class @b admSelectbox
-     *                          is set as default and need not set with this parameter.
-     */
-    public function addSelectBoxFromXml($id, $label, $xmlFile, $xmlValueTag, $xmlViewTag, $options = array())
-    {
-        $selectboxEntries = array();
-
-        // write content of xml file to an array
-        $data = implode('', file($xmlFile));
-        $p = xml_parser_create();
-        xml_parse_into_struct($p, $data, $vals, $index);
-        xml_parser_free($p);
-
-        // transform the two complex arrays to one simply array
-        $arrayMax = count($index[$xmlValueTag]);
-        for($i = 0; $i < $arrayMax; $i++)
-        {
-            $selectboxEntries[$vals[$index[$xmlValueTag][$i]]['value']] = $vals[$index[$xmlViewTag][$i]]['value'];
-        }
-
-        // now call default method to create a selectbox
-        $this->addSelectBox($id, $label, $selectboxEntries, $options);
-    }
-
-    /**
-     * Add a new selectbox with a label to the form. The selectbox get their data from table adm_categories.
-     * You must define the category type (roles, dates, links ...). All categories of this type will be shown.
-     * @param string $id             Id of the selectbox. This will also be the name of the selectbox.
-     * @param string $label          The label of the selectbox.
-     * @param object $database A Admidio database object that contains a valid connection to a database
-     * @param string $categoryType   Type of category ('DAT', 'LNK', 'ROL', 'USF') that should be shown
-     * @param string $selectboxModus The selectbox could be shown in 2 different modus.
-     *                               - @b EDIT_CATEGORIES : First entry will be "Please choose" and default category will be preselected.
-     *                               - @b FILTER_CATEGORIES : First entry will be "All" and only categories with childs will be shown.
-     * @param array  $options (optional) An array with the following possible entries:
-     *                        - @b property : With this param you can set the following properties:
-     *                          + @b FIELD_DEFAULT  : The field can accept an input.
-     *                          + @b FIELD_REQUIRED : The field will be marked as a mandatory field where the user must insert a value.
-     *                          + @b FIELD_DISABLED : The field will be disabled and could not accept an input.
-     *                        - @b defaultValue : Id of category that should be selected per default.
-     *                        - @b showSystemCategory : Show user defined and system categories
-     *                        - @b helpTextIdLabel : A unique text id from the translation xml files that should be shown
-     *                          e.g. SYS_ENTRY_MULTI_ORGA. If set a help icon will be shown after the control label where
-     *                          the user can see the text if he hover over the icon. If you need an additional parameter
-     *                          for the text you can add an array. The first entry must be the unique text id and the second
-     *                          entry will be a parameter of the text id.
-     *                        - @b helpTextIdInline : A unique text id from the translation xml files that should be shown
-     *                          e.g. SYS_ENTRY_MULTI_ORGA. If set the complete text will be shown after the form element.
-     *                          If you need an additional parameter for the text you can add an array. The first entry must
-     *                          be the unique text id and the second entry will be a parameter of the text id.
-     *                        - @b icon : An icon can be set. This will be placed in front of the label.
-     *                        - @b class : An additional css classname. The class @b admSelectbox
-     *                          is set as default and need not set with this parameter.
-     */
-    public function addSelectBoxForCategories($id, $label, $database, $categoryType, $selectboxModus, $options = array())
-    {
-        global $gCurrentOrganization, $gValidLogin, $gL10n;
-
-        // create array with all options
-        $optionsDefault = array('property' => FIELD_DEFAULT, 'defaultValue' => '',
-                                'showContextDependentFirstEntry' => true, 'multiselect' => false,
-                                'showSystemCategory' => true, 'helpTextIdLabel' => '',
-                                'helpTextIdInline' => '', 'icon' => '', 'class' => '');
-        $optionsAll     = array_replace($optionsDefault, $options);
-
-        $sqlTables       = TBL_CATEGORIES;
-        $sqlCondidtions  = '';
-        $categoriesArray = array();
-
-        // create sql conditions if category must have child elements
-        if($selectboxModus === 'FILTER_CATEGORIES')
-        {
-            $optionsAll['showContextDependentFirstEntry'] = false;
-
-            if($categoryType === 'DAT')
-            {
-                $sqlTables = TBL_CATEGORIES.', '.TBL_DATES;
-                $sqlCondidtions = ' AND cat_id = dat_cat_id ';
-            }
-            elseif($categoryType === 'LNK')
-            {
-                $sqlTables = TBL_CATEGORIES.', '.TBL_LINKS;
-                $sqlCondidtions = ' AND cat_id = lnk_cat_id ';
-            }
-            elseif($categoryType === 'ROL')
-            {
-                // don't show system categories
-                $sqlTables = TBL_CATEGORIES.', '.TBL_ROLES;
-                $sqlCondidtions = ' AND cat_id = rol_cat_id
-                                    AND rol_visible = 1 ';
-            }
-            elseif($categoryType === 'INF')
-            {
-                $sqlTables = TBL_CATEGORIES.', '.TBL_INVENT_FIELDS;
-                $sqlCondidtions = ' AND cat_id = inf_cat_id ';
-            }
-        }
-
-        if($optionsAll['showSystemCategory'] === false)
-        {
-            $sqlCondidtions .= ' AND cat_system = 0 ';
-        }
-
-        if($gValidLogin === false)
-        {
-            $sqlCondidtions .= ' AND cat_hidden = 0 ';
-        }
-
-        // the sql statement which returns all found categories
-        $sql = 'SELECT DISTINCT cat_id, cat_name, cat_default, cat_sequence
-                  FROM '.$sqlTables.'
-                 WHERE (  cat_org_id = '. $gCurrentOrganization->getValue('org_id'). '
-                       OR cat_org_id IS NULL )
-                   AND cat_type   = \''.$categoryType.'\'
-                       '.$sqlCondidtions.'
-                 ORDER BY cat_sequence ASC ';
-        $result = $database->query($sql);
-        $countCategories = $database->num_rows($result);
-
-        // if only one category exists then select this if not in filter modus
-        if($countCategories === 1)
-        {
-            // in filter modus selectbox shouldn't be shown with one entry
-            if($selectboxModus === 'FILTER_CATEGORIES')
-            {
-                return null;
-            }
-
-            $row = $database->fetch_array($result);
-            if($optionsAll['defaultValue'] === null)
-            {
-                $optionsAll['defaultValue'] = $row['cat_id'];
-            }
-
-            // if text is a translation-id then translate it
-            if(strpos($row['cat_name'], '_') == 3)
-            {
-                $categoriesArray[$row['cat_id']] = $gL10n->get(admStrToUpper($row['cat_name']));
-            }
-            else
-            {
-                $categoriesArray[$row['cat_id']] = $row['cat_name'];
-            }
-        }
-        // if several categories exist than select default category
-        elseif($countCategories > 1)
-        {
-            if($selectboxModus === 'FILTER_CATEGORIES')
-            {
-                $categoriesArray[0] = $gL10n->get('SYS_ALL');
-            }
-
-            while($row = $database->fetch_array($result))
-            {
-                // if text is a translation-id then translate it
-                if(strpos($row['cat_name'], '_') == 3)
-                {
-                    $categoriesArray[$row['cat_id']] = $gL10n->get(admStrToUpper($row['cat_name']));
-                }
-                else
-                {
-                    $categoriesArray[$row['cat_id']] = $row['cat_name'];
-                }
-
-                if($row['cat_default'] === 1 && $optionsAll['defaultValue'] === null)
-                {
-                    $optionsAll['defaultValue'] = $row['cat_id'];
-                }
-            }
-        }
-
-        // now call method to create selectbox from array
-        $this->addSelectBox($id, $label, $categoriesArray, $optionsAll);
-    }
-
-    /**
-     * Add a new static control to the form. A static control is only a simple text instead of an input field.
-     * This could be used if the value should not be changed by the user.
-     * @param string $id      Id of the static control. This will also be the name of the static control.
-     * @param string $label   The label of the static control.
-     * @param string $value   A value of the static control. The control will be created with this value.
-     * @param array  $options (optional) An array with the following possible entries:
-     *                        - @b helpTextIdLabel : A unique text id from the translation xml files that should be shown
-     *                          e.g. SYS_ENTRY_MULTI_ORGA. If set a help icon will be shown after the control label where
-     *                          the user can see the text if he hover over the icon. If you need an additional parameter
-     *                          for the text you can add an array. The first entry must be the unique text id and the second
-     *                          entry will be a parameter of the text id.
-     *                        - @b helpTextIdInline : A unique text id from the translation xml files that should be shown
-     *                          e.g. SYS_ENTRY_MULTI_ORGA. If set the complete text will be shown after the form element.
-     *                          If you need an additional parameter for the text you can add an array. The first entry must
-     *                          be the unique text id and the second entry will be a parameter of the text id.
-     *                        - @b icon : An icon can be set. This will be placed in front of the label.
-     *                        - @b class : An additional css classname. The class @b admSelectbox
-     *                          is set as default and need not set with this parameter.
-     */
-    public function addStaticControl($id, $label, $value, $options = array()) //, $helpTextIdLabel = null, $helpTextIdInline = null, $icon = null, $class = '')
-    {
-        $attributes = array('class' => 'form-control-static');
-        $this->countElements++;
-
-        // create array with all options
-        $optionsDefault = array('helpTextIdLabel' => '', 'helpTextIdInline' => '', 'icon' => '', 'class' => '');
-        $optionsAll     = array_replace($optionsDefault, $options);
-
-        // set specific css class for this field
-        if($optionsAll['class'] !== '')
-        {
-            $attributes['class'] .= ' '.$optionsAll['class'];
-        }
-
-        // now create html for the field
-        $this->openControlStructure(null, $label, FIELD_DEFAULT, $optionsAll['helpTextIdLabel'], $optionsAll['icon']);
-        $this->addHtml('<p class="'.$attributes['class'].'">'.$value.'</p>');
-        $this->closeControlStructure($optionsAll['helpTextIdInline']);
-    }
-
-    /**
-     * Add a new button with a custom text to the form. This button could have
-     * an icon in front of the text. Different to addButton this method adds an
-     * additional @b div around the button and the type of the button is @b submit.
-     * @param string $id      Id of the button. This will also be the name of the button.
-     * @param string $text    Text of the button
-     * @param array  $options (optional) An array with the following possible entries:
-     *                        - @b icon : Optional parameter. Path and filename of an icon.
-     *                          If set a icon will be shown in front of the text.
-     *                        - @b link : If set a javascript click event with a page load to this link
-     *                          will be attached to the button.
-     *                        - @b onClickText : A text that will be shown after a click on this button
-     *                          until the next page is loaded. The button will be disabled after click.
-     *                        - @b class : Optional an additional css classname. The class @b admButton
-     *                          is set as default and need not set with this parameter.
-     *                        - @b type : If set to true this button get the type @b submit. This will
-     *                          be the default.
-     */
-    public function addSubmitButton($id, $text, $options = array())
-    {
-        // create array with all options
-        $optionsDefault = array('icon' => '', 'link' => '', 'onClickText' => '', 'class' => '', 'type' => 'submit');
-        $optionsAll     = array_replace($optionsDefault, $options);
-
-        // add default css class
-        $optionsAll['class'] .= ' btn-primary';
-
-        // now add button to form
-        $this->addButton($id, $text, $optionsAll);
-
-        if($this->buttonGroupOpen === false)
-        {
-            $this->addHtml('<div class="form-alert" style="display: none;">&nbsp;</div>');
-        }
-    }
-
-    /**
-     * Close an open bootstrap btn-group
-     */
-    public function closeButtonGroup()
-    {
-        $this->buttonGroupOpen = false;
-        $this->addHtml('</div><div class="form-alert" style="display: none;">&nbsp;</div>');
-    }
-
-    /**
-     * Closes a field structure that was added with the method openControlStructure.
-     * @param string|array $helpTextId A unique text id from the translation xml files that should be shown e.g. SYS_ENTRY_MULTI_ORGA.
-     *                                 If set the complete text will be shown after the form element.
-     *                                 If you need an additional parameter for the text you can add an array. The first entry
-     *                                 must be the unique text id and the second entry will be a parameter of the text id.
-     */
-    protected function closeControlStructure($helpTextId = '')
-    {
-        global $gL10n;
-
-        if($helpTextId !== '')
-        {
-            if(is_array($helpTextId))
-            {
-                // if text is a translation-id then translate it
-                if(isset($helpTextId[2]) && strpos($helpTextId[2], '_') === 3)
-                {
-                    if(strpos($helpTextId[1], '_') === 3)
-                    {
-                        $this->addHtml('<div class="help-block">'.$gL10n->get($helpTextId[0], $gL10n->get($helpTextId[1]), $gL10n->get($helpTextId[2])).'</div>');
-                    }
-                    else
-                    {
-                        $this->addHtml('<div class="help-block">'.$gL10n->get($helpTextId[0], $helpTextId[1], $gL10n->get($helpTextId[2])).'</div>');
-                    }
-                }
-                elseif(isset($helpTextId[2]))
-                {
-                    if(strpos($helpTextId[1], '_') === 3)
-                    {
-                        $this->addHtml('<div class="help-block">'.$gL10n->get($helpTextId[0], $gL10n->get($helpTextId[1]), $helpTextId[2]).'</div>');
-                    }
-                    else
-                    {
-                        $this->addHtml('<div class="help-block">'.$gL10n->get($helpTextId[0], $helpTextId[1], $helpTextId[2]).'</div>');
-                    }
-                }
-                elseif(strpos($helpTextId[1], '_') === 3)
-                {
-                    $this->addHtml('<div class="help-block">'.$gL10n->get($helpTextId[0], $gL10n->get($helpTextId[1])).'</div>');
-                }
-                else
-                {
-                    $this->addHtml('<div class="help-block">'.$gL10n->get($helpTextId[0], $helpTextId[1]).'</div>');
-                }
-            }
-            else
-            {
-                // if text is a translation-id then translate it
-                if(strpos($helpTextId, '_') === 3)
-                {
-                    $this->addHtml('<div class="help-block">'.$gL10n->get($helpTextId).'</div>');
-                }
-                else
-                {
-                    $this->addHtml('<div class="help-block">'.$helpTextId.'</div>');
-                }
-            }
-        }
-
-        if($this->type === 'vertical' || $this->type === 'navbar')
-        {
-            $this->addHtml('</div>');
-        }
-        else
-        {
-            $this->addHtml('</div></div>');
-        }
-    }
-
-    /**
-     * Close all html elements of a groupbox that was created before.
-     */
-    public function closeGroupBox()
-    {
-        $this->addHtml('</div></div>');
-    }
-
-    /**
-     * Open a bootstrap btn-group if the form need more than one button.
-     */
-    public function openButtonGroup()
-    {
-        $this->buttonGroupOpen = true;
-        $this->addHtml('<div class="btn-group" role="group">');
-    }
-
-    /**
-     * Creates a html structure for a form field. This structure contains the label and the div for the form element.
-     * After the form element is added the method closeControlStructure must be called.
-     * @param string $id         The id of this field structure.
-     * @param string $label      The label of the field. This string should already be translated.
-     * @param int    $property   (optional) With this param you can set the following properties:
-     *                           - @b FIELD_DEFAULT  : The field can accept an input.
-     *                           - @b FIELD_REQUIRED : The field will be marked as a mandatory field where the user must insert a value.
-     *                           - @b FIELD_DISABLED : The field will be disabled and could not accept an input.
-     * @param string $helpTextId (optional) A unique text id from the translation xml files that should be shown e.g. SYS_ENTRY_MULTI_ORGA.
-     *                           If set a help icon will be shown where the user can see the text if he hover over the icon.
-     *                           If you need an additional parameter for the text you can add an array. The first entry
-     *                           must be the unique text id and the second entry will be a parameter of the text id.
-     * @param string $icon       (optional) An icon can be set. This will be placed in front of the label.
-     * @param string $class      (optional) An additional css classname for the row. The class @b admFieldRow
-     *                           is set as default and need not set with this parameter.
-     */
-    protected function openControlStructure($id, $label, $property = FIELD_DEFAULT, $helpTextId = '', $icon = '', $class = '')
-    {
-        $cssClassRow       = '';
-        $htmlIcon          = '';
-        $htmlHelpIcon      = '';
-        $htmlIdFor         = '';
-
-        // set specific css class for this row
-        if($class !== '')
-        {
-            $cssClassRow .= ' '.$class;
-        }
-
-        // if necessary set css class for a mandatory element
-        if($property === FIELD_REQUIRED && $this->showRequiredFields)
-        {
-            $cssClassMandatory = ' admidio-form-group-required';
-            $cssClassRow .= $cssClassMandatory;
-            $this->flagRequiredFields = true;
-        }
-
-        if($id !== '')
-        {
-            $htmlIdFor = ' for="'.$id.'"';
-            $this->addHtml('<div id="'.$id.'_group" class="form-group'.$cssClassRow.'">');
-        }
-        else
-        {
-            $this->addHtml('<div class="form-group'.$cssClassRow.'">');
-        }
-
-        if(strlen($icon) > 0)
-        {
-            // create html for icon
-            if(strpos(admStrToLower($icon), 'http') === 0 && strValidCharacters($icon, 'url'))
-            {
-                $htmlIcon = '<img class="admidio-icon-info" src="'.$icon.'" title="'.$label.'" alt="'.$label.'" />';
-            }
-            elseif(admStrIsValidFileName($icon, true))
-            {
-                $htmlIcon = '<img class="admidio-icon-info" src="'.THEME_PATH.'/icons/'.$icon.'" title="'.$label.'" alt="'.$label.'" />';
-            }
-        }
-
-        if($helpTextId !== '')
-        {
-            $htmlHelpIcon = $this->getHelpTextIcon($helpTextId);
-        }
-
-        // add label element
-        if($this->type === 'vertical' || $this->type === 'navbar')
-        {
-            if($label !== '')
-            {
-                $this->addHtml('<label'.$htmlIdFor.'>'.$htmlIcon.$label.$htmlHelpIcon.'</label>');
-            }
-        }
-        else
-        {
-            if($label !== '')
-            {
-                $this->addHtml('<label'.$htmlIdFor.' class="col-sm-3 control-label">'.$htmlIcon.$label.$htmlHelpIcon.'</label>
-                    <div class="col-sm-9">');
-            }
-            else
-            {
-                $this->addHtml('<div class="col-sm-offset-3 col-sm-9">');
-            }
-        }
-    }
-
-    /**
-     * Add a new groupbox to the form. This could be used to group some elements
-     * together. There is also the option to set a headline to this group box.
-     * @param string $id       Id the the groupbox.
-     * @param string $headline (optional) A headline that will be shown to the user.
-     * @param string $class    (optional) An additional css classname for the row. The class @b admFieldRow
-     *                         is set as default and need not set with this parameter.
-     */
-    public function openGroupBox($id, $headline = '', $class = '')
-    {
-        $this->addHtml('<div id="'.$id.'" class="panel panel-default '.$class.'">');
-        // add headline to groupbox
-        if($headline !== '')
-        {
-            $this->addHtml('<div class="panel-heading">'.$headline.'</div>');
-        }
-        $this->addHtml('<div class="panel-body">');
-    }
-
-    /**
-     * Add a small help icon to the form at the current element which shows the
-     * translated text of the text-id on mouseover or when you click on the icon.
-     * @param  string|array $textId A unique text id from the translation xml files that should be shown e.g. SYS_ENTRY_MULTI_ORGA.
-     *                              If you need an additional parameter for the text you can add an array. The first entry must
-     *                              be the unique text id and the second entry will be a parameter of the text id.
-     * @return string|void  Return a html snippet that contains a help icon with a link to a popup box that shows the message.
-     */
-    protected function getHelpTextIcon($textId)
-    {
-        global $g_root_path, $gL10n, $gProfileFields;
-
-        $parameters = null;
-        $text       = null;
-
-        if(is_array($textId))
-        {
-            $parameters = 'message_id='.$textId[0].'&amp;message_var1='.urlencode($textId[1]);
-            if($textId[0] === 'user_field_description')
-            {
-                $text = $gProfileFields->getProperty($textId[1], 'usf_description');
-            }
-            else
-            {
-                $text = $gL10n->get($textId[0], $textId[1]);
-            }
-        }
-        else
-        {
-            if($textId !== '')
-            {
-                $parameters = 'message_id='.$textId;
-                $text = $gL10n->get($textId);
-            }
-        }
-
-        if($parameters !== null)
-        {
-            return '<a class="admidio-icon-link" data-toggle="modal" data-target="#admidio_modal"
-                        href="'. $g_root_path. '/adm_program/system/msg_window.php?'.$parameters.'&amp;inline=true"><img
-                        src="'. THEME_PATH. '/icons/help.png" alt="Help" />
-                    </a>';
-        }
-    }
-
-    /**
-     * This method send the whole html code of the form to the browser. Call this method
-     * if you have finished your form layout. If mandatory fields were set than a notice
-     * which marker represents the mandatory will be shown before the form.
-     * @param  bool        $directOutput (optional) If set to @b true (default) the form html will be directly send
-     *                                   to the browser. If set to @b false the html will be returned.
-     * @return string|void If $directOutput is set to @b false this method will return the html code of the form.
-     */
-    public function show($directOutput = true)
-    {
-        global $gL10n;
-
-        $html = '';
-
-        // if there are no elements in the form then return nothing
-        if($this->countElements === 0)
-        {
-            return null;
-        }
-
-        // If required fields were set than a notice which marker represents the required fields will be shown.
-        if($this->flagRequiredFields && $this->showRequiredFields)
-        {
-            $html .= '<div class="admidio-form-required-notice"><span>'.$gL10n->get('SYS_REQUIRED_FIELDS').'</span></div>';
-        }
-
-        // now get whole form html code
-        $html .= $this->getHtmlForm();
-
-        if($directOutput)
-        {
-            echo $html;
-        }
-        else
-        {
-            return $html;
-        }
-    }
-}
-?>
+<?php
+/*****************************************************************************
+ *
+ *  Copyright    : (c) 2004 - 2015 The Admidio Team
+ *  Homepage     : http://www.admidio.org
+ *  License      : GNU Public License 2 https://www.gnu.org/licenses/gpl-2.0.html
+ *
+ *****************************************************************************/
+
+// constants for field property
+define('FIELD_DEFAULT', 0);
+define('FIELD_REQUIRED', 1);
+define('FIELD_DISABLED', 2);
+define('FIELD_READONLY', 3);
+
+/**
+ * @class HtmlForm
+ * @brief Creates an Admidio specific form with special elements
+ *
+ * This class inherits the common HtmlFormBasic class and extends their elements
+ * with custom Admidio form elements. The class should be used to create the
+ * html part of all Admidio forms. The Admidio elements will contain
+ * the label of fields and some other specific features like a identification
+ * of mandatory fields, help buttons and special css classes for every
+ * element.
+ * @par Examples
+ * @code // create a simple form with one input field and a button
+ * $form = new HtmlForm('simple-form', 'next_page.php');
+ * $form->openGroupBox('gbSimpleForm', $gL10n->get('SYS_SIMPLE_FORM'));
+ * $form->addInput('name', $gL10n->get('SYS_NAME'), $formName);
+ * $form->addSelectBox('type', $gL10n->get('SYS_TYPE'), array('simple' => 'SYS_SIMPLE', 'very-simple' => 'SYS_VERY_SIMPLE'),
+ *                     array('defaultValue' => 'simple', 'showContextDependentFirstEntry' => true));
+ * $form->closeGroupBox();
+ * $form->addSubmitButton('next-page', $gL10n->get('SYS_NEXT'), array('icon' => 'layout/forward.png'));
+ * $form->show(); @endcode
+ */
+class HtmlForm extends HtmlFormBasic
+{
+    protected $flagRequiredFields;    ///< Flag if this form has required fields. Then a notice must be written at the end of the form
+    protected $flagFieldListOpen;     ///< Flag if a field list was created. This must be closed later
+    protected $showRequiredFields;    ///< Flag if required fields should get a special css class to make them more visible to the user.
+    protected $htmlPage;              ///< A HtmlPage object that will be used to add javascript code or files to the html output page.
+    protected $countElements;         ///< Number of elements in this form
+    protected $datepickerInitialized; ///< Flag if datepicker is already initialized
+    protected $type;                  ///< Form type. Possible values are @b default, @b vertical or @b navbar.
+    protected $id;                    ///< Id of the form
+    protected $buttonGroupOpen;       ///< Flag that indicates if a bootstrap button-group is open and should be closed later
+
+    /**
+     * Constructor creates the form element
+     * @param string      $id       Id of the form
+     * @param string|null $action   Action attribute of the form
+     * @param object|null $htmlPage (optional) A HtmlPage object that will be used to add javascript code or files to the html output page.
+     * @param array       $options  (optional) An array with the following possible entries:
+     *                              - @b type : Set the form type. Every type has some special features:
+     *                                + @b default  : A form that can be used to edit and save data of a database table. The label
+     *                                  and the element have a horizontal orientation.
+     *                                + @b vertical : A form that can be used to edit and save data but has a vertical orientation.
+     *                                  The label is positioned above the form element.
+     *                                + @b navbar   : A form that should be used in a navbar. The form content will
+     *                                  be send with the 'GET' method and this form should not get a default focus.
+     *                              - @b enableFileUpload : Set specific parameters that are necessary for file upload with a form
+     *                              - @b showRequiredFields : If this is set to @b true (default) then every required field got a special
+     *                                css class and also the form got a @b div that explains the required layout.
+     *                                If this is set to @b false then only the html flag @b required will be set.
+     *                              - @b setFocus : Default is set to @b true. Set the focus on page load to the first field
+     *                                of this form.
+     *                              - @b class : An additional css classname. The class @b form-horizontal
+     *                                is set as default and need not set with this parameter.
+     */
+    public function __construct($id, $action, $htmlPage = null, $options = array())
+    {
+        // create array with all options
+        $optionsDefault = array('type' => 'default', 'enableFileUpload' => false, 'showRequiredFields' => true,
+                                'setFocus' => true, 'class' => '');
+        $optionsAll     = array_replace($optionsDefault, $options);
+
+        // navbar forms should send the data as GET
+        if($optionsAll['type'] === 'navbar')
+        {
+            parent::__construct($action, $id, 'get');
+        }
+        else
+        {
+            parent::__construct($action, $id, 'post');
+        }
+
+        $this->flagRequiredFields    = false;
+        $this->flagFieldListOpen     = false;
+        $this->showRequiredFields    = $optionsAll['showRequiredFields'];
+        $this->countFields           = 0;
+        $this->datepickerInitialized = false;
+        $this->type                  = $optionsAll['type'];
+        $this->id                    = $id;
+        $this->buttonGroupOpen       = false;
+
+        // set specific Admidio css form class
+        $this->addAttribute('role', 'form');
+
+        if($this->type === 'default')
+        {
+            $optionsAll['class'] .= ' form-horizontal form-dialog';
+        }
+        elseif($this->type === 'vertical')
+        {
+            $optionsAll['class'] .= ' admidio-form-vertical form-dialog';
+        }
+        elseif($this->type === 'navbar')
+        {
+            $optionsAll['class'] .= ' form-horizontal navbar-form navbar-left';
+        }
+
+        if($optionsAll['class'] !== '')
+        {
+            $this->addAttribute('class', $optionsAll['class']);
+        }
+
+        // Set specific parameters that are necessary for file upload with a form
+        if($optionsAll['enableFileUpload'] === true)
+        {
+            $this->addAttribute('enctype', 'multipart/form-data');
+        }
+
+        if(is_object($htmlPage))
+        {
+            $this->htmlPage =& $htmlPage;
+        }
+
+        // if its not a navbar form and not a static form then first field of form should get focus
+        if($optionsAll['setFocus'] === true)
+        {
+            if(is_object($htmlPage))
+            {
+                $this->htmlPage->addJavascript('$(".form-dialog:first *:input:enabled:first").focus();', true);
+            }
+            else
+            {
+                $this->addHtml('
+                    <script type="text/javascript"><!--
+                        $(document).ready(function() { $(".form-dialog:first *:input:enabled:first").focus(); });
+                    //--></script>');
+            }
+        }
+    }
+
+    /**
+     * Add a new button with a custom text to the form. This button could have
+     * an icon in front of the text.
+     * @param string $id      Id of the button. This will also be the name of the button.
+     * @param string $text    Text of the button
+     * @param array  $options (optional) An array with the following possible entries:
+     *                        - @b icon : Optional parameter. Path and filename of an icon.
+     *                          If set a icon will be shown in front of the text.
+     *                        - @b link : If set a javascript click event with a page load to this link
+     *                          will be attached to the button.
+     *                        - @b onClickText : A text that will be shown after a click on this button
+     *                          until the next page is loaded. The button will be disabled after click.
+     *                        - @b class : Optional an additional css classname. The class @b admButton
+     *                          is set as default and need not set with this parameter.
+     *                        - @b type : Optional a button type could be set. The default is @b button.
+     */
+    public function addButton($id, $text, $options = array())
+    {
+        $this->countElements++;
+
+        // create array with all options
+        $optionsDefault = array('icon' => '', 'link' => '', 'onClickText' => '', 'class' => '', 'type' => 'button', 'data-admidio' => '');
+        $optionsAll     = array_replace($optionsDefault, $options);
+
+        // add text and icon to button
+        $value = $text;
+
+        if($optionsAll['icon'] !== '')
+        {
+            $value = '<img src="'.$optionsAll['icon'].'" alt="'.$text.'" />'.$value;
+        }
+        $this->addElement('button');
+        $this->addAttribute('class', 'btn btn-default');
+
+        if($optionsAll['data-admidio'] !== '')
+        {
+            $this->addAttribute('data-admidio', $optionsAll['data-admidio']);
+        }
+
+        if($optionsAll['onClickText'] !== '')
+        {
+            $this->addAttribute('data-loading-text', $optionsAll['onClickText']);
+            $this->addAttribute('autocomplete', 'off');
+        }
+
+        // add javascript for stateful button and/or
+        // a different link that should be loaded after click
+        if($optionsAll['onClickText'] !== '' || $optionsAll['link'] !== '')
+        {
+            $javascriptCode = '';
+
+            if($optionsAll['link'] !== '')
+            {
+                $javascriptCode .= '// disable default form submit
+                    self.location.href="'.$optionsAll['link'].'";';
+            }
+
+            if($optionsAll['onClickText'] !== '')
+            {
+                $javascriptCode .= '$(this).button("loading");';
+            }
+
+            if($optionsAll['type'] === 'submit')
+            {
+                $javascriptCode .= '$(this).submit();';
+            }
+
+            $javascriptCode = '$("#'.$id.'").click(function(event) {
+                '.$javascriptCode.'
+            });';
+
+            // if a htmlPage object was set then add code to the page, otherwise to the current string
+            if(is_object($this->htmlPage))
+            {
+                $this->htmlPage->addJavascript($javascriptCode, true);
+            }
+            else
+            {
+                $this->addHtml('
+                <script type="text/javascript"><!--
+                    $(document).ready(function() {
+                        '.$javascriptCode.'
+                    });
+                //--></script>');
+            }
+        }
+
+        if($optionsAll['class'] !== '')
+        {
+            $this->addAttribute('class', $optionsAll['class']);
+        }
+
+        $this->addSimpleButton($id, $optionsAll['type'], $value, $id);
+    }
+
+    /**
+     * Add a captcha with an input field to the form. The captcha could be a picture with a character code
+     * or a simple mathematical calculation that must be solved.
+     * @param string $id    Id of the captcha field. This will also be the name of the captcha field.
+     * @param string $type  The of captcha that should be shown. This can be characters in a image or
+     *                      simple mathematical calculation. Possible values are @b pic or @b calc.
+     * @param string $class (optional) An additional css classname. The class @b admTextInput
+     *                      is set as default and need not set with this parameter.
+     */
+    public function addCaptcha($id, $type, $class = '')
+    {
+        global $gL10n, $g_root_path;
+
+        $attributes = array('class' => 'captcha');
+        $this->countElements++;
+
+        // set specific css class for this field
+        if($class !== '')
+        {
+            $attributes['class'] .= ' '.$class;
+        }
+
+        // add a row with the captcha puzzle
+        $this->openControlStructure('captcha_puzzle', '');
+
+        $captchaLabel = '';
+        $captchaDescription = '';
+
+        if($type === 'pic')
+        {
+            $this->addHtml('<img src="'.$g_root_path.'/adm_program/system/show_captcha.php?id='.time().'" alt="'.$gL10n->get('SYS_CAPTCHA').'" />');
+            $captchaLabel = $gL10n->get('SYS_CAPTCHA_CONFIRMATION_CODE');
+            $captchaDescription = 'SYS_CAPTCHA_DESCRIPTION';
+        }
+        elseif($type === 'calc')
+        {
+            $captcha = new Captcha();
+            $this->addHtml($captcha->getCaptchaCalc($gL10n->get('SYS_CAPTCHA_CALC_PART1'),
+                                                    $gL10n->get('SYS_CAPTCHA_CALC_PART2'),
+                                                    $gL10n->get('SYS_CAPTCHA_CALC_PART3_THIRD'),
+                                                    $gL10n->get('SYS_CAPTCHA_CALC_PART3_HALF'),
+                                                    $gL10n->get('SYS_CAPTCHA_CALC_PART4')));
+            $captchaLabel = $gL10n->get('SYS_CAPTCHA_CALC');
+            $captchaDescription = 'SYS_CAPTCHA_CALC_DESCRIPTION';
+        }
+        $this->closeControlStructure();
+
+        // now add a row with a text field where the user can write the solution for the puzzle
+        $this->addInput($id, $captchaLabel, '', array('property' => FIELD_REQUIRED,
+                                                      'helpTextIdLabel' => $captchaDescription,
+                                                      'class' => 'form-control-small'));
+    }
+
+    /**
+     * Add a new checkbox with a label to the form.
+     * @param string $id      Id of the checkbox. This will also be the name of the checkbox.
+     * @param string $label   The label of the checkbox.
+     * @param bool   $checked A value for the checkbox. The value could only be @b 0 or @b 1. If the value is @b 1 then
+     *                        the checkbox will be checked when displayed.
+     * @param array  $options (optional) An array with the following possible entries:
+     *                        - @b property : With this param you can set the following properties:
+     *                          + @b FIELD_DEFAULT  : The field can accept an input.
+     *                          + @b FIELD_REQUIRED : The field will be marked as a mandatory field where the user must insert a value.
+     *                          + @b FIELD_DISABLED : The field will be disabled and could not accept an input.
+     *                        - @b helpTextIdLabel : A unique text id from the translation xml files that should be shown
+     *                          e.g. SYS_ENTRY_MULTI_ORGA. If set a help icon will be shown after the control label where
+     *                          the user can see the text if he hover over the icon. If you need an additional parameter
+     *                          for the text you can add an array. The first entry must be the unique text id and the second
+     *                          entry will be a parameter of the text id.
+     *                        - @b helpTextIdInline : A unique text id from the translation xml files that should be shown
+     *                          e.g. SYS_ENTRY_MULTI_ORGA. If set the complete text will be shown after the form element.
+     *                          If you need an additional parameter for the text you can add an array. The first entry must
+     *                          be the unique text id and the second entry will be a parameter of the text id.
+     *                        - @b icon : An icon can be set. This will be placed in front of the label.
+     *                        - @b class : An additional css classname. The class @b admSelectbox
+     *                          is set as default and need not set with this parameter.
+     */
+    public function addCheckbox($id, $label, $checked = false, $options = array())
+    {
+        global $gL10n;
+
+        $attributes   = array('class' => '');
+        $htmlIcon     = '';
+        $htmlHelpIcon = '';
+        $cssClasses   = 'checkbox';
+        $this->countElements++;
+
+        // create array with all options
+        $optionsDefault = array('property' => FIELD_DEFAULT, 'helpTextIdLabel' => '',
+                                'helpTextIdInline' => '', 'icon' => '', 'class' => '');
+        $optionsAll     = array_replace($optionsDefault, $options);
+
+        // disable field
+        if($optionsAll['property'] === FIELD_DISABLED)
+        {
+            $attributes['disabled'] = 'disabled';
+        }
+        elseif($optionsAll['property'] === FIELD_REQUIRED)
+        {
+            $attributes['required'] = 'required';
+        }
+
+        // if checked = true then set checkbox checked
+        if($checked === true || $checked == 1) // "$checked == 1" for backwards compatibility | TODO: change everywhere to bool
+        {
+            $attributes['checked'] = 'checked';
+        }
+
+        // set specific css class for this field
+        if($optionsAll['class'] !== '')
+        {
+            $attributes['class'] .= ' '.$optionsAll['class'];
+        }
+
+        if($optionsAll['icon'] !== '')
+        {
+            // create html for icon
+            if(strpos(admStrToLower($optionsAll['icon']), 'http') === 0 && strValidCharacters($optionsAll['icon'], 'url'))
+            {
+                $htmlIcon = '<img class="admidio-icon-info" src="'.$optionsAll['icon'].'" title="'.$label.'" alt="'.$label.'" />';
+            }
+            elseif(admStrIsValidFileName($optionsAll['icon'], true))
+            {
+                $htmlIcon = '<img class="admidio-icon-info" src="'.THEME_PATH.'/icons/'.$optionsAll['icon'].'" title="'.$label.'" alt="'.$label.'" />';
+            }
+        }
+
+        if($optionsAll['helpTextIdLabel'] !== '')
+        {
+            $htmlHelpIcon = $this->getHelpTextIcon($optionsAll['helpTextIdLabel']);
+        }
+
+        // now create html for the field
+        $this->openControlStructure($id, '');
+        $this->addHtml('<div class="'.$cssClasses.'"><label>');
+        $this->addSimpleInput('checkbox', $id, $id, '1', $attributes);
+        $this->addHtml($htmlIcon.$label.$htmlHelpIcon.'</label></div>');
+        $this->closeControlStructure($optionsAll['helpTextIdInline']);
+    }
+
+
+    /**
+     * Add custom html content to the form within the default field structure.
+     * The Label will be set but instead of an form control you can define any html.
+     * If you don't need the field structure and want to add html then use the method addHtml()
+     * @param string $label   The label of the custom content.
+     * @param string $content A simple Text or html that would be placed instead of an form element.
+     * @param array  $options (optional) An array with the following possible entries:
+     *                        - @b referenceId : Optional the id of a form control if this is defined within the custom content
+     *                        - @b helpTextIdLabel : A unique text id from the translation xml files that should be shown
+     *                          e.g. SYS_ENTRY_MULTI_ORGA. If set a help icon will be shown after the control label where
+     *                          the user can see the text if he hover over the icon. If you need an additional parameter
+     *                          for the text you can add an array. The first entry must be the unique text id and the second
+     *                          entry will be a parameter of the text id.
+     *                        - @b helpTextIdInline : A unique text id from the translation xml files that should be shown
+     *                          e.g. SYS_ENTRY_MULTI_ORGA. If set the complete text will be shown after the form element.
+     *                          If you need an additional parameter for the text you can add an array. The first entry must
+     *                          be the unique text id and the second entry will be a parameter of the text id.
+     *                        - @b icon : An icon can be set. This will be placed in front of the label.
+     *                        - @b class : An additional css classname. The class @b admSelectbox
+     *                          is set as default and need not set with this parameter.
+     */
+    public function addCustomContent($label, $content, $options = array())
+    {
+        $this->countElements++;
+
+        // create array with all options
+        $optionsDefault = array('referenceId' => '', 'helpTextIdLabel' => '', 'helpTextIdInline' => '',
+                                'icon' => '', 'class' => '');
+        $optionsAll     = array_replace($optionsDefault, $options);
+
+        // set specific css class for this field
+//        if($optionsAll['class'] !== '')
+//        {
+//            $attributes['class'] .= ' '.$optionsAll['class'];
+//        }
+
+        $this->openControlStructure($optionsAll['referenceId'], $label, FIELD_DEFAULT,
+                                    $optionsAll['helpTextIdLabel'], $optionsAll['icon'], 'form-custom-content');
+        $this->addHtml($content);
+        $this->closeControlStructure($optionsAll['helpTextIdInline']);
+    }
+
+    /**
+     * Add a line with a custom description to the form. No form elements will be displayed in this line.
+     * @param string $text The (html) text that should be displayed.
+     */
+    public function addDescription($text)
+    {
+        $this->addHtml('<p>'.$text.'</p>');
+    }
+
+    /**
+     * Add a new CKEditor element to the form.
+     * @param string $id      Id of the password field. This will also be the name of the password field.
+     * @param string $label   The label of the password field.
+     * @param string $value   A value for the editor field. The editor will contain this value when created.
+     * @param array  $options (optional) An array with the following possible entries:
+     *                        - @b property : With this param you can set the following properties:
+     *                          + @b FIELD_DEFAULT  : The field can accept an input.
+     *                          + @b FIELD_REQUIRED : The field will be marked as a mandatory field where the user must insert a value.
+     *                        - @b toolbar : Optional set a predefined toolbar for the editor. Possible values are
+     *                          @b AdmidioDefault, @b AdmidioGuestbook and @b AdmidioPlugin_WC
+     *                        - @b height : Optional set the height in pixel of the editor. The default will be 300px.
+     *                        - @b labelVertical : If set to @b true (default) then the label will be display above the control and the control get a width of 100%.
+     *                          Otherwise the label will be displayed in front of the control.
+     *                        - @b helpTextIdLabel : A unique text id from the translation xml files that should be shown
+     *                          e.g. SYS_ENTRY_MULTI_ORGA. If set a help icon will be shown after the control label where
+     *                          the user can see the text if he hover over the icon. If you need an additional parameter
+     *                          for the text you can add an array. The first entry must be the unique text id and the second
+     *                          entry will be a parameter of the text id.
+     *                        - @b helpTextIdInline : A unique text id from the translation xml files that should be shown
+     *                          e.g. SYS_ENTRY_MULTI_ORGA. If set the complete text will be shown after the form element.
+     *                          If you need an additional parameter for the text you can add an array. The first entry must
+     *                          be the unique text id and the second entry will be a parameter of the text id.
+     *                        - @b icon : An icon can be set. This will be placed in front of the label.
+     *                        - @b class : An additional css classname. The class @b admSelectbox
+     *                          is set as default and need not set with this parameter.
+     */
+    public function addEditor($id, $label, $value, $options = array())
+    {
+        global $gPreferences, $g_root_path, $gL10n;
+
+        $this->countElements++;
+        $attributes = array('class' => 'editor');
+        $flagLabelVertical = $this->type;
+
+        // create array with all options
+        $optionsDefault = array('property' => FIELD_DEFAULT, 'toolbar' => 'AdmidioDefault',
+                                'height' => '300px', 'helpTextIdLabel' => '',
+                                'helpTextIdInline' => '', 'labelVertical' => true,
+                                'icon' => '', 'class' => '');
+        $optionsAll     = array_replace($optionsDefault, $options);
+
+        if($optionsAll['labelVertical'] === true)
+        {
+            $this->type = 'vertical';
+        }
+
+        if ($optionsAll['property'] === FIELD_REQUIRED)
+        {
+            $attributes['required'] = 'required';
+        }
+
+        // set specific css class for this field
+        if($optionsAll['class'] !== '')
+        {
+            $attributes['class'] .= ' '.$optionsAll['class'];
+        }
+
+        $javascriptCode = '
+            CKEDITOR.replace("'.$id.'", {
+                toolbar: "'.$optionsAll['toolbar'].'",
+                language: "'.$gL10n->getLanguageIsoCode().'",
+                uiColor: "'.$gPreferences['system_js_editor_color'].'",
+                filebrowserImageUploadUrl: "'.$g_root_path.'/adm_program/system/ckeditor_upload_handler.php"
+            });';
+
+        if($gPreferences['system_js_editor_enabled'] == 1)
+        {
+            // if a htmlPage object was set then add code to the page, otherwise to the current string
+            if(is_object($this->htmlPage))
+            {
+                $this->htmlPage->addJavascriptFile($g_root_path.'/adm_program/libs/ckeditor/ckeditor.js');
+                $this->htmlPage->addJavascript($javascriptCode, true);
+            }
+            else
+            {
+                $this->addHtml('
+                    <script type="text/javascript">
+                        $(document).ready(function(){
+                            '.$javascriptCode.'
+                        });
+                    </script>');
+            }
+        }
+
+        $this->openControlStructure($id, $label, $optionsAll['property'], $optionsAll['helpTextIdLabel'],
+                                    $optionsAll['icon'], 'form-group-editor');
+        $this->addHtml('
+            <div class="'.$attributes['class'].'">
+                <textarea id="'.$id.'" name="'.$id.'"style="width: 100%; height: '.$optionsAll['height'].';">'.$value.'</textarea>
+            </div>');
+        $this->closeControlStructure($optionsAll['helpTextIdInline']);
+
+        $this->type = $flagLabelVertical;
+    }
+
+    /**
+     * Add a field for file upload. If necessary multiple files could be uploaded.
+     * The fields for multiple upload could be added dynamically to the form by the user.
+     * @param string $id      Id of the input field. This will also be the name of the input field.
+     * @param string $label   The label of the input field.
+     * @param array  $options (optional) An array with the following possible entries:
+     *                        - @b property : With this param you can set the following properties:
+     *                          + @b FIELD_DEFAULT  : The field can accept an input.
+     *                          + @b FIELD_REQUIRED : The field will be marked as a mandatory field where the user must insert a value.
+     *                          + @b FIELD_DISABLED : The field will be disabled and could not accept an input.
+     *                        - @b allowedMimeTypes : An array with the allowed MIME types (http://wiki.selfhtml.org/wiki/Referenz:MIME-Typen).
+     *                          If this is set then the user can only choose the specified files with the browser file dialog.
+     *                          You should check the uploaded file against the MIME type because the file could be manipulated.
+     *                        - @b maxUploadSize : The size in byte that could be maximum uploaded.
+     *                          The default will be $gPreferences['max_file_upload_size'] * 1024 * 1024.
+     *                        - @b enableMultiUploads : If set to true a button will be added where the user can
+     *                          add new upload fields to upload more than one file.
+     *                        - @b multiUploadLabel : The label for the button who will add new upload fields to the form.
+     *                        - @b hideUploadField : Hide the upload field if multi uploads are enabled. Then the first
+     *                          upload field will be shown if the user will click the multi upload button.
+     *                        - @b helpTextIdLabel : A unique text id from the translation xml files that should be shown
+     *                          e.g. SYS_ENTRY_MULTI_ORGA. If set a help icon will be shown after the control label where
+     *                          the user can see the text if he hover over the icon. If you need an additional parameter
+     *                          for the text you can add an array. The first entry must be the unique text id and the second
+     *                          entry will be a parameter of the text id.
+     *                        - @b helpTextIdInline : A unique text id from the translation xml files that should be shown
+     *                          e.g. SYS_ENTRY_MULTI_ORGA. If set the complete text will be shown after the form element.
+     *                          If you need an additional parameter for the text you can add an array. The first entry must
+     *                          be the unique text id and the second entry will be a parameter of the text id.
+     *                        - @b icon : An icon can be set. This will be placed in front of the label.
+     *                        - @b class : An additional css classname. The class @b admSelectbox
+     *                          is set as default and need not set with this parameter.
+     */
+    public function addFileUpload($id, $label, $options = array())
+    {
+        global $gPreferences;
+        $attributes = array('class' => 'form-control');
+        $this->countElements++;
+
+        // create array with all options
+        $optionsDefault = array('property' => FIELD_DEFAULT, 'maxUploadSize' => $gPreferences['max_file_upload_size'] * 1024 * 1024,
+                                'allowedMimeTypes' => array(), 'enableMultiUploads' => false, 'hideUploadField' => false, 'multiUploadLabel' => '',
+                                'helpTextIdLabel' => '', 'helpTextIdInline' => '', 'icon' => '', 'class' => '');
+        $optionsAll     = array_replace($optionsDefault, $options);
+
+        // disable field
+        if($optionsAll['property'] === FIELD_DISABLED)
+        {
+            $attributes['disabled'] = 'disabled';
+        }
+        elseif($optionsAll['property'] === FIELD_REQUIRED)
+        {
+            $attributes['required'] = 'required';
+        }
+
+        if(count($optionsAll['allowedMimeTypes']) > 0)
+        {
+            $attributes['accept'] = implode(',', $optionsAll['allowedMimeTypes']);
+        }
+
+        // set specific css class for this field
+        if($optionsAll['class'] !== '')
+        {
+            $attributes['class'] .= ' '.$optionsAll['class'];
+        }
+
+        // if multiple uploads are enabled then add javascript that will
+        // dynamically add new upload fields to the form
+        if($optionsAll['enableMultiUploads'])
+        {
+            $javascriptCode = '
+                // add new line to add new attachment to this mail
+                $("#btn_add_attachment_'.$id.'").click(function () {
+                    newAttachment = document.createElement("input");
+                    $(newAttachment).attr("type", "file");
+                    $(newAttachment).attr("name", "userfile[]");
+                    $(newAttachment).attr("class", "'.$attributes['class'].'");
+                    $(newAttachment).hide();
+                    $("#btn_add_attachment_'.$id.'").before(newAttachment);
+                    $(newAttachment).show("slow");
+                });';
+
+            // if a htmlPage object was set then add code to the page, otherwise to the current string
+            if(is_object($this->htmlPage))
+            {
+                $this->htmlPage->addJavascript($javascriptCode, true);
+            }
+            else
+            {
+                $this->addHtml('
+                    <script type="text/javascript"><!--
+                        $(document).ready(function() {
+                            '.$javascriptCode.'
+                        });
+                    //--></script>');
+            }
+        }
+
+        $this->openControlStructure($id, $label, $optionsAll['property'], $optionsAll['helpTextIdLabel'],
+                                    $optionsAll['icon'], 'form-upload');
+        $this->addSimpleInput('hidden', 'MAX_FILE_SIZE', 'MAX_FILE_SIZE', $optionsAll['maxUploadSize']);
+
+        // if multi uploads are enabled then the file upload field could be hidden
+        // until the user will click on the button to add a new upload field
+        if($optionsAll['hideUploadField'] === false || $optionsAll['enableMultiUploads'] === false)
+        {
+            $this->addSimpleInput('file', 'userfile[]', '', '', $attributes);
+        }
+
+        if($optionsAll['enableMultiUploads'])
+        {
+            // show button to add new upload field to form
+            $this->addHtml('
+                <button type="button" id="btn_add_attachment_'.$id.'" class="btn btn-default">
+                    <img src="'.THEME_PATH.'/icons/add.png" alt="'.$optionsAll['multiUploadLabel'].'" />'
+                    .$optionsAll['multiUploadLabel'].
+                '</button>');
+        }
+        $this->closeControlStructure($optionsAll['helpTextIdInline']);
+    }
+
+    /**
+     * Add a new input field with a label to the form.
+     * @param string $id      Id of the input field. This will also be the name of the input field.
+     * @param string $label   The label of the input field.
+     * @param string $value   A value for the text field. The field will be created with this value.
+     * @param array  $options (optional) An array with the following possible entries:
+     *                        - @b type : Set the type if the field. Default will be @b text. Possible values are @b text,
+     *                          @b number, @b date, @b datetime or @b birthday. If @b date, @b datetime or @b birthday are set 
+     *                          than a small calendar will be shown if the date field will be selected.
+     *                        - @b maxLength : The maximum number of characters that are allowed in a text field.
+     *                        - @b minNumber : The minimum number that is allowed in a number field.
+     *                        - @b maxNumber : The maximum number that is allowed in a number field.
+     *                        - @b step : The steps between two numbers that are allowed.
+     *                          E.g. if steps is set to 5 then only values 5, 10, 15 ... are allowed
+     *                        - @b property : With this param you can set the following properties:
+     *                          + @b FIELD_DEFAULT  : The field can accept an input.
+     *                          + @b FIELD_REQUIRED : The field will be marked as a mandatory field where the user must insert a value.
+     *                          + @b FIELD_DISABLED : The field will be disabled and could not accept an input.
+     *                        - @b helpTextIdLabel : A unique text id from the translation xml files that should be shown
+     *                          e.g. SYS_ENTRY_MULTI_ORGA. If set a help icon will be shown after the control label where
+     *                          the user can see the text if he hover over the icon. If you need an additional parameter
+     *                          for the text you can add an array. The first entry must be the unique text id and the second
+     *                          entry will be a parameter of the text id.
+     *                        - @b helpTextIdInline : A unique text id from the translation xml files that should be shown
+     *                          e.g. SYS_ENTRY_MULTI_ORGA. If set the complete text will be shown after the form element.
+     *                          If you need an additional parameter for the text you can add an array. The first entry must
+     *                          be the unique text id and the second entry will be a parameter of the text id.
+     *                        - @b icon : An icon can be set. This will be placed in front of the label.
+     *                        - @b class : An additional css classname. The class @b admSelectbox
+     *                          is set as default and need not set with this parameter.
+     */
+    public function addInput($id, $label, $value, $options = array())
+    {
+        global $gL10n, $gPreferences, $g_root_path, $gDebug;
+
+        $attributes = array('class' => 'form-control');
+        $this->countElements++;
+
+        // create array with all options
+        $optionsDefault = array('type' => 'text', 'minLength' => null, 'maxLength' => 0, 'minNumber' => null, 'maxNumber' => null, 'step' => 1,
+                                'property' => FIELD_DEFAULT, 'helpTextIdLabel' => '', 'helpTextIdInline' => '', 'icon' => '', 'class' => '');
+        $optionsAll     = array_replace($optionsDefault, $options);
+
+        // set min/max input length
+        if($optionsAll['type'] === 'text' || $optionsAll['type'] === 'password' || $optionsAll['type'] === 'search' ||
+            $optionsAll['type'] === 'email' || $optionsAll['type'] === 'url' || $optionsAll['type'] === 'tel')
+        {
+            $attributes['minlength'] = $optionsAll['minLength'];
+
+            if($optionsAll['maxLength'] > 0)
+            {
+                $attributes['maxlength'] = $optionsAll['maxLength'];
+            }
+        }
+        elseif($optionsAll['type'] === 'number')
+        {
+            $attributes['min'] = $optionsAll['minNumber'];
+            $attributes['max'] = $optionsAll['maxNumber'];
+            $attributes['step'] = $optionsAll['step'];
+        }
+
+        // disable field
+        if($optionsAll['property'] === FIELD_DISABLED)
+        {
+            $attributes['disabled'] = 'disabled';
+        }
+        if($optionsAll['property'] === FIELD_READONLY)
+        {
+            $attributes['readonly'] = 'readonly';
+        }
+        elseif($optionsAll['property'] === FIELD_REQUIRED)
+        {
+            $attributes['required'] = 'required';
+        }
+
+        // set specific css class for this field
+        if($optionsAll['class'] !== '')
+        {
+            $attributes['class'] .= ' '.$optionsAll['class'];
+        }
+
+        // add a nice modern datepicker to date inputs
+        if($optionsAll['type'] === 'date' || $optionsAll['type'] === 'datetime' || $optionsAll['type'] === 'birthday')
+        {
+            $attributes['placeholder']  = DateTimeExtended::getDateFormatForDatepicker($gPreferences['system_date']);
+            $javascriptCode             = '';
+            $datepickerOptions          = '';
+
+            // if you have a birthday field than start with the years selection
+            if($optionsAll['type'] == 'birthday')
+            {
+                $attributes['data-provide'] = 'datepicker-birthday';
+                $datepickerOptions = ' startView: 2, ';
+            }
+            else
+            {
+                $attributes['data-provide'] = 'datepicker';
+                $datepickerOptions = ' todayBtn: "linked", ';
+            }
+
+            if($this->datepickerInitialized === false || $optionsAll['type'] == 'birthday')
+            {
+                $javascriptCode = '
+                    $("input[data-provide=\''.$attributes['data-provide'].'\']").datepicker({
+                        language: "'.$gL10n->getLanguageIsoCode().'",
+                        format: "'.DateTimeExtended::getDateFormatForDatepicker($gPreferences['system_date']).'",
+                        '.$datepickerOptions.'
+                        todayHighlight: "true"
+                    });';
+
+                if($optionsAll['type'] !== 'birthday')
+                {
+                    $this->datepickerInitialized = true;
+                }
+            }
+
+            // if a htmlPage object was set then add code to the page, otherwise to the current string
+            if(is_object($this->htmlPage))
+            {
+                if($gDebug)
+                {
+                    $this->htmlPage->addCssFile($g_root_path.'/adm_program/libs/bootstrap-datepicker/css/bootstrap-datepicker3.css');
+                    $this->htmlPage->addJavascriptFile($g_root_path.'/adm_program/libs/bootstrap-datepicker/js/bootstrap-datepicker.js');
+                }
+                else
+                {
+                    $this->htmlPage->addCssFile($g_root_path.'/adm_program/libs/bootstrap-datepicker/css/bootstrap-datepicker3.min.css');
+                    $this->htmlPage->addJavascriptFile($g_root_path.'/adm_program/libs/bootstrap-datepicker/js/bootstrap-datepicker.min.js');
+                }
+
+                $this->htmlPage->addJavascriptFile($g_root_path.'/adm_program/libs/bootstrap-datepicker/locales/bootstrap-datepicker.'.$gL10n->getLanguageIsoCode().'.min.js');
+                $this->htmlPage->addJavascript($javascriptCode, true);
+            }
+            else
+            {
+                $this->addHtml('<script type="text/javascript">'.$javascriptCode.'</script>');
+            }
+        }
+
+        // now create html for the field
+        $this->openControlStructure($id, $label, $optionsAll['property'], $optionsAll['helpTextIdLabel'], $optionsAll['icon']);
+
+        // if datetime then add a time field behind the date field
+        if($optionsAll['type'] === 'datetime')
+        {
+            // first try to split datetime to a date and a time value
+            $datetime = new DateTimeExtended($value, $gPreferences['system_date'].' '.$gPreferences['system_time']);
+            $dateValue = $datetime->format($gPreferences['system_date']);
+            $timeValue = $datetime->format($gPreferences['system_time']);
+
+            // now add a date and a time field to the form
+            $attributes['class']    .= ' datetime-date-control';
+            $this->addSimpleInput('text', $id, $id, $dateValue, $attributes);
+            $attributes['class']    .= ' datetime-time-control';
+            $attributes['maxlength'] = '8';
+            $attributes['data-provide'] = '';
+            $this->addSimpleInput('text', $id.'_time', $id.'_time', $timeValue, $attributes);
+        }
+        else
+        {
+            // a date type has some problems with chrome so we set it as text type
+            if($optionsAll['type'] === 'date' || $optionsAll['type'] === 'birthday')
+            {
+                $optionsAll['type'] = 'text';
+            }
+            $this->addSimpleInput($optionsAll['type'], $id, $id, $value, $attributes);
+        }
+        $this->closeControlStructure($optionsAll['helpTextIdInline']);
+    }
+
+    /**
+     * Add a simple line to the form. This could be used to structure a form. The line has only a visual effect.
+     */
+    public function addLine()
+    {
+        $this->addHtml('<hr />');
+    }
+
+
+    /**
+     * Add a new textarea field with a label to the form.
+     * @param string $id      Id of the input field. This will also be the name of the input field.
+     * @param string $label   The label of the input field.
+     * @param string $value   A value for the text field. The field will be created with this value.
+     * @param int    $rows    The number of rows that the textarea field should have.
+     * @param array  $options (optional) An array with the following possible entries:
+     *                        - @b maxLength : The maximum number of characters that are allowed in this field. If set
+     *                          then show a counter how many characters still available
+     *                        - @b property : With this param you can set the following properties:
+     *                          + @b FIELD_DEFAULT  : The field can accept an input.
+     *                          + @b FIELD_REQUIRED : The field will be marked as a mandatory field where the user must insert a value.
+     *                          + @b FIELD_DISABLED : The field will be disabled and could not accept an input.
+     *                        - @b helpTextIdLabel : A unique text id from the translation xml files that should be shown
+     *                          e.g. SYS_ENTRY_MULTI_ORGA. If set a help icon will be shown after the control label where
+     *                          the user can see the text if he hover over the icon. If you need an additional parameter
+     *                          for the text you can add an array. The first entry must be the unique text id and the second
+     *                          entry will be a parameter of the text id.
+     *                        - @b helpTextIdInline : A unique text id from the translation xml files that should be shown
+     *                          e.g. SYS_ENTRY_MULTI_ORGA. If set the complete text will be shown after the form element.
+     *                          If you need an additional parameter for the text you can add an array. The first entry must
+     *                          be the unique text id and the second entry will be a parameter of the text id.
+     *                        - @b icon : An icon can be set. This will be placed in front of the label.
+     *                        - @b class : An additional css classname. The class @b admSelectbox
+     *                          is set as default and need not set with this parameter.
+     */
+    public function addMultilineTextInput($id, $label, $value, $rows, $options = array())
+    {
+        global $gL10n, $g_root_path;
+
+        $attributes = array('class' => 'form-control');
+        $this->countElements++;
+
+        // create array with all options
+        $optionsDefault = array('property' => FIELD_DEFAULT, 'maxLength' => 0, 'helpTextIdLabel' => '',
+                                'helpTextIdInline' => '', 'icon' => '', 'class' => '');
+        $optionsAll     = array_replace($optionsDefault, $options);
+
+        // disable field
+        if($optionsAll['property'] === FIELD_DISABLED)
+        {
+            $attributes['disabled'] = 'disabled';
+        }
+        elseif($optionsAll['property'] === FIELD_REQUIRED)
+        {
+            $attributes['required'] = 'required';
+        }
+
+        // set specific css class for this field
+        if($optionsAll['class'] !== '')
+        {
+            $attributes['class'] .= ' '.$optionsAll['class'];
+        }
+
+        if($optionsAll['maxLength'] > 0)
+        {
+            $attributes['maxlength'] = $optionsAll['maxLength'];
+
+            // if max field length is set then show a counter how many characters still available
+            $javascriptCode = '
+                $(\'#'.$id.'\').NobleCount(\'#'.$id.'_counter\',{
+                    max_chars: '.$optionsAll['maxLength'].',
+                    on_negative: \'systeminfoBad\',
+                    block_negative: true
+                });';
+
+            // if a htmlPage object was set then add code to the page, otherwise to the current string
+            if(is_object($this->htmlPage))
+            {
+                $this->htmlPage->addJavascriptFile($g_root_path.'/adm_program/libs/jquery/jquery.noblecount.min.js');
+                $this->htmlPage->addJavascript($javascriptCode, true);
+            }
+            else
+            {
+                $this->addHtml('
+                    <script type="text/javascript">
+                        $(document).ready(function(){
+                            '.$javascriptCode.'
+                        });
+                    </script>');
+            }
+        }
+
+        $this->openControlStructure($id, $label, $optionsAll['property'], $optionsAll['helpTextIdLabel'], $optionsAll['icon']);
+        $this->addTextArea($id, $rows, 80, $value, $id, $attributes);
+
+        if($optionsAll['maxLength'] > 0)
+        {
+            // if max field length is set then show a counter how many characters still available
+            $this->addHtml('
+                <small class="characters-count">('
+                    .$gL10n->get('SYS_STILL_X_CHARACTERS', '<span id="'.$id.'_counter" class="">255</span>').
+                ')</small>');
+        }
+        $this->closeControlStructure($optionsAll['helpTextIdInline']);
+    }
+
+    /**
+     * Add a new radio button with a label to the form. The radio button could have different status
+     * which could be defined with an array.
+     * @param string $id      Id of the radio button. This will also be the name of the radio button.
+     * @param string $label   The label of the radio button.
+     * @param array  $values  Array with all entries of the radio button;
+     *                        Array key will be the internal value of the entry
+     *                        Array value will be the visual value of the entry
+     * @param array  $options (optional) An array with the following possible entries:
+     *                        - @b property : With this param you can set the following properties:
+     *                          + @b FIELD_DEFAULT  : The field can accept an input.
+     *                          + @b FIELD_REQUIRED : The field will be marked as a mandatory field where the user must insert a value.
+     *                          + @b FIELD_DISABLED : The field will be disabled and could not accept an input.
+     *                        - @b defaultValue : This is the value of that radio button that is preselected.
+     *                        - @b showNoValueButton : If set to true than one radio with no value will be set in front of the other array.
+     *                          This could be used if the user should also be able to set no radio to value.
+     *                        - @b helpTextIdLabel : A unique text id from the translation xml files that should be shown
+     *                          e.g. SYS_ENTRY_MULTI_ORGA. If set a help icon will be shown after the control label where
+     *                          the user can see the text if he hover over the icon. If you need an additional parameter
+     *                          for the text you can add an array. The first entry must be the unique text id and the second
+     *                          entry will be a parameter of the text id.
+     *                        - @b helpTextIdInline : A unique text id from the translation xml files that should be shown
+     *                          e.g. SYS_ENTRY_MULTI_ORGA. If set the complete text will be shown after the form element.
+     *                          If you need an additional parameter for the text you can add an array. The first entry must
+     *                          be the unique text id and the second entry will be a parameter of the text id.
+     *                        - @b icon : An icon can be set. This will be placed in front of the label.
+     *                        - @b class : An additional css classname. The class @b admSelectbox
+     *                          is set as default and need not set with this parameter.
+     */
+    public function addRadioButton($id, $label, $values, $options = array())
+    {
+        $attributes = array('class' => '');
+        $this->countElements++;
+
+        // create array with all options
+        $optionsDefault = array('property' => FIELD_DEFAULT, 'defaultValue' => '', 'showNoValueButton' => false,
+                                'helpTextIdLabel' => '', 'helpTextIdInline' => '', 'icon' => '', 'class' => '');
+        $optionsAll     = array_replace($optionsDefault, $options);
+
+        // disable field
+        if($optionsAll['property'] === FIELD_DISABLED)
+        {
+            $attributes['disabled'] = 'disabled';
+        }
+        elseif($optionsAll['property'] === FIELD_REQUIRED)
+        {
+            $attributes['required'] = 'required';
+        }
+
+        // set specific css class for this field
+        if($optionsAll['class'] !== '')
+        {
+            $attributes['class'] .= ' '.$optionsAll['class'];
+        }
+
+        $this->openControlStructure('', $label, $optionsAll['property'], $optionsAll['helpTextIdLabel'], $optionsAll['icon']);
+
+        // set one radio button with no value will be set in front of the other array.
+        if($optionsAll['showNoValueButton'] === true)
+        {
+            if($optionsAll['defaultValue'] === '')
+            {
+                $attributes['checked'] = 'checked';
+            }
+
+            $this->addHtml('<label for="'.($id.'_0').'" class="radio-inline">');
+            $this->addSimpleInput('radio', $id, ($id.'_0'), null, $attributes);
+            $this->addHtml('---</label>');
+        }
+
+        // for each entry of the array create an input radio field
+        foreach($values as $key => $value)
+        {
+            unset($attributes['checked']);
+
+            if($optionsAll['defaultValue'] === $key)
+            {
+                $attributes['checked'] = 'checked';
+            }
+
+            $this->addHtml('<label for="'.($id.'_'.$key).'" class="radio-inline">');
+            $this->addSimpleInput('radio', $id, ($id.'_'.$key), $key, $attributes);
+            $this->addHtml($value.'</label>');
+        }
+
+        $this->closeControlStructure($optionsAll['helpTextIdInline']);
+    }
+
+    /**
+     * Add a new selectbox with a label to the form. The selectbox
+     * could have different values and a default value could be set.
+     * @param string $id      Id of the selectbox. This will also be the name of the selectbox.
+     * @param string $label   The label of the selectbox.
+     * @param array  $values  Array with all entries of the select box;
+     *                        Array key will be the internal value of the entry
+     *                        Array value will be the visual value of the entry
+     * @param array  $options (optional) An array with the following possible entries:
+     *                        - @b property : With this param you can set the following properties:
+     *                          + @b FIELD_DEFAULT  : The field can accept an input.
+     *                          + @b FIELD_REQUIRED : The field will be marked as a mandatory field where the user must insert a value.
+     *                          + @b FIELD_DISABLED : The field will be disabled and could not accept an input.
+     *                        - @b defaultValue : This is the value the selectbox shows when loaded. If @b multiselect is activated than
+     *                          an array with all default values could be set.
+     *                        - @b showContextDependentFirstEntry : If set to @b true the select box will get an additional first entry.
+     *                          If FIELD_REQUIRED is set than "Please choose" will be the first entry otherwise
+     *                          an empty entry will be added so you must not select something.
+     *                        - @b firstEntry : Here you can define a string that should be shown as firstEntry and will be the
+     *                          default value if no other value is set. This entry will only be added if @b showContextDependentFirstEntry
+     *                          is set to false!
+     *                        - @b multiselect : If set to @b true than the jQuery plugin Select2 will be used to create a selectbox
+     *                          where the user could select multiple values from the selectbox. Then an array will be
+     *                          created within the $_POST array.
+     *                        - @b helpTextIdLabel : A unique text id from the translation xml files that should be shown
+     *                          e.g. SYS_ENTRY_MULTI_ORGA. If set a help icon will be shown after the control label where
+     *                          the user can see the text if he hover over the icon. If you need an additional parameter
+     *                          for the text you can add an array. The first entry must be the unique text id and the second
+     *                          entry will be a parameter of the text id.
+     *                        - @b helpTextIdInline : A unique text id from the translation xml files that should be shown
+     *                          e.g. SYS_ENTRY_MULTI_ORGA. If set the complete text will be shown after the form element.
+     *                          If you need an additional parameter for the text you can add an array. The first entry must
+     *                          be the unique text id and the second entry will be a parameter of the text id.
+     *                        - @b icon : An icon can be set. This will be placed in front of the label.
+     *                        - @b class : An additional css classname. The class @b admSelectbox
+     *                          is set as default and need not set with this parameter.
+     */
+    public function addSelectBox($id, $label, $values, $options = array())
+    {
+        global $gL10n, $g_root_path;
+
+        $attributes = array('class' => 'form-control');
+        $name       = $id;
+
+        if(count($values) > 0)
+        {
+            $this->countElements++;
+        }
+
+        // create array with all options
+        $optionsDefault = array('property' => FIELD_DEFAULT, 'defaultValue' => '',
+                                'showContextDependentFirstEntry' => true, 'firstEntry' => '',
+                                'multiselect' => false, 'helpTextIdLabel' => '',
+                                'helpTextIdInline' => '', 'icon' => '', 'class' => '');
+        $optionsAll     = array_replace($optionsDefault, $options);
+
+        // disable field
+        if($optionsAll['property'] === FIELD_DISABLED)
+        {
+            $attributes['disabled'] = 'disabled';
+        }
+        // multiselect couldn't handle the required property
+        elseif($optionsAll['property'] === FIELD_REQUIRED && $optionsAll['multiselect'] === false)
+        {
+            $attributes['required'] = 'required';
+        }
+
+        if($optionsAll['multiselect'] === true)
+        {
+            $attributes['multiple'] = 'multiple';
+            $name = $id.'[]';
+
+            if($optionsAll['defaultValue'] !== '' && is_array($optionsAll['defaultValue']) === false)
+            {
+                $optionsAll['defaultValue'] = array($optionsAll['defaultValue']);
+            }
+
+            if($optionsAll['showContextDependentFirstEntry'] === true && $optionsAll['property'] === FIELD_REQUIRED)
+            {
+                $attributes['placeholder'] = $gL10n->get('SYS_PLEASE_CHOOSE');
+
+                // reset the preferences so the logic for not multiselect will not be performed
+                $optionsAll['showContextDependentFirstEntry'] = false;
+            }
+        }
+
+        // set specific css class for this field
+        if($optionsAll['class'] !== '')
+        {
+            $attributes['class'] .= ' '.$optionsAll['class'];
+        }
+
+        // now create html for the field
+        $this->openControlStructure($id, $label, $optionsAll['property'], $optionsAll['helpTextIdLabel'], $optionsAll['icon']);
+
+        $this->addSelect($name, $id, $attributes);
+
+        // add an additional first entry to the select box and set this as preselected if necessary
+        if($optionsAll['showContextDependentFirstEntry'] === true || $optionsAll['firstEntry'] !== '')
+        {
+            $defaultEntry = false;
+            if($optionsAll['defaultValue'] === '')
+            {
+                $defaultEntry = true;
+            }
+
+            if($optionsAll['firstEntry'] !== '')
+            {
+                $this->addOption('', '- '.$optionsAll['firstEntry'].' -', '', $defaultEntry);
+            }
+            else
+            {
+                if($optionsAll['showContextDependentFirstEntry'] === true)
+                {
+                    if($optionsAll['property'] === FIELD_REQUIRED)
+                    {
+                        $this->addOption('', '- '.$gL10n->get('SYS_PLEASE_CHOOSE').' -', '', $defaultEntry);
+                    }
+                    else
+                    {
+                        $this->addOption('', ' ', '', $defaultEntry);
+                    }
+                }
+            }
+        }
+
+        $value = reset($values);
+        $arrayMax = count($values);
+        $optionGroup = null;
+
+        for($arrayCount = 0; $arrayCount < $arrayMax; $arrayCount++)
+        {
+            // create entry in html
+            $defaultEntry = false;
+
+            // if each array element is an array then create option groups
+            if(is_array($value))
+            {
+                // add optiongroup if necessary
+                if($optionGroup !== $values[$arrayCount][2])
+                {
+                    if($optionGroup !== null)
+                    {
+                        $this->closeOptionGroup();
+                    }
+                    $this->addOptionGroup($values[$arrayCount][2]);
+                    $optionGroup = $values[$arrayCount][2];
+                }
+
+                // add option
+                if($optionsAll['multiselect'] === false && $optionsAll['defaultValue'] == $values[$arrayCount][0])
+                {
+                    $defaultEntry = true;
+                }
+
+                $this->addOption($values[$arrayCount][0], $values[$arrayCount][1], '', $defaultEntry);
+            }
+            else
+            {
+                // array has only key and value then create a normal selectbox without optiongroups
+                if($optionsAll['multiselect'] === false && $optionsAll['defaultValue'] == key($values))
+                {
+                    $defaultEntry = true;
+                }
+
+                $this->addOption(key($values), $value, '', $defaultEntry);
+            }
+
+            $value = next($values);
+        }
+
+        if($optionGroup !== null)
+        {
+            $this->closeOptionGroup();
+        }
+
+        if($optionsAll['multiselect'] === true)
+        {
+            $javascriptCode = '$("#'.$id.'").select2();';
+
+            // add default values to multi select
+            if(is_array($optionsAll['defaultValue']) && array_count_values($optionsAll['defaultValue']) > 0)
+            {
+                $htmlDefaultValues = '';
+                foreach($optionsAll['defaultValue'] as $key => $htmlDefaultValue)
+                {
+                    $htmlDefaultValues .= '"'.$htmlDefaultValue.'",';
+                }
+                $htmlDefaultValues = substr($htmlDefaultValues, 0, strlen($htmlDefaultValues)-1);
+
+                $javascriptCode .= ' $("#'.$id.'").val(['.$htmlDefaultValues.']).trigger("change");';
+            }
+
+            // if a htmlPage object was set then add code to the page, otherwise to the current string
+            if(is_object($this->htmlPage))
+            {
+                $this->htmlPage->addCssFile($g_root_path.'/adm_program/libs/select2/dist/css/select2.css');
+                $this->htmlPage->addCssFile($g_root_path.'/adm_program/libs/select2/dist/css/select2-bootstrap.css');
+                $this->htmlPage->addJavascriptFile($g_root_path.'/adm_program/libs/select2/dist/js/select2.min.js');
+                $this->htmlPage->addJavascriptFile($g_root_path.'/adm_program/libs/select2/dist/js/i18n/'.$gL10n->getLanguageIsoCode().'.js');
+                $this->htmlPage->addJavascript($javascriptCode, true);
+            }
+            else
+            {
+                $this->addHtml('<script type="text/javascript">'.$javascriptCode.'</script>');
+            }
+        }
+
+        $this->closeSelect();
+        $this->closeControlStructure($optionsAll['helpTextIdInline']);
+    }
+
+    /**
+     * Add a new selectbox with a label to the form. The selectbox get their data from a sql statement.
+     * You can create any sql statement and this method should create a selectbox with the found data.
+     * The sql must contain at least two columns. The first column represents the value and the second
+     * column represents the label of each option of the selectbox. Optional you can add a third column
+     * to the sql statement. This column will be used as label for an optiongroup. Each time the value
+     * of the third column changed a new optiongroup will be created.
+     * @param string $id             Id of the selectbox. This will also be the name of the selectbox.
+     * @param string $label          The label of the selectbox.
+     * @param object $database Object of the class Database. This should be the default global object @b $gDb.
+     * @param string $sql            Any SQL statement that return 2 columns. The first column will be the internal value of the
+     *                               selectbox item and will be submitted with the form. The second column represents the
+     *                               displayed value of the item. Each row of the result will be a new selectbox entry.
+     * @param array  $options (optional) An array with the following possible entries:
+     *                        - @b property : With this param you can set the following properties:
+     *                          + @b FIELD_DEFAULT  : The field can accept an input.
+     *                          + @b FIELD_REQUIRED : The field will be marked as a mandatory field where the user must insert a value.
+     *                          + @b FIELD_DISABLED : The field will be disabled and could not accept an input.
+     *                        - @b defaultValue : This is the value the selectbox shows when loaded. If @b multiselect is activated than
+     *                          an array with all default values could be set.
+     *                        - @b showContextDependentFirstEntry : If set to @b true the select box will get an additional first entry.
+     *                          If FIELD_REQUIRED is set than "Please choose" will be the first entry otherwise
+     *                          an empty entry will be added so you must not select something.
+     *                        - @b firstEntry : Here you can define a string that should be shown as firstEntry and will be the
+     *                          default value if no other value is set. This entry will only be added if @b showContextDependentFirstEntry
+     *                          is set to false!
+     *                        - @b multiselect : If set to @b true than the jQuery plugin Select2 will be used to create a selectbox
+     *                          where the user could select multiple values from the selectbox. Then an array will be
+     *                          created within the $_POST array.
+     *                        - @b helpTextIdLabel : A unique text id from the translation xml files that should be shown
+     *                          e.g. SYS_ENTRY_MULTI_ORGA. If set a help icon will be shown after the control label where
+     *                          the user can see the text if he hover over the icon. If you need an additional parameter
+     *                          for the text you can add an array. The first entry must be the unique text id and the second
+     *                          entry will be a parameter of the text id.
+     *                        - @b helpTextIdInline : A unique text id from the translation xml files that should be shown
+     *                          e.g. SYS_ENTRY_MULTI_ORGA. If set the complete text will be shown after the form element.
+     *                          If you need an additional parameter for the text you can add an array. The first entry must
+     *                          be the unique text id and the second entry will be a parameter of the text id.
+     *                        - @b icon : An icon can be set. This will be placed in front of the label.
+     *                        - @b class : An additional css classname. The class @b admSelectbox
+     *                          is set as default and need not set with this parameter.
+     *
+     * @par Examples
+     * @code // create a selectbox with all profile fields of a specific category
+     * $sql = 'SELECT usf_id, usf_name FROM '.TBL_USER_FIELDS.' WHERE usf_cat_id = 4711'
+     * $form = new HtmlForm('simple-form', 'next_page.php');
+     * $form->addSelectBoxFromSql('admProfileFieldsBox', $gL10n->get('SYS_FIELDS'), $gDb, $sql, array('defaultValue' => $gL10n->get('SYS_SURNAME'), 'showContextDependentFirstEntry' => true));
+     * $form->show(); @endcode
+     */
+    public function addSelectBoxFromSql($id, $label, $database, $sql, $options = array())
+    {
+        $selectboxEntries = array();
+
+        // execute the sql statement
+        $result = $database->query($sql);
+
+        // create array from sql result
+        while($row = $database->fetch_array($result))
+        {
+            // if result has 3 columns then create a array in array
+            if(array_key_exists(2, $row))
+            {
+                $selectboxEntries[] = array($row[0], $row[1], $row[2]);
+            }
+            else
+            {
+                $selectboxEntries[$row[0]] = $row[1];
+            }
+        }
+
+        if(count($selectboxEntries) > 0)
+        {
+            // now call default method to create a selectbox
+            $this->addSelectBox($id, $label, $selectboxEntries, $options);
+        }
+    }
+
+    /**
+     * Add a new selectbox with a label to the form. The selectbox could have
+     * different values and a default value could be set.
+     * @param string $id          Id of the selectbox. This will also be the name of the selectbox.
+     * @param string $label       The label of the selectbox.
+     * @param string $xmlFile     Serverpath to the xml file
+     * @param string $xmlValueTag Name of the xml tag that should contain the internal value of a selectbox entry
+     * @param string $xmlViewTag  Name of the xml tag that should contain the visual value of a selectbox entry
+     * @param array  $options (optional) An array with the following possible entries:
+     *                        - @b property : With this param you can set the following properties:
+     *                          + @b FIELD_DEFAULT  : The field can accept an input.
+     *                          + @b FIELD_REQUIRED : The field will be marked as a mandatory field where the user must insert a value.
+     *                          + @b FIELD_DISABLED : The field will be disabled and could not accept an input.
+     *                        - @b defaultValue : This is the value the selectbox shows when loaded. If @b multiselect is activated than
+     *                          an array with all default values could be set.
+     *                        - @b showContextDependentFirstEntry : If set to @b true the select box will get an additional first entry.
+     *                          If FIELD_REQUIRED is set than "Please choose" will be the first entry otherwise
+     *                          an empty entry will be added so you must not select something.
+     *                        - @b firstEntry : Here you can define a string that should be shown as firstEntry and will be the
+     *                          default value if no other value is set. This entry will only be added if @b showContextDependentFirstEntry
+     *                          is set to false!
+     *                        - @b multiselect : If set to @b true than the jQuery plugin Select2 will be used to create a selectbox
+     *                          where the user could select multiple values from the selectbox. Then an array will be
+     *                          created within the $_POST array.
+     *                        - @b helpTextIdLabel : A unique text id from the translation xml files that should be shown
+     *                          e.g. SYS_ENTRY_MULTI_ORGA. If set a help icon will be shown after the control label where
+     *                          the user can see the text if he hover over the icon. If you need an additional parameter
+     *                          for the text you can add an array. The first entry must be the unique text id and the second
+     *                          entry will be a parameter of the text id.
+     *                        - @b helpTextIdInline : A unique text id from the translation xml files that should be shown
+     *                          e.g. SYS_ENTRY_MULTI_ORGA. If set the complete text will be shown after the form element.
+     *                          If you need an additional parameter for the text you can add an array. The first entry must
+     *                          be the unique text id and the second entry will be a parameter of the text id.
+     *                        - @b icon : An icon can be set. This will be placed in front of the label.
+     *                        - @b class : An additional css classname. The class @b admSelectbox
+     *                          is set as default and need not set with this parameter.
+     */
+    public function addSelectBoxFromXml($id, $label, $xmlFile, $xmlValueTag, $xmlViewTag, $options = array())
+    {
+        $selectboxEntries = array();
+
+        // write content of xml file to an array
+        $data = implode('', file($xmlFile));
+        $p = xml_parser_create();
+        xml_parse_into_struct($p, $data, $vals, $index);
+        xml_parser_free($p);
+
+        // transform the two complex arrays to one simply array
+        $arrayMax = count($index[$xmlValueTag]);
+        for($i = 0; $i < $arrayMax; $i++)
+        {
+            $selectboxEntries[$vals[$index[$xmlValueTag][$i]]['value']] = $vals[$index[$xmlViewTag][$i]]['value'];
+        }
+
+        // now call default method to create a selectbox
+        $this->addSelectBox($id, $label, $selectboxEntries, $options);
+    }
+
+    /**
+     * Add a new selectbox with a label to the form. The selectbox get their data from table adm_categories.
+     * You must define the category type (roles, dates, links ...). All categories of this type will be shown.
+     * @param string $id             Id of the selectbox. This will also be the name of the selectbox.
+     * @param string $label          The label of the selectbox.
+     * @param object $database A Admidio database object that contains a valid connection to a database
+     * @param string $categoryType   Type of category ('DAT', 'LNK', 'ROL', 'USF') that should be shown
+     * @param string $selectboxModus The selectbox could be shown in 2 different modus.
+     *                               - @b EDIT_CATEGORIES : First entry will be "Please choose" and default category will be preselected.
+     *                               - @b FILTER_CATEGORIES : First entry will be "All" and only categories with childs will be shown.
+     * @param array  $options (optional) An array with the following possible entries:
+     *                        - @b property : With this param you can set the following properties:
+     *                          + @b FIELD_DEFAULT  : The field can accept an input.
+     *                          + @b FIELD_REQUIRED : The field will be marked as a mandatory field where the user must insert a value.
+     *                          + @b FIELD_DISABLED : The field will be disabled and could not accept an input.
+     *                        - @b defaultValue : Id of category that should be selected per default.
+     *                        - @b showSystemCategory : Show user defined and system categories
+     *                        - @b helpTextIdLabel : A unique text id from the translation xml files that should be shown
+     *                          e.g. SYS_ENTRY_MULTI_ORGA. If set a help icon will be shown after the control label where
+     *                          the user can see the text if he hover over the icon. If you need an additional parameter
+     *                          for the text you can add an array. The first entry must be the unique text id and the second
+     *                          entry will be a parameter of the text id.
+     *                        - @b helpTextIdInline : A unique text id from the translation xml files that should be shown
+     *                          e.g. SYS_ENTRY_MULTI_ORGA. If set the complete text will be shown after the form element.
+     *                          If you need an additional parameter for the text you can add an array. The first entry must
+     *                          be the unique text id and the second entry will be a parameter of the text id.
+     *                        - @b icon : An icon can be set. This will be placed in front of the label.
+     *                        - @b class : An additional css classname. The class @b admSelectbox
+     *                          is set as default and need not set with this parameter.
+     */
+    public function addSelectBoxForCategories($id, $label, $database, $categoryType, $selectboxModus, $options = array())
+    {
+        global $gCurrentOrganization, $gValidLogin, $gL10n;
+
+        // create array with all options
+        $optionsDefault = array('property' => FIELD_DEFAULT, 'defaultValue' => '',
+                                'showContextDependentFirstEntry' => true, 'multiselect' => false,
+                                'showSystemCategory' => true, 'helpTextIdLabel' => '',
+                                'helpTextIdInline' => '', 'icon' => '', 'class' => '');
+        $optionsAll     = array_replace($optionsDefault, $options);
+
+        $sqlTables       = TBL_CATEGORIES;
+        $sqlCondidtions  = '';
+        $categoriesArray = array();
+
+        // create sql conditions if category must have child elements
+        if($selectboxModus === 'FILTER_CATEGORIES')
+        {
+            $optionsAll['showContextDependentFirstEntry'] = false;
+
+            if($categoryType === 'DAT')
+            {
+                $sqlTables = TBL_CATEGORIES.', '.TBL_DATES;
+                $sqlCondidtions = ' AND cat_id = dat_cat_id ';
+            }
+            elseif($categoryType === 'LNK')
+            {
+                $sqlTables = TBL_CATEGORIES.', '.TBL_LINKS;
+                $sqlCondidtions = ' AND cat_id = lnk_cat_id ';
+            }
+            elseif($categoryType === 'ROL')
+            {
+                // don't show system categories
+                $sqlTables = TBL_CATEGORIES.', '.TBL_ROLES;
+                $sqlCondidtions = ' AND cat_id = rol_cat_id
+                                    AND rol_visible = 1 ';
+            }
+            elseif($categoryType === 'INF')
+            {
+                $sqlTables = TBL_CATEGORIES.', '.TBL_INVENT_FIELDS;
+                $sqlCondidtions = ' AND cat_id = inf_cat_id ';
+            }
+        }
+
+        if($optionsAll['showSystemCategory'] === false)
+        {
+            $sqlCondidtions .= ' AND cat_system = 0 ';
+        }
+
+        if($gValidLogin === false)
+        {
+            $sqlCondidtions .= ' AND cat_hidden = 0 ';
+        }
+
+        // the sql statement which returns all found categories
+        $sql = 'SELECT DISTINCT cat_id, cat_name, cat_default, cat_sequence
+                  FROM '.$sqlTables.'
+                 WHERE (  cat_org_id = '. $gCurrentOrganization->getValue('org_id'). '
+                       OR cat_org_id IS NULL )
+                   AND cat_type   = \''.$categoryType.'\'
+                       '.$sqlCondidtions.'
+                 ORDER BY cat_sequence ASC ';
+        $result = $database->query($sql);
+        $countCategories = $database->num_rows($result);
+
+        // if only one category exists then select this if not in filter modus
+        if($countCategories === 1)
+        {
+            // in filter modus selectbox shouldn't be shown with one entry
+            if($selectboxModus === 'FILTER_CATEGORIES')
+            {
+                return null;
+            }
+
+            $row = $database->fetch_array($result);
+            if($optionsAll['defaultValue'] === null)
+            {
+                $optionsAll['defaultValue'] = $row['cat_id'];
+            }
+
+            // if text is a translation-id then translate it
+            if(strpos($row['cat_name'], '_') == 3)
+            {
+                $categoriesArray[$row['cat_id']] = $gL10n->get(admStrToUpper($row['cat_name']));
+            }
+            else
+            {
+                $categoriesArray[$row['cat_id']] = $row['cat_name'];
+            }
+        }
+        // if several categories exist than select default category
+        elseif($countCategories > 1)
+        {
+            if($selectboxModus === 'FILTER_CATEGORIES')
+            {
+                $categoriesArray[0] = $gL10n->get('SYS_ALL');
+            }
+
+            while($row = $database->fetch_array($result))
+            {
+                // if text is a translation-id then translate it
+                if(strpos($row['cat_name'], '_') == 3)
+                {
+                    $categoriesArray[$row['cat_id']] = $gL10n->get(admStrToUpper($row['cat_name']));
+                }
+                else
+                {
+                    $categoriesArray[$row['cat_id']] = $row['cat_name'];
+                }
+
+                if($row['cat_default'] === 1 && $optionsAll['defaultValue'] === null)
+                {
+                    $optionsAll['defaultValue'] = $row['cat_id'];
+                }
+            }
+        }
+
+        // now call method to create selectbox from array
+        $this->addSelectBox($id, $label, $categoriesArray, $optionsAll);
+    }
+
+    /**
+     * Add a new static control to the form. A static control is only a simple text instead of an input field.
+     * This could be used if the value should not be changed by the user.
+     * @param string $id      Id of the static control. This will also be the name of the static control.
+     * @param string $label   The label of the static control.
+     * @param string $value   A value of the static control. The control will be created with this value.
+     * @param array  $options (optional) An array with the following possible entries:
+     *                        - @b helpTextIdLabel : A unique text id from the translation xml files that should be shown
+     *                          e.g. SYS_ENTRY_MULTI_ORGA. If set a help icon will be shown after the control label where
+     *                          the user can see the text if he hover over the icon. If you need an additional parameter
+     *                          for the text you can add an array. The first entry must be the unique text id and the second
+     *                          entry will be a parameter of the text id.
+     *                        - @b helpTextIdInline : A unique text id from the translation xml files that should be shown
+     *                          e.g. SYS_ENTRY_MULTI_ORGA. If set the complete text will be shown after the form element.
+     *                          If you need an additional parameter for the text you can add an array. The first entry must
+     *                          be the unique text id and the second entry will be a parameter of the text id.
+     *                        - @b icon : An icon can be set. This will be placed in front of the label.
+     *                        - @b class : An additional css classname. The class @b admSelectbox
+     *                          is set as default and need not set with this parameter.
+     */
+    public function addStaticControl($id, $label, $value, $options = array()) //, $helpTextIdLabel = null, $helpTextIdInline = null, $icon = null, $class = '')
+    {
+        $attributes = array('class' => 'form-control-static');
+        $this->countElements++;
+
+        // create array with all options
+        $optionsDefault = array('helpTextIdLabel' => '', 'helpTextIdInline' => '', 'icon' => '', 'class' => '');
+        $optionsAll     = array_replace($optionsDefault, $options);
+
+        // set specific css class for this field
+        if($optionsAll['class'] !== '')
+        {
+            $attributes['class'] .= ' '.$optionsAll['class'];
+        }
+
+        // now create html for the field
+        $this->openControlStructure(null, $label, FIELD_DEFAULT, $optionsAll['helpTextIdLabel'], $optionsAll['icon']);
+        $this->addHtml('<p class="'.$attributes['class'].'">'.$value.'</p>');
+        $this->closeControlStructure($optionsAll['helpTextIdInline']);
+    }
+
+    /**
+     * Add a new button with a custom text to the form. This button could have
+     * an icon in front of the text. Different to addButton this method adds an
+     * additional @b div around the button and the type of the button is @b submit.
+     * @param string $id      Id of the button. This will also be the name of the button.
+     * @param string $text    Text of the button
+     * @param array  $options (optional) An array with the following possible entries:
+     *                        - @b icon : Optional parameter. Path and filename of an icon.
+     *                          If set a icon will be shown in front of the text.
+     *                        - @b link : If set a javascript click event with a page load to this link
+     *                          will be attached to the button.
+     *                        - @b onClickText : A text that will be shown after a click on this button
+     *                          until the next page is loaded. The button will be disabled after click.
+     *                        - @b class : Optional an additional css classname. The class @b admButton
+     *                          is set as default and need not set with this parameter.
+     *                        - @b type : If set to true this button get the type @b submit. This will
+     *                          be the default.
+     */
+    public function addSubmitButton($id, $text, $options = array())
+    {
+        // create array with all options
+        $optionsDefault = array('icon' => '', 'link' => '', 'onClickText' => '', 'class' => '', 'type' => 'submit');
+        $optionsAll     = array_replace($optionsDefault, $options);
+
+        // add default css class
+        $optionsAll['class'] .= ' btn-primary';
+
+        // now add button to form
+        $this->addButton($id, $text, $optionsAll);
+
+        if($this->buttonGroupOpen === false)
+        {
+            $this->addHtml('<div class="form-alert" style="display: none;">&nbsp;</div>');
+        }
+    }
+
+    /**
+     * Close an open bootstrap btn-group
+     */
+    public function closeButtonGroup()
+    {
+        $this->buttonGroupOpen = false;
+        $this->addHtml('</div><div class="form-alert" style="display: none;">&nbsp;</div>');
+    }
+
+    /**
+     * Closes a field structure that was added with the method openControlStructure.
+     * @param string|array $helpTextId A unique text id from the translation xml files that should be shown e.g. SYS_ENTRY_MULTI_ORGA.
+     *                                 If set the complete text will be shown after the form element.
+     *                                 If you need an additional parameter for the text you can add an array. The first entry
+     *                                 must be the unique text id and the second entry will be a parameter of the text id.
+     */
+    protected function closeControlStructure($helpTextId = '')
+    {
+        global $gL10n;
+
+        if($helpTextId !== '')
+        {
+            if(is_array($helpTextId))
+            {
+                // if text is a translation-id then translate it
+                if(isset($helpTextId[2]) && strpos($helpTextId[2], '_') === 3)
+                {
+                    if(strpos($helpTextId[1], '_') === 3)
+                    {
+                        $this->addHtml('<div class="help-block">'.$gL10n->get($helpTextId[0], $gL10n->get($helpTextId[1]), $gL10n->get($helpTextId[2])).'</div>');
+                    }
+                    else
+                    {
+                        $this->addHtml('<div class="help-block">'.$gL10n->get($helpTextId[0], $helpTextId[1], $gL10n->get($helpTextId[2])).'</div>');
+                    }
+                }
+                elseif(isset($helpTextId[2]))
+                {
+                    if(strpos($helpTextId[1], '_') === 3)
+                    {
+                        $this->addHtml('<div class="help-block">'.$gL10n->get($helpTextId[0], $gL10n->get($helpTextId[1]), $helpTextId[2]).'</div>');
+                    }
+                    else
+                    {
+                        $this->addHtml('<div class="help-block">'.$gL10n->get($helpTextId[0], $helpTextId[1], $helpTextId[2]).'</div>');
+                    }
+                }
+                elseif(strpos($helpTextId[1], '_') === 3)
+                {
+                    $this->addHtml('<div class="help-block">'.$gL10n->get($helpTextId[0], $gL10n->get($helpTextId[1])).'</div>');
+                }
+                else
+                {
+                    $this->addHtml('<div class="help-block">'.$gL10n->get($helpTextId[0], $helpTextId[1]).'</div>');
+                }
+            }
+            else
+            {
+                // if text is a translation-id then translate it
+                if(strpos($helpTextId, '_') === 3)
+                {
+                    $this->addHtml('<div class="help-block">'.$gL10n->get($helpTextId).'</div>');
+                }
+                else
+                {
+                    $this->addHtml('<div class="help-block">'.$helpTextId.'</div>');
+                }
+            }
+        }
+
+        if($this->type === 'vertical' || $this->type === 'navbar')
+        {
+            $this->addHtml('</div>');
+        }
+        else
+        {
+            $this->addHtml('</div></div>');
+        }
+    }
+
+    /**
+     * Close all html elements of a groupbox that was created before.
+     */
+    public function closeGroupBox()
+    {
+        $this->addHtml('</div></div>');
+    }
+
+    /**
+     * Open a bootstrap btn-group if the form need more than one button.
+     */
+    public function openButtonGroup()
+    {
+        $this->buttonGroupOpen = true;
+        $this->addHtml('<div class="btn-group" role="group">');
+    }
+
+    /**
+     * Creates a html structure for a form field. This structure contains the label and the div for the form element.
+     * After the form element is added the method closeControlStructure must be called.
+     * @param string $id         The id of this field structure.
+     * @param string $label      The label of the field. This string should already be translated.
+     * @param int    $property   (optional) With this param you can set the following properties:
+     *                           - @b FIELD_DEFAULT  : The field can accept an input.
+     *                           - @b FIELD_REQUIRED : The field will be marked as a mandatory field where the user must insert a value.
+     *                           - @b FIELD_DISABLED : The field will be disabled and could not accept an input.
+     * @param string $helpTextId (optional) A unique text id from the translation xml files that should be shown e.g. SYS_ENTRY_MULTI_ORGA.
+     *                           If set a help icon will be shown where the user can see the text if he hover over the icon.
+     *                           If you need an additional parameter for the text you can add an array. The first entry
+     *                           must be the unique text id and the second entry will be a parameter of the text id.
+     * @param string $icon       (optional) An icon can be set. This will be placed in front of the label.
+     * @param string $class      (optional) An additional css classname for the row. The class @b admFieldRow
+     *                           is set as default and need not set with this parameter.
+     */
+    protected function openControlStructure($id, $label, $property = FIELD_DEFAULT, $helpTextId = '', $icon = '', $class = '')
+    {
+        $cssClassRow       = '';
+        $htmlIcon          = '';
+        $htmlHelpIcon      = '';
+        $htmlIdFor         = '';
+
+        // set specific css class for this row
+        if($class !== '')
+        {
+            $cssClassRow .= ' '.$class;
+        }
+
+        // if necessary set css class for a mandatory element
+        if($property === FIELD_REQUIRED && $this->showRequiredFields)
+        {
+            $cssClassMandatory = ' admidio-form-group-required';
+            $cssClassRow .= $cssClassMandatory;
+            $this->flagRequiredFields = true;
+        }
+
+        if($id !== '')
+        {
+            $htmlIdFor = ' for="'.$id.'"';
+            $this->addHtml('<div id="'.$id.'_group" class="form-group'.$cssClassRow.'">');
+        }
+        else
+        {
+            $this->addHtml('<div class="form-group'.$cssClassRow.'">');
+        }
+
+        if(strlen($icon) > 0)
+        {
+            // create html for icon
+            if(strpos(admStrToLower($icon), 'http') === 0 && strValidCharacters($icon, 'url'))
+            {
+                $htmlIcon = '<img class="admidio-icon-info" src="'.$icon.'" title="'.$label.'" alt="'.$label.'" />';
+            }
+            elseif(admStrIsValidFileName($icon, true))
+            {
+                $htmlIcon = '<img class="admidio-icon-info" src="'.THEME_PATH.'/icons/'.$icon.'" title="'.$label.'" alt="'.$label.'" />';
+            }
+        }
+
+        if($helpTextId !== '')
+        {
+            $htmlHelpIcon = $this->getHelpTextIcon($helpTextId);
+        }
+
+        // add label element
+        if($this->type === 'vertical' || $this->type === 'navbar')
+        {
+            if($label !== '')
+            {
+                $this->addHtml('<label'.$htmlIdFor.'>'.$htmlIcon.$label.$htmlHelpIcon.'</label>');
+            }
+        }
+        else
+        {
+            if($label !== '')
+            {
+                $this->addHtml('<label'.$htmlIdFor.' class="col-sm-3 control-label">'.$htmlIcon.$label.$htmlHelpIcon.'</label>
+                    <div class="col-sm-9">');
+            }
+            else
+            {
+                $this->addHtml('<div class="col-sm-offset-3 col-sm-9">');
+            }
+        }
+    }
+
+    /**
+     * Add a new groupbox to the form. This could be used to group some elements
+     * together. There is also the option to set a headline to this group box.
+     * @param string $id       Id the the groupbox.
+     * @param string $headline (optional) A headline that will be shown to the user.
+     * @param string $class    (optional) An additional css classname for the row. The class @b admFieldRow
+     *                         is set as default and need not set with this parameter.
+     */
+    public function openGroupBox($id, $headline = '', $class = '')
+    {
+        $this->addHtml('<div id="'.$id.'" class="panel panel-default '.$class.'">');
+        // add headline to groupbox
+        if($headline !== '')
+        {
+            $this->addHtml('<div class="panel-heading">'.$headline.'</div>');
+        }
+        $this->addHtml('<div class="panel-body">');
+    }
+
+    /**
+     * Add a small help icon to the form at the current element which shows the
+     * translated text of the text-id on mouseover or when you click on the icon.
+     * @param  string|array $textId A unique text id from the translation xml files that should be shown e.g. SYS_ENTRY_MULTI_ORGA.
+     *                              If you need an additional parameter for the text you can add an array. The first entry must
+     *                              be the unique text id and the second entry will be a parameter of the text id.
+     * @return string|void  Return a html snippet that contains a help icon with a link to a popup box that shows the message.
+     */
+    protected function getHelpTextIcon($textId)
+    {
+        global $g_root_path, $gL10n, $gProfileFields;
+
+        $parameters = null;
+        $text       = null;
+
+        if(is_array($textId))
+        {
+            $parameters = 'message_id='.$textId[0].'&amp;message_var1='.urlencode($textId[1]);
+            if($textId[0] === 'user_field_description')
+            {
+                $text = $gProfileFields->getProperty($textId[1], 'usf_description');
+            }
+            else
+            {
+                $text = $gL10n->get($textId[0], $textId[1]);
+            }
+        }
+        else
+        {
+            if($textId !== '')
+            {
+                $parameters = 'message_id='.$textId;
+                $text = $gL10n->get($textId);
+            }
+        }
+
+        if($parameters !== null)
+        {
+            return '<a class="admidio-icon-link" data-toggle="modal" data-target="#admidio_modal"
+                        href="'. $g_root_path. '/adm_program/system/msg_window.php?'.$parameters.'&amp;inline=true"><img
+                        src="'. THEME_PATH. '/icons/help.png" alt="Help" />
+                    </a>';
+        }
+    }
+
+    /**
+     * This method send the whole html code of the form to the browser. Call this method
+     * if you have finished your form layout. If mandatory fields were set than a notice
+     * which marker represents the mandatory will be shown before the form.
+     * @param  bool        $directOutput (optional) If set to @b true (default) the form html will be directly send
+     *                                   to the browser. If set to @b false the html will be returned.
+     * @return string|void If $directOutput is set to @b false this method will return the html code of the form.
+     */
+    public function show($directOutput = true)
+    {
+        global $gL10n;
+
+        $html = '';
+
+        // if there are no elements in the form then return nothing
+        if($this->countElements === 0)
+        {
+            return null;
+        }
+
+        // If required fields were set than a notice which marker represents the required fields will be shown.
+        if($this->flagRequiredFields && $this->showRequiredFields)
+        {
+            $html .= '<div class="admidio-form-required-notice"><span>'.$gL10n->get('SYS_REQUIRED_FIELDS').'</span></div>';
+        }
+
+        // now get whole form html code
+        $html .= $this->getHtmlForm();
+
+        if($directOutput)
+        {
+            echo $html;
+        }
+        else
+        {
+            return $html;
+        }
+    }
+}
+?>