--- conflicted
+++ resolved
@@ -1,357 +1,337 @@
-<?php
-/*****************************************************************************
- *
- *  Copyright    : (c) 2004 - 2015 The Admidio Team
- *  Homepage     : http://www.admidio.org
- *  License      : GNU Public License 2 http://www.gnu.org/licenses/gpl-2.0.html
- *
- *****************************************************************************/
-
-/**
- * @class HtmlNavbar
- * @brief Class manages display of navbar in modules
- *
- * This class manage the presentation of a module menu. You can add as many
- * items to the menu and the class tries to display them in the perfect
- * way for the module. If there are to many items to display all than it
- * will create a menu button where you can find all the other menu items.
- * The position of the items is important. Only the first items will display
- * permanently in the module. The other items are summarized in a submenu.
- * @par Examples
- * @code   // create module menu
- * $myNavbar = new HtmlNavbar('menu_my_module', 'My module');
- *
- * // show link to create new announcement
- * $myNavbar->addItem('menu_item_new_entry', $g_root_path.'/adm_program/modules/mymodule/mymodule_new.php',
- *                         $gL10n->get('SYS_CREATE'), 'add.png');
- * $myNavbar->show(); @endcode
- */
-class HtmlNavbar
-{
-    protected $leftItems;   ///< An array with all items that should be displayed at the left part of the navbar
-    protected $rightItems;  ///< An array with all items that should be displayed at the right part of the navbar
-    protected $htmlPage;    ///< A HtmlPage object that will be used to add javascript code or files to the html output page.
-    protected $htmlForm;    ///< Parameter that includes the html of the form that should be shown within the navbar
-    protected $name;        ///< Name of the navbar that will be shown when navbar changed to vertical mode on small devices
-    protected $type;        ///< Navbar type. There is the @b default and the @b filter type possible.
-    protected $id;          ///< The id of the navbar.
-    protected $customCssClass; ///< A css class name that should be added to the main nav tag of the navbar
-
-    /**
-     * creates the object of the module menu and initialize all class parameters
-     * @param string $id       Html id of the navbar
-     * @param string $name     Name of the navbar that will be shown when navbar changed to vertical mode on small devices
-     * @param object $htmlPage Optional a HtmlPage object that will be used to add javascript code
-     *                         or files to the html output page.
-     * @param string $type     Different types of the navbar can be defined.
-     *                         default: will be the standard navbar of all modules.
-     *                         filter:  should be used if this navbar is used to filter data of within the script.
-     */
-    public function __construct($id, $name = null, $htmlPage = null, $type = 'default')
-    {
-        global $gL10n;
-
-        if($type === 'default' && $name === null)
-        {
-            $name = $gL10n->get('SYS_MENU');
-        }
-        elseif($type === 'filter' && $name === null)
-        {
-            $name = $gL10n->get('SYS_FILTER');
-        }
-
-        if(is_object($htmlPage))
-        {
-            $this->htmlPage =& $htmlPage;
-        }
-
-        $this->leftItems  = array();
-        $this->rightItems = array();
-        $this->htmlForm   = '';
-        $this->name       = $name;
-        $this->type       = $type;
-        $this->id         = $id;
-        $this->customCssClass = '';
-    }
-
-    /**
-     * Creates the html for the menu entry.
-     * @param  array  $data An array with all data if the item. This will be @id, @url, @text and @icon.
-     * @return string Returns the html for the menu entry
-     */
-    protected function createHtmlLink($data)
-    {
-        $icon = '';
-
-        if($data['icon'] !== '')
-        {
-            $icon = '<img src="'.$data['icon'].'" alt="'.strip_tags($data['text']).'" />';
-        }
-
-        $html = '<li class="'.$data['class'].'">
-            <a class="navbar-link" id="'.$data['id'].'" href="'.$data['url'].'">'.$icon.$data['text'].'</a>
-        </li>';
-
-        return $html;
-    }
-
-<<<<<<< HEAD
-    /**
-     * Add a form to the menu. The form will be added between the left and the right part of the navbar.
-     * @param string $htmlForm A html code of a form that will be added to the menu
-=======
-    /* This method adds an additional css class to the main nav tag of the menu.
-     * @param $className The name of a css class that should be add to the main nav tag of the manu       
-     */
-    public function addCssClass($className)
-    {
-        $this->customCssClass = ' '. $className;
-    }
-
-    /** Add a form to the menu. The form will be added between the left and the right part of the navbar.
-     *  @param $htmlForm A html code of a form that will be added to the menu
->>>>>>> d7cfea18
-     */
-    public function addForm($htmlForm)
-    {
-        $this->htmlForm = $htmlForm;
-    }
-
-    /**
-     * Add a new item to the menu. This can be added to the left or right part of the navbar.
-     * You can also add another item to an existing dropdown item. Therefore use the @b $parentItem parameter.
-     * @param string $id          Html id of the item.
-     * @param string $url         The url of the generated link of this item.
-     * @param string $text        The text of the item and the generated link.
-     * @param string $icon        Icon of the menu item, that will also be linked
-     * @param string $orientation The item can be shown at the @b left or @b right part of the navbar.
-     * @param string $parentItem  All items should be added to the @b navbar as parent. But if you
-     *                            have already added a dropdown than you can add the item to that
-     *                            dropdown. Just commit the id of that item.
-     * @param string $class       Optional a css class that will be set for the item.
-     */
-    public function addItem($id, $url, $text, $icon, $orientation = 'left', $parentItem = 'navbar', $class = '')
-    {
-        global $g_root_path;
-
-        // add root path to link unless the full URL is given
-        if($url !== '' && preg_match('/^http(s?):\/\//', $url) === 0)
-        {
-            $url = $g_root_path. $url;
-        }
-
-        // add THEME_PATH to images unless the full URL is given
-        if($icon !== '' && preg_match('/^http(s?):\/\//', $icon) === 0)
-        {
-            $icon = THEME_PATH.'/icons/'.$icon;
-        }
-
-
-        if($orientation === 'left')
-        {
-            if($parentItem === 'navbar')
-            {
-                $this->leftItems[$id] = array('id' => $id, 'text' => $text, 'icon' => $icon, 'url' => $url, 'class' => $class);
-            }
-            elseif(array_key_exists($parentItem, $this->leftItems))
-            {
-                $this->leftItems[$parentItem]['items'][$id] = array('id' => $id, 'text' => $text, 'icon' => $icon,
-                                                                    'url' => $url, 'class' => $class);
-            }
-        }
-        elseif($orientation === 'right')
-        {
-            if($parentItem === 'navbar')
-            {
-                $this->rightItems[$id] = array('id' => $id, 'text' => $text, 'icon' => $icon, 'url' => $url, 'class' => $class);
-            }
-            elseif(array_key_exists($parentItem, $this->rightItems))
-            {
-                $this->rightItems[$parentItem]['items'][$id] = array('id' => $id, 'text' => $text, 'icon' => $icon,
-                                                                     'url' => $url, 'class' => $class);
-            }
-        }
-    }
-
-    /**
-     * Set the name of the navbar that will be shown when navbar changed to vertical mode on small devices.
-     * @param string $name New name of the navbar.
-     */
-    public function setName($name)
-    {
-        $this->name = $name;
-    }
-
-    /**
-     * Creates the html output of the module menu. Each added menu item will be displayed.
-     * If one item has several subitems than a dropdown button will be created.
-     * @param  bool        $directOutput If set to @b true (default) the module menu will be directly send
-     *                                   to the browser. If set to @b false the html will be returned.
-     * @return string|void Returns the html output for the complete menu
-     */
-    public function show($directOutput = true)
-    {
-        $showNavbar     = false;
-        $cssClassBrand  = '';
-        $cssClassNavbar = '';
-
-        // default navbar should not show the brand, only in xs mode
-        if($this->type === 'default')
-        {
-            $cssClassBrand  = 'visible-xs-block';
-        }
-        elseif($this->type === 'filter')
-        {
-            $cssClassNavbar = 'navbar-filter';
-        }
-
-        // add html for navbar
-        $html = '
-<<<<<<< HEAD
-            <nav class="navbar navbar-default '.$cssClassNavbar.'" role="navigation">
-                <div class="container-fluid">
-                    <!-- Brand and toggle get grouped for better mobile display -->
-                    <div class="navbar-header">
-                      <button type="button" class="navbar-toggle" data-toggle="collapse" data-target="#'.$this->id.'">
-                        <span class="sr-only">Toggle navigation</span>
-                        <span class="icon-bar"></span>
-                        <span class="icon-bar"></span>
-                        <span class="icon-bar"></span>
-                      </button>
-                      <a class="navbar-brand '.$cssClassBrand.'" href="#">'.$this->name.'</a>
-                    </div>
-                    <div class="collapse navbar-collapse" id="'.$this->id.'">';
-=======
-        <nav class="navbar navbar-default '.$cssClassNavbar.$this->customCssClass.'" role="navigation">
-            <div class="container-fluid">
-                <!-- Brand and toggle get grouped for better mobile display -->
-                <div class="navbar-header">
-                  <button type="button" class="navbar-toggle" data-toggle="collapse" data-target="#'.$this->id.'">
-                    <span class="sr-only">Toggle navigation</span>
-                    <span class="icon-bar"></span>
-                    <span class="icon-bar"></span>
-                    <span class="icon-bar"></span>
-                  </button>
-                  <a class="navbar-brand'.$cssClassBrand.'" href="#">'.$this->name.'</a>
-                </div>
-                <div class="collapse navbar-collapse" id="'.$this->id.'">';
->>>>>>> d7cfea18
-
-        // add left item block to navbar
-        if(count($this->leftItems) > 0)
-        {
-            $showNavbar = true;
-
-            $html .= '<ul class="nav navbar-nav">';
-
-            foreach($this->leftItems as $key => $menuEntry)
-            {
-                if(array_key_exists('items', $menuEntry) && is_array($menuEntry['items']))
-                {
-                    if(count($menuEntry['items']) === 1)
-                    {
-                        // only one entry then add a simple link to the navbar
-                        $html .= $this->createHtmlLink(current($menuEntry['items']));
-                    }
-                    else
-                    {
-                        // add a dropdown to the navbar
-                        $html .= '<li class="dropdown '.$menuEntry['class'].'">
-                            <a id="'.$menuEntry['id'].'" href="#" class="dropdown-toggle" data-toggle="dropdown">
-                                <span class="glyphicon glyphicon-menu-hamburger"></span>'.$menuEntry['text'].'<span class="caret"></span>
-                            </a>
-                            <ul class="dropdown-menu" role="menu">';
-
-                        foreach($menuEntry['items'] as $keyDropDown => $menuEntryDropDown)
-                        {
-                            $html .= $this->createHtmlLink($menuEntryDropDown);
-                        }
-                        $html .= '</ul></li>';
-                    }
-                }
-                else
-                {
-                    // add a simple link to the navbar
-                    $html .= $this->createHtmlLink($menuEntry);
-                }
-            }
-
-            $html .= '</ul>';
-        }
-
-        // add form to navbar
-        if($this->htmlForm !== '')
-        {
-            $showNavbar = true;
-            $html .= $this->htmlForm;
-        }
-
-        // add right item block to navbar
-        if(count($this->rightItems) > 0)
-        {
-            $showNavbar = true;
-            $html .= '<ul class="nav navbar-nav navbar-right">';
-
-            foreach($this->rightItems as $key => $menuEntry)
-            {
-                if(array_key_exists('items', $menuEntry) && is_array($menuEntry['items']))
-                {
-                    if(count($menuEntry['items']) === 1)
-                    {
-                        // only one entry then add a simple link to the navbar
-                        $html .= $this->createHtmlLink(current($menuEntry['items']));
-                    }
-                    else
-                    {
-                        // add a dropdown to the navbar
-                        $html .= '<li class="dropdown '.$menuEntry['class'].'">
-                            <a id="'.$menuEntry['id'].'" href="#" class="dropdown-toggle" data-toggle="dropdown">
-                                <span class="glyphicon glyphicon-menu-hamburger"></span>'.$menuEntry['text'].'<span class="caret"></span>
-                            </a>
-                            <ul class="dropdown-menu" role="menu">';
-
-                        foreach($menuEntry['items'] as $keyDropDown => $menuEntryDropDown)
-                        {
-                            $html .= $this->createHtmlLink($menuEntryDropDown);
-                        }
-                        $html .= '</ul></li>';
-                    }
-                }
-                else
-                {
-                    // add a simple link to the navbar
-                    $html .= $this->createHtmlLink($menuEntry);
-                }
-            }
-
-            $html .= '</ul>';
-        }
-
-        $html .= '</div></div></nav>';
-
-        if($showNavbar)
-        {
-            // if navbar will be shown then set this flag in page object
-            if(is_object($this->htmlPage))
-            {
-                $this->htmlPage->hasNavbar();
-            }
-        }
-        else
-        {
-            // dont show navbar if no menu item or form was added
-            $html = '';
-        }
-
-        // now show the complete html of the menu
-        if($directOutput)
-        {
-            echo $html;
-        }
-        else
-        {
-            return $html;
-        }
-    }
-}
-?>
+<?php
+/*****************************************************************************
+ *
+ *  Copyright    : (c) 2004 - 2015 The Admidio Team
+ *  Homepage     : http://www.admidio.org
+ *  License      : GNU Public License 2 http://www.gnu.org/licenses/gpl-2.0.html
+ *
+ *****************************************************************************/
+
+/**
+ * @class HtmlNavbar
+ * @brief Class manages display of navbar in modules
+ *
+ * This class manage the presentation of a module menu. You can add as many
+ * items to the menu and the class tries to display them in the perfect
+ * way for the module. If there are to many items to display all than it
+ * will create a menu button where you can find all the other menu items.
+ * The position of the items is important. Only the first items will display
+ * permanently in the module. The other items are summarized in a submenu.
+ * @par Examples
+ * @code   // create module menu
+ * $myNavbar = new HtmlNavbar('menu_my_module', 'My module');
+ *
+ * // show link to create new announcement
+ * $myNavbar->addItem('menu_item_new_entry', $g_root_path.'/adm_program/modules/mymodule/mymodule_new.php',
+ *                         $gL10n->get('SYS_CREATE'), 'add.png');
+ * $myNavbar->show(); @endcode
+ */
+class HtmlNavbar
+{
+    protected $leftItems;      ///< An array with all items that should be displayed at the left part of the navbar
+    protected $rightItems;     ///< An array with all items that should be displayed at the right part of the navbar
+    protected $htmlPage;       ///< A HtmlPage object that will be used to add javascript code or files to the html output page.
+    protected $htmlForm;       ///< Parameter that includes the html of the form that should be shown within the navbar
+    protected $name;           ///< Name of the navbar that will be shown when navbar changed to vertical mode on small devices
+    protected $type;           ///< Navbar type. There is the @b default and the @b filter type possible.
+    protected $id;             ///< The id of the navbar.
+    protected $customCssClass; ///< A css class name that should be added to the main nav tag of the navbar
+
+    /**
+     * creates the object of the module menu and initialize all class parameters
+     * @param string $id       Html id of the navbar
+     * @param string $name     Name of the navbar that will be shown when navbar changed to vertical mode on small devices
+     * @param object $htmlPage Optional a HtmlPage object that will be used to add javascript code
+     *                         or files to the html output page.
+     * @param string $type     Different types of the navbar can be defined.
+     *                         default: will be the standard navbar of all modules.
+     *                         filter:  should be used if this navbar is used to filter data of within the script.
+     */
+    public function __construct($id, $name = null, $htmlPage = null, $type = 'default')
+    {
+        global $gL10n;
+
+        if($type === 'default' && $name === null)
+        {
+            $name = $gL10n->get('SYS_MENU');
+        }
+        elseif($type === 'filter' && $name === null)
+        {
+            $name = $gL10n->get('SYS_FILTER');
+        }
+
+        if(is_object($htmlPage))
+        {
+            $this->htmlPage =& $htmlPage;
+        }
+
+        $this->leftItems  = array();
+        $this->rightItems = array();
+        $this->htmlForm   = '';
+        $this->name       = $name;
+        $this->type       = $type;
+        $this->id         = $id;
+        $this->customCssClass = '';
+    }
+
+    /**
+     * Creates the html for the menu entry.
+     * @param  array  $data An array with all data if the item. This will be @id, @url, @text and @icon.
+     * @return string Returns the html for the menu entry
+     */
+    protected function createHtmlLink($data)
+    {
+        $icon = '';
+
+        if($data['icon'] !== '')
+        {
+            $icon = '<img src="'.$data['icon'].'" alt="'.strip_tags($data['text']).'" />';
+        }
+
+        $html = '<li class="'.$data['class'].'">
+            <a class="navbar-link" id="'.$data['id'].'" href="'.$data['url'].'">'.$icon.$data['text'].'</a>
+        </li>';
+
+        return $html;
+    }
+
+    /**
+     * This method adds an additional css class to the main nav tag of the menu.
+     * @param string $className The name of a css class that should be add to the main nav tag of the manu
+     */
+    public function addCssClass($className)
+    {
+        $this->customCssClass = ' '.$className;
+    }
+
+    /**
+     * Add a form to the menu. The form will be added between the left and the right part of the navbar.
+     * @param string $htmlForm A html code of a form that will be added to the menu
+     */
+    public function addForm($htmlForm)
+    {
+        $this->htmlForm = $htmlForm;
+    }
+
+    /**
+     * Add a new item to the menu. This can be added to the left or right part of the navbar.
+     * You can also add another item to an existing dropdown item. Therefore use the @b $parentItem parameter.
+     * @param string $id          Html id of the item.
+     * @param string $url         The url of the generated link of this item.
+     * @param string $text        The text of the item and the generated link.
+     * @param string $icon        Icon of the menu item, that will also be linked
+     * @param string $orientation The item can be shown at the @b left or @b right part of the navbar.
+     * @param string $parentItem  All items should be added to the @b navbar as parent. But if you
+     *                            have already added a dropdown than you can add the item to that
+     *                            dropdown. Just commit the id of that item.
+     * @param string $class       Optional a css class that will be set for the item.
+     */
+    public function addItem($id, $url, $text, $icon, $orientation = 'left', $parentItem = 'navbar', $class = '')
+    {
+        global $g_root_path;
+
+        // add root path to link unless the full URL is given
+        if($url !== '' && preg_match('/^http(s?):\/\//', $url) === 0)
+        {
+            $url = $g_root_path. $url;
+        }
+
+        // add THEME_PATH to images unless the full URL is given
+        if($icon !== '' && preg_match('/^http(s?):\/\//', $icon) === 0)
+        {
+            $icon = THEME_PATH.'/icons/'.$icon;
+        }
+
+
+        if($orientation === 'left')
+        {
+            if($parentItem === 'navbar')
+            {
+                $this->leftItems[$id] = array('id' => $id, 'text' => $text, 'icon' => $icon, 'url' => $url, 'class' => $class);
+            }
+            elseif(array_key_exists($parentItem, $this->leftItems))
+            {
+                $this->leftItems[$parentItem]['items'][$id] = array('id' => $id, 'text' => $text, 'icon' => $icon,
+                                                                    'url' => $url, 'class' => $class);
+            }
+        }
+        elseif($orientation === 'right')
+        {
+            if($parentItem === 'navbar')
+            {
+                $this->rightItems[$id] = array('id' => $id, 'text' => $text, 'icon' => $icon, 'url' => $url, 'class' => $class);
+            }
+            elseif(array_key_exists($parentItem, $this->rightItems))
+            {
+                $this->rightItems[$parentItem]['items'][$id] = array('id' => $id, 'text' => $text, 'icon' => $icon,
+                                                                     'url' => $url, 'class' => $class);
+            }
+        }
+    }
+
+    /**
+     * Set the name of the navbar that will be shown when navbar changed to vertical mode on small devices.
+     * @param string $name New name of the navbar.
+     */
+    public function setName($name)
+    {
+        $this->name = $name;
+    }
+
+    /**
+     * Creates the html output of the module menu. Each added menu item will be displayed.
+     * If one item has several subitems than a dropdown button will be created.
+     * @param  bool        $directOutput If set to @b true (default) the module menu will be directly send
+     *                                   to the browser. If set to @b false the html will be returned.
+     * @return string|void Returns the html output for the complete menu
+     */
+    public function show($directOutput = true)
+    {
+        $showNavbar     = false;
+        $cssClassBrand  = '';
+        $cssClassNavbar = '';
+
+        // default navbar should not show the brand, only in xs mode
+        if($this->type === 'default')
+        {
+            $cssClassBrand  = 'visible-xs-block';
+        }
+        elseif($this->type === 'filter')
+        {
+            $cssClassNavbar = 'navbar-filter';
+        }
+
+        // add html for navbar
+        $html = '
+            <nav class="navbar navbar-default '.$cssClassNavbar.$this->customCssClass.'" role="navigation">
+                <div class="container-fluid">
+                    <!-- Brand and toggle get grouped for better mobile display -->
+                    <div class="navbar-header">
+                      <button type="button" class="navbar-toggle" data-toggle="collapse" data-target="#'.$this->id.'">
+                        <span class="sr-only">Toggle navigation</span>
+                        <span class="icon-bar"></span>
+                        <span class="icon-bar"></span>
+                        <span class="icon-bar"></span>
+                      </button>
+                      <a class="navbar-brand '.$cssClassBrand.'" href="#">'.$this->name.'</a>
+                    </div>
+                    <div class="collapse navbar-collapse" id="'.$this->id.'">';
+
+        // add left item block to navbar
+        if(count($this->leftItems) > 0)
+        {
+            $showNavbar = true;
+
+            $html .= '<ul class="nav navbar-nav">';
+
+            foreach($this->leftItems as $key => $menuEntry)
+            {
+                if(array_key_exists('items', $menuEntry) && is_array($menuEntry['items']))
+                {
+                    if(count($menuEntry['items']) === 1)
+                    {
+                        // only one entry then add a simple link to the navbar
+                        $html .= $this->createHtmlLink(current($menuEntry['items']));
+                    }
+                    else
+                    {
+                        // add a dropdown to the navbar
+                        $html .= '<li class="dropdown '.$menuEntry['class'].'">
+                            <a id="'.$menuEntry['id'].'" href="#" class="dropdown-toggle" data-toggle="dropdown">
+                                <span class="glyphicon glyphicon-menu-hamburger"></span>'.$menuEntry['text'].'<span class="caret"></span>
+                            </a>
+                            <ul class="dropdown-menu" role="menu">';
+
+                        foreach($menuEntry['items'] as $keyDropDown => $menuEntryDropDown)
+                        {
+                            $html .= $this->createHtmlLink($menuEntryDropDown);
+                        }
+                        $html .= '</ul></li>';
+                    }
+                }
+                else
+                {
+                    // add a simple link to the navbar
+                    $html .= $this->createHtmlLink($menuEntry);
+                }
+            }
+
+            $html .= '</ul>';
+        }
+
+        // add form to navbar
+        if($this->htmlForm !== '')
+        {
+            $showNavbar = true;
+            $html .= $this->htmlForm;
+        }
+
+        // add right item block to navbar
+        if(count($this->rightItems) > 0)
+        {
+            $showNavbar = true;
+            $html .= '<ul class="nav navbar-nav navbar-right">';
+
+            foreach($this->rightItems as $key => $menuEntry)
+            {
+                if(array_key_exists('items', $menuEntry) && is_array($menuEntry['items']))
+                {
+                    if(count($menuEntry['items']) === 1)
+                    {
+                        // only one entry then add a simple link to the navbar
+                        $html .= $this->createHtmlLink(current($menuEntry['items']));
+                    }
+                    else
+                    {
+                        // add a dropdown to the navbar
+                        $html .= '<li class="dropdown '.$menuEntry['class'].'">
+                            <a id="'.$menuEntry['id'].'" href="#" class="dropdown-toggle" data-toggle="dropdown">
+                                <span class="glyphicon glyphicon-menu-hamburger"></span>'.$menuEntry['text'].'<span class="caret"></span>
+                            </a>
+                            <ul class="dropdown-menu" role="menu">';
+
+                        foreach($menuEntry['items'] as $keyDropDown => $menuEntryDropDown)
+                        {
+                            $html .= $this->createHtmlLink($menuEntryDropDown);
+                        }
+                        $html .= '</ul></li>';
+                    }
+                }
+                else
+                {
+                    // add a simple link to the navbar
+                    $html .= $this->createHtmlLink($menuEntry);
+                }
+            }
+
+            $html .= '</ul>';
+        }
+
+        $html .= '</div></div></nav>';
+
+        if($showNavbar)
+        {
+            // if navbar will be shown then set this flag in page object
+            if(is_object($this->htmlPage))
+            {
+                $this->htmlPage->hasNavbar();
+            }
+        }
+        else
+        {
+            // dont show navbar if no menu item or form was added
+            $html = '';
+        }
+
+        // now show the complete html of the menu
+        if($directOutput)
+        {
+            echo $html;
+        }
+        else
+        {
+            return $html;
+        }
+    }
+}
+?>