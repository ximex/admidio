<?php
/******************************************************************************
 * Class handle role rights, cards and other things of users
 *
 * Copyright    : (c) 2004 - 2015 The Admidio Team
 * Homepage     : http://www.admidio.org
 * License      : GNU Public License 2 https://www.gnu.org/licenses/gpl-2.0.html
 *
 * Diese Klasse dient dazu ein Userobjekt zu erstellen.
 * Ein User kann ueber diese Klasse in der Datenbank verwaltet werden
 *
 * Beside the methods of the parent class there are the following additional methods:
 *
 * deleteUserFieldData()    - delete all user data of profile fields;
 *                            user record will not be deleted
 * getListViewRights()  - Liefert ein Array mit allen Rollen und der
 *                        Berechtigung, ob der User die Liste einsehen darf
 *                      - aehnlich getProperty, allerdings suche ueber usf_id
 * viewProfile          - Ueberprueft ob der User das Profil eines uebrgebenen
 *                        Users einsehen darf
 *
 *****************************************************************************/

class Inventory extends TableInventory
{

    public $mInventoryFieldsData;           ///< object with current user field structure
    protected $list_view_rights = array();  ///< Array ueber Listenrechte einzelner Rollen => Zugriff nur über getListViewRights()
    protected $organizationId;              ///< the organization for which the rights are read, could be changed with method @b setOrganization

<<<<<<< HEAD
    /** Constructor that will create an object of a recordset of the users table.
     *  If the id is set than this recordset will be loaded.
     *  @param $database   Object of the class database. This could be the default object @b $gDb.
     *  @param $userFields An object of the ProfileFields class with the profile field structure
     *                     of the current organization. This could be the default object @b $gProfileFields.
     *  @param $userId     The id of the user who should be loaded. If id isn't set than an empty object with no specific user is created.
=======
    /**
     * Constructor that will create an object of a recordset of the users table.
     * If the id is set than this recordset will be loaded.
     * @param $db          Object of the class database. This could be the default object @b $gDb.
     * @param $userFields  An object of the ProfileFields class with the profile field structure
     *                     of the current organization. This could be the default object @b $gProfileFields.
     * @param $userId      The id of the user who should be loaded. If id isn't set than an empty object with no specific user is created.
>>>>>>> e20148f2
     */
    public function __construct(&$database, $inventoryFields, $itemId = 0)
    {
        global $gCurrentOrganization;

        $this->mInventoryFieldsData = clone $inventoryFields; // create explicit a copy of the object (param is in PHP5 a reference)
<<<<<<< HEAD
        $this->organizationId = $gCurrentOrganization->getValue('org_id');
        parent::__construct($database, $itemId);
=======
        $this->organizationId = intval($gCurrentOrganization->getValue('org_id'));
        parent::__construct($db, $itemId);
>>>>>>> e20148f2
    }


    /**
     * Additional to the parent method the user profile fields and
     * all user rights and role memberships will be initialized
     */
    public function clear()
    {
        parent::clear();

        // die Daten der Profilfelder werden geloescht, die Struktur bleibt
        $this->mInventoryFieldsData->clearInventoryData();

        $this->webmaster = 0;

    }

    /**
     * @return bool returns true if a column of user table or profile fields has changed
     */
    public function columnsValueChanged()
    {
        if($this->columnsValueChanged || $this->mProfileFieldsData->columnsValueChanged)
        {
            return true;
        }

        return false;
    }

    /**
     * delete all user data of profile fields; user record will not be deleted
     */
    public function deleteUserFieldData()
    {
        $this->db->startTransaction();

        // delete every entry from adm_users_data
        foreach($this->mProfileFieldsData->mUserData as $field)
        {
            $field->delete();
        }

        $this->mProfileFieldsData->mUserData = array();
        $this->db->endTransaction();
    }

    /**
     * Returns the id of the organization this user object has been assigned.
     * This is in the default case the default organization of the config file.
     * @return int Returns the id of the organization this user object has been assigned
     */
    public function getOrganization()
    {
        if($this->organizationId > 0)
        {
            return $this->organizationId;
        }
        return 0;
    }

    /**
     * Get the value of a column of the database table if the column has the praefix @b usr_
     * otherwise the value of the profile field of the table adm_user_data will be returned.
     * If the value was manipulated before with @b setValue than the manipulated value is returned.
     * @param string $columnName The name of the database column whose value should be read or the internal unique profile field name
     * @param $format For date or timestamp columns the format should be the date/time format e.g. @b d.m.Y = '02.04.2011'. @n
     *                For text columns the format can be @b database that would return the original database value without any transformations
     * @return mixed Returns the value of the database column or the value of adm_user_fields
     *         If the value was manipulated before with @b setValue than the manipulated value is returned.
     * @par Examples
     * @code  // reads data of adm_users column
     * $loginname = $gCurrentUser->getValue('usr_login_name');
     * // reads data of adm_user_fields
     * $email = $gCurrentUser->getValue('EMAIL'); @endcode
     */
    public function getValue($columnName, $format = '')
    {
        global $gPreferences;
        if(strpos($columnName, 'inv_') === 0)
        {
            if($columnName == 'inv_photo' && file_exists(SERVER_PATH. '/adm_my_files/invent_profile_photos/'.$this->getValue('inv_id').'.jpg'))
            {
                return file_get_contents(SERVER_PATH. '/adm_my_files/invent_profile_photos/'.$this->getValue('inv_id').'.jpg');
            }
            else
            {
                return parent::getValue($columnName, $format);
            }
        }
        else
        {
            return $this->mInventoryFieldsData->getValue($columnName, $format);
        }
    }

    /**
     * If this method is called than all further calls of method @b setValue will not check the values.
     * The values will be stored in database without any inspections !
     */
    public function noValueCheck()
    {
        $this->mInventoryFieldsData->noValueCheck();
    }

    /**
     * Reads a user record out of the table adm_users in database selected by the unique user id.
     * Also all profile fields of the object @b mProfileFieldsData will be read.
     * @param $userId Unique id of the user that should be read
     * @return bool Returns @b true if one record is found
     */
    public function readDataById($itemId)
    {
        if(parent::readDataById($itemId))
        {
            // read data of all user fields from current user
            $this->mInventoryFieldsData->readInventoryData($itemId, $this->organizationId);
            return true;
        }

        return false;
    }

    /**
     * Save all changed columns of the recordset in table of database. Therefore the class remembers if it's
     * a new record or if only an update is necessary. The update statement will only update
     * the changed columns. If the table has columns for creator or editor than these column
     * with their timestamp will be updated.
     * First save recordset and then save all user fields. After that the session of this got a renew for the user object.
     * If the user doesn't have the right to save data of this user than an exception will be thrown.
     * @param bool $updateFingerPrint Default @b true. Will update the creator or editor of the recordset if
     *                                table has columns like @b usr_id_create or @b usr_id_changed
     * @throw AdmException
     */
    public function save($updateFingerPrint = true)
    {
        $fields_changed = $this->columnsValueChanged;
        global $gCurrentUser;

        // if current user is new or is allowed to edit this user than save data
        if($gCurrentUser->editUsers())
        {
            $this->db->startTransaction();

            // if value of a field changed then update timestamp of user object
            if($this->mInventoryFieldsData->columnsValueChanged)
            {
                $this->columnsValueChanged = true;
            }

            parent::save($updateFingerPrint);

            // save data of all user fields
            $this->mInventoryFieldsData->saveInventoryData($this->getValue('inv_id'));

            $this->db->endTransaction();
        }
        else
        {
            throw new AdmException('The inventory-data for item ', $this->getValue('FIRST_NAME').' '.$this->getValue('LAST_NAME').' could not be saved because you don\'t have the right to do this.');
        }
    }

    /**
     * Set the id of the organization which should be used in this user object.
     * The organization is used to read the rights of the user. If @b setOrganization isn't called
     * than the default organization @b gCurrentOrganization is set for the current user object.
     * @param int $organizationId Id of the organization
     */
    public function setOrganization($organizationId)
    {
        if(is_numeric($organizationId))
        {
            $this->organizationId = intval($organizationId);
        }
    }

    /**
     * Set a new value for a column of the database table if the column has the praefix @b usr_
     * otherwise the value of the profile field of the table adm_user_data will set.
     * If the user log is activated than the change of the value will be logged in @b adm_user_log.
     * The value is only saved in the object. You must call the method @b save to store the new value to the database
     * @param string $columnName The name of the database column whose value should get a new value or the internal unique profile field name
     * @param $newValue The new value that should be stored in the database field
     * @return bool Returns @b true if the value is stored in the current object and @b false if a check failed
     * @par Examples
     * @code  // set data of adm_users column
     * $gCurrentUser->getValue('usr_login_name', 'Admidio');
     * // reads data of adm_user_fields
     * $gCurrentUser->getValue('EMAIL', 'webmaster@admidio.org'); @endcode
     */
    public function setValue($columnName, $newValue)
    {
        global $gCurrentUser, $gPreferences;

        $returnCode    = true;
        $oldFieldValue = $this->mInventoryFieldsData->getValue($columnName, 'database');

        if(strpos($columnName, 'inv_') !== 0)
        {
            // user data from adm_user_fields table

            // only to a update if value has changed
            if(strcmp($newValue, $oldFieldValue) != 0)
            {
                // Disabled fields can only be edited by users with the right "edit_users" except on registration.
                // Here is no need to check hidden fields because we check on save() method that only users who
                // can edit the profile are allowed to save and change data.
                if(($this->mInventoryFieldsData->getProperty($columnName, 'inf_disabled') == 1
                   && $gCurrentUser->editUsers())
                || $this->mInventoryFieldsData->getProperty($columnName, 'inf_disabled') == 0
                || ($gCurrentUser->getValue('inv_id') == 0 && $this->getValue('inv_id') == 0))
                {
                    $returnCode = $this->mInventoryFieldsData->setValue($columnName, $newValue);
                }
            }
        }
        else
        {
            // users data from adm_users table
            $returnCode = parent::setValue($columnName, $newValue);
        }

        $newFieldValue = $this->mInventoryFieldsData->getValue($columnName, 'database');

        return $returnCode;
    }

    /**
     * Checks if the current user is allowed to view the profile of the user of the parameter.
     * If will check if user has edit rights with method editProfile or if the user is a member
     * of a role where the current user has the right to view profiles.
     * @param $user User object of the user that should be checked if the current user can view his profile.
     * @return Return @b true if the current user is allowed to view the profile of the user from @b $user.
     */
    public function hasRightViewItem($item)
    {
        $viewProfile = false;

        if(is_object($item))
        {
            //Hat ein User Profileedit rechte, darf er es natuerlich auch sehen
            if($gCurrentUser->editInventory($item) == 0)
            {
                $viewProfile = true;
            }
            else
            {
                // Benutzer, die alle Listen einsehen duerfen, koennen auch alle Profile sehen
                if($this->checkRolesRight('rol_inventory'))
                {
                    $viewProfile = true;
                }
                else
                {
                    $sql    = 'SELECT rol_id, rol_this_list_view
                                 FROM '. TBL_INVENTORY. ', '. TBL_ROLES. ', '. TBL_CATEGORIES. '
                                WHERE mem_usr_id = '.$item->getValue('inv_id'). '
                                  AND mem_begin <= \''.DATE_NOW.'\'
                                  AND mem_end    > \''.DATE_NOW.'\'
                                  AND mem_rol_id = rol_id
                                  AND rol_valid  = 1
                                  AND rol_cat_id = cat_id
                                  AND (  cat_org_id = '.$this->organizationId.'
                                      OR cat_org_id IS NULL ) ';
                    $this->db->query($sql);

                    if($this->db->num_rows() > 0)
                    {
                        while($row = $this->db->fetch_array())
                        {
                            if($row['rol_this_list_view'] == 2)
                            {
                                // alle angemeldeten Benutzer duerfen Rollenlisten/-profile sehen
                                $viewProfile = true;
                            }
                            elseif($row['rol_this_list_view'] == 1
                            && isset($this->list_view_rights[$row['rol_id']]))
                            {
                                // nur Rollenmitglieder duerfen Rollenlisten/-profile sehen
                                $viewProfile = true;
                            }
                        }
                    }
                }
            }
        }
        return $viewProfile;
    }

}
?>
<|MERGE_RESOLUTION|>--- conflicted
+++ resolved
@@ -1,352 +1,337 @@
-<?php
-/******************************************************************************
- * Class handle role rights, cards and other things of users
- *
- * Copyright    : (c) 2004 - 2015 The Admidio Team
- * Homepage     : http://www.admidio.org
- * License      : GNU Public License 2 https://www.gnu.org/licenses/gpl-2.0.html
- *
- * Diese Klasse dient dazu ein Userobjekt zu erstellen.
- * Ein User kann ueber diese Klasse in der Datenbank verwaltet werden
- *
- * Beside the methods of the parent class there are the following additional methods:
- *
- * deleteUserFieldData()    - delete all user data of profile fields;
- *                            user record will not be deleted
- * getListViewRights()  - Liefert ein Array mit allen Rollen und der
- *                        Berechtigung, ob der User die Liste einsehen darf
- *                      - aehnlich getProperty, allerdings suche ueber usf_id
- * viewProfile          - Ueberprueft ob der User das Profil eines uebrgebenen
- *                        Users einsehen darf
- *
- *****************************************************************************/
-
-class Inventory extends TableInventory
-{
-
-    public $mInventoryFieldsData;           ///< object with current user field structure
-    protected $list_view_rights = array();  ///< Array ueber Listenrechte einzelner Rollen => Zugriff nur über getListViewRights()
-    protected $organizationId;              ///< the organization for which the rights are read, could be changed with method @b setOrganization
-
-<<<<<<< HEAD
-    /** Constructor that will create an object of a recordset of the users table.
-     *  If the id is set than this recordset will be loaded.
-     *  @param $database   Object of the class database. This could be the default object @b $gDb.
-     *  @param $userFields An object of the ProfileFields class with the profile field structure
-     *                     of the current organization. This could be the default object @b $gProfileFields.
-     *  @param $userId     The id of the user who should be loaded. If id isn't set than an empty object with no specific user is created.
-=======
-    /**
-     * Constructor that will create an object of a recordset of the users table.
-     * If the id is set than this recordset will be loaded.
-     * @param $db          Object of the class database. This could be the default object @b $gDb.
-     * @param $userFields  An object of the ProfileFields class with the profile field structure
-     *                     of the current organization. This could be the default object @b $gProfileFields.
-     * @param $userId      The id of the user who should be loaded. If id isn't set than an empty object with no specific user is created.
->>>>>>> e20148f2
-     */
-    public function __construct(&$database, $inventoryFields, $itemId = 0)
-    {
-        global $gCurrentOrganization;
-
-        $this->mInventoryFieldsData = clone $inventoryFields; // create explicit a copy of the object (param is in PHP5 a reference)
-<<<<<<< HEAD
-        $this->organizationId = $gCurrentOrganization->getValue('org_id');
-        parent::__construct($database, $itemId);
-=======
-        $this->organizationId = intval($gCurrentOrganization->getValue('org_id'));
-        parent::__construct($db, $itemId);
->>>>>>> e20148f2
-    }
-
-
-    /**
-     * Additional to the parent method the user profile fields and
-     * all user rights and role memberships will be initialized
-     */
-    public function clear()
-    {
-        parent::clear();
-
-        // die Daten der Profilfelder werden geloescht, die Struktur bleibt
-        $this->mInventoryFieldsData->clearInventoryData();
-
-        $this->webmaster = 0;
-
-    }
-
-    /**
-     * @return bool returns true if a column of user table or profile fields has changed
-     */
-    public function columnsValueChanged()
-    {
-        if($this->columnsValueChanged || $this->mProfileFieldsData->columnsValueChanged)
-        {
-            return true;
-        }
-
-        return false;
-    }
-
-    /**
-     * delete all user data of profile fields; user record will not be deleted
-     */
-    public function deleteUserFieldData()
-    {
-        $this->db->startTransaction();
-
-        // delete every entry from adm_users_data
-        foreach($this->mProfileFieldsData->mUserData as $field)
-        {
-            $field->delete();
-        }
-
-        $this->mProfileFieldsData->mUserData = array();
-        $this->db->endTransaction();
-    }
-
-    /**
-     * Returns the id of the organization this user object has been assigned.
-     * This is in the default case the default organization of the config file.
-     * @return int Returns the id of the organization this user object has been assigned
-     */
-    public function getOrganization()
-    {
-        if($this->organizationId > 0)
-        {
-            return $this->organizationId;
-        }
-        return 0;
-    }
-
-    /**
-     * Get the value of a column of the database table if the column has the praefix @b usr_
-     * otherwise the value of the profile field of the table adm_user_data will be returned.
-     * If the value was manipulated before with @b setValue than the manipulated value is returned.
-     * @param string $columnName The name of the database column whose value should be read or the internal unique profile field name
-     * @param $format For date or timestamp columns the format should be the date/time format e.g. @b d.m.Y = '02.04.2011'. @n
-     *                For text columns the format can be @b database that would return the original database value without any transformations
-     * @return mixed Returns the value of the database column or the value of adm_user_fields
-     *         If the value was manipulated before with @b setValue than the manipulated value is returned.
-     * @par Examples
-     * @code  // reads data of adm_users column
-     * $loginname = $gCurrentUser->getValue('usr_login_name');
-     * // reads data of adm_user_fields
-     * $email = $gCurrentUser->getValue('EMAIL'); @endcode
-     */
-    public function getValue($columnName, $format = '')
-    {
-        global $gPreferences;
-        if(strpos($columnName, 'inv_') === 0)
-        {
-            if($columnName == 'inv_photo' && file_exists(SERVER_PATH. '/adm_my_files/invent_profile_photos/'.$this->getValue('inv_id').'.jpg'))
-            {
-                return file_get_contents(SERVER_PATH. '/adm_my_files/invent_profile_photos/'.$this->getValue('inv_id').'.jpg');
-            }
-            else
-            {
-                return parent::getValue($columnName, $format);
-            }
-        }
-        else
-        {
-            return $this->mInventoryFieldsData->getValue($columnName, $format);
-        }
-    }
-
-    /**
-     * If this method is called than all further calls of method @b setValue will not check the values.
-     * The values will be stored in database without any inspections !
-     */
-    public function noValueCheck()
-    {
-        $this->mInventoryFieldsData->noValueCheck();
-    }
-
-    /**
-     * Reads a user record out of the table adm_users in database selected by the unique user id.
-     * Also all profile fields of the object @b mProfileFieldsData will be read.
-     * @param $userId Unique id of the user that should be read
-     * @return bool Returns @b true if one record is found
-     */
-    public function readDataById($itemId)
-    {
-        if(parent::readDataById($itemId))
-        {
-            // read data of all user fields from current user
-            $this->mInventoryFieldsData->readInventoryData($itemId, $this->organizationId);
-            return true;
-        }
-
-        return false;
-    }
-
-    /**
-     * Save all changed columns of the recordset in table of database. Therefore the class remembers if it's
-     * a new record or if only an update is necessary. The update statement will only update
-     * the changed columns. If the table has columns for creator or editor than these column
-     * with their timestamp will be updated.
-     * First save recordset and then save all user fields. After that the session of this got a renew for the user object.
-     * If the user doesn't have the right to save data of this user than an exception will be thrown.
-     * @param bool $updateFingerPrint Default @b true. Will update the creator or editor of the recordset if
-     *                                table has columns like @b usr_id_create or @b usr_id_changed
-     * @throw AdmException
-     */
-    public function save($updateFingerPrint = true)
-    {
-        $fields_changed = $this->columnsValueChanged;
-        global $gCurrentUser;
-
-        // if current user is new or is allowed to edit this user than save data
-        if($gCurrentUser->editUsers())
-        {
-            $this->db->startTransaction();
-
-            // if value of a field changed then update timestamp of user object
-            if($this->mInventoryFieldsData->columnsValueChanged)
-            {
-                $this->columnsValueChanged = true;
-            }
-
-            parent::save($updateFingerPrint);
-
-            // save data of all user fields
-            $this->mInventoryFieldsData->saveInventoryData($this->getValue('inv_id'));
-
-            $this->db->endTransaction();
-        }
-        else
-        {
-            throw new AdmException('The inventory-data for item ', $this->getValue('FIRST_NAME').' '.$this->getValue('LAST_NAME').' could not be saved because you don\'t have the right to do this.');
-        }
-    }
-
-    /**
-     * Set the id of the organization which should be used in this user object.
-     * The organization is used to read the rights of the user. If @b setOrganization isn't called
-     * than the default organization @b gCurrentOrganization is set for the current user object.
-     * @param int $organizationId Id of the organization
-     */
-    public function setOrganization($organizationId)
-    {
-        if(is_numeric($organizationId))
-        {
-            $this->organizationId = intval($organizationId);
-        }
-    }
-
-    /**
-     * Set a new value for a column of the database table if the column has the praefix @b usr_
-     * otherwise the value of the profile field of the table adm_user_data will set.
-     * If the user log is activated than the change of the value will be logged in @b adm_user_log.
-     * The value is only saved in the object. You must call the method @b save to store the new value to the database
-     * @param string $columnName The name of the database column whose value should get a new value or the internal unique profile field name
-     * @param $newValue The new value that should be stored in the database field
-     * @return bool Returns @b true if the value is stored in the current object and @b false if a check failed
-     * @par Examples
-     * @code  // set data of adm_users column
-     * $gCurrentUser->getValue('usr_login_name', 'Admidio');
-     * // reads data of adm_user_fields
-     * $gCurrentUser->getValue('EMAIL', 'webmaster@admidio.org'); @endcode
-     */
-    public function setValue($columnName, $newValue)
-    {
-        global $gCurrentUser, $gPreferences;
-
-        $returnCode    = true;
-        $oldFieldValue = $this->mInventoryFieldsData->getValue($columnName, 'database');
-
-        if(strpos($columnName, 'inv_') !== 0)
-        {
-            // user data from adm_user_fields table
-
-            // only to a update if value has changed
-            if(strcmp($newValue, $oldFieldValue) != 0)
-            {
-                // Disabled fields can only be edited by users with the right "edit_users" except on registration.
-                // Here is no need to check hidden fields because we check on save() method that only users who
-                // can edit the profile are allowed to save and change data.
-                if(($this->mInventoryFieldsData->getProperty($columnName, 'inf_disabled') == 1
-                   && $gCurrentUser->editUsers())
-                || $this->mInventoryFieldsData->getProperty($columnName, 'inf_disabled') == 0
-                || ($gCurrentUser->getValue('inv_id') == 0 && $this->getValue('inv_id') == 0))
-                {
-                    $returnCode = $this->mInventoryFieldsData->setValue($columnName, $newValue);
-                }
-            }
-        }
-        else
-        {
-            // users data from adm_users table
-            $returnCode = parent::setValue($columnName, $newValue);
-        }
-
-        $newFieldValue = $this->mInventoryFieldsData->getValue($columnName, 'database');
-
-        return $returnCode;
-    }
-
-    /**
-     * Checks if the current user is allowed to view the profile of the user of the parameter.
-     * If will check if user has edit rights with method editProfile or if the user is a member
-     * of a role where the current user has the right to view profiles.
-     * @param $user User object of the user that should be checked if the current user can view his profile.
-     * @return Return @b true if the current user is allowed to view the profile of the user from @b $user.
-     */
-    public function hasRightViewItem($item)
-    {
-        $viewProfile = false;
-
-        if(is_object($item))
-        {
-            //Hat ein User Profileedit rechte, darf er es natuerlich auch sehen
-            if($gCurrentUser->editInventory($item) == 0)
-            {
-                $viewProfile = true;
-            }
-            else
-            {
-                // Benutzer, die alle Listen einsehen duerfen, koennen auch alle Profile sehen
-                if($this->checkRolesRight('rol_inventory'))
-                {
-                    $viewProfile = true;
-                }
-                else
-                {
-                    $sql    = 'SELECT rol_id, rol_this_list_view
-                                 FROM '. TBL_INVENTORY. ', '. TBL_ROLES. ', '. TBL_CATEGORIES. '
-                                WHERE mem_usr_id = '.$item->getValue('inv_id'). '
-                                  AND mem_begin <= \''.DATE_NOW.'\'
-                                  AND mem_end    > \''.DATE_NOW.'\'
-                                  AND mem_rol_id = rol_id
-                                  AND rol_valid  = 1
-                                  AND rol_cat_id = cat_id
-                                  AND (  cat_org_id = '.$this->organizationId.'
-                                      OR cat_org_id IS NULL ) ';
-                    $this->db->query($sql);
-
-                    if($this->db->num_rows() > 0)
-                    {
-                        while($row = $this->db->fetch_array())
-                        {
-                            if($row['rol_this_list_view'] == 2)
-                            {
-                                // alle angemeldeten Benutzer duerfen Rollenlisten/-profile sehen
-                                $viewProfile = true;
-                            }
-                            elseif($row['rol_this_list_view'] == 1
-                            && isset($this->list_view_rights[$row['rol_id']]))
-                            {
-                                // nur Rollenmitglieder duerfen Rollenlisten/-profile sehen
-                                $viewProfile = true;
-                            }
-                        }
-                    }
-                }
-            }
-        }
-        return $viewProfile;
-    }
-
-}
-?>
+<?php
+/******************************************************************************
+ * Class handle role rights, cards and other things of users
+ *
+ * Copyright    : (c) 2004 - 2015 The Admidio Team
+ * Homepage     : http://www.admidio.org
+ * License      : GNU Public License 2 https://www.gnu.org/licenses/gpl-2.0.html
+ *
+ * Diese Klasse dient dazu ein Userobjekt zu erstellen.
+ * Ein User kann ueber diese Klasse in der Datenbank verwaltet werden
+ *
+ * Beside the methods of the parent class there are the following additional methods:
+ *
+ * deleteUserFieldData()    - delete all user data of profile fields;
+ *                            user record will not be deleted
+ * getListViewRights()  - Liefert ein Array mit allen Rollen und der
+ *                        Berechtigung, ob der User die Liste einsehen darf
+ *                      - aehnlich getProperty, allerdings suche ueber usf_id
+ * viewProfile          - Ueberprueft ob der User das Profil eines uebrgebenen
+ *                        Users einsehen darf
+ *
+ *****************************************************************************/
+
+class Inventory extends TableInventory
+{
+
+    public $mInventoryFieldsData;           ///< object with current user field structure
+    protected $list_view_rights = array();  ///< Array ueber Listenrechte einzelner Rollen => Zugriff nur über getListViewRights()
+    protected $organizationId;              ///< the organization for which the rights are read, could be changed with method @b setOrganization
+
+    /** Constructor that will create an object of a recordset of the users table.
+     *  If the id is set than this recordset will be loaded.
+     *  @param $database   Object of the class database. This could be the default object @b $gDb.
+     *  @param $userFields An object of the ProfileFields class with the profile field structure
+     *                     of the current organization. This could be the default object @b $gProfileFields.
+     *  @param $userId     The id of the user who should be loaded. If id isn't set than an empty object with no specific user is created.
+     */
+    public function __construct(&$database, $inventoryFields, $itemId = 0)
+    {
+        global $gCurrentOrganization;
+
+        $this->mInventoryFieldsData = clone $inventoryFields; // create explicit a copy of the object (param is in PHP5 a reference)
+        $this->organizationId = $gCurrentOrganization->getValue('org_id');
+        parent::__construct($database, $itemId);
+    }
+
+
+    /**
+     * Additional to the parent method the user profile fields and
+     * all user rights and role memberships will be initialized
+     */
+    public function clear()
+    {
+        parent::clear();
+
+        // die Daten der Profilfelder werden geloescht, die Struktur bleibt
+        $this->mInventoryFieldsData->clearInventoryData();
+
+        $this->webmaster = 0;
+
+    }
+
+    /**
+     * @return bool returns true if a column of user table or profile fields has changed
+     */
+    public function columnsValueChanged()
+    {
+        if($this->columnsValueChanged || $this->mProfileFieldsData->columnsValueChanged)
+        {
+            return true;
+        }
+
+        return false;
+    }
+
+    /**
+     * delete all user data of profile fields; user record will not be deleted
+     */
+    public function deleteUserFieldData()
+    {
+        $this->db->startTransaction();
+
+        // delete every entry from adm_users_data
+        foreach($this->mProfileFieldsData->mUserData as $field)
+        {
+            $field->delete();
+        }
+
+        $this->mProfileFieldsData->mUserData = array();
+        $this->db->endTransaction();
+    }
+
+    /**
+     * Returns the id of the organization this user object has been assigned.
+     * This is in the default case the default organization of the config file.
+     * @return int Returns the id of the organization this user object has been assigned
+     */
+    public function getOrganization()
+    {
+        if($this->organizationId > 0)
+        {
+            return $this->organizationId;
+        }
+        return 0;
+    }
+
+    /**
+     * Get the value of a column of the database table if the column has the praefix @b usr_
+     * otherwise the value of the profile field of the table adm_user_data will be returned.
+     * If the value was manipulated before with @b setValue than the manipulated value is returned.
+     * @param string $columnName The name of the database column whose value should be read or the internal unique profile field name
+     * @param $format For date or timestamp columns the format should be the date/time format e.g. @b d.m.Y = '02.04.2011'. @n
+     *                For text columns the format can be @b database that would return the original database value without any transformations
+     * @return mixed Returns the value of the database column or the value of adm_user_fields
+     *         If the value was manipulated before with @b setValue than the manipulated value is returned.
+     * @par Examples
+     * @code  // reads data of adm_users column
+     * $loginname = $gCurrentUser->getValue('usr_login_name');
+     * // reads data of adm_user_fields
+     * $email = $gCurrentUser->getValue('EMAIL'); @endcode
+     */
+    public function getValue($columnName, $format = '')
+    {
+        global $gPreferences;
+        if(strpos($columnName, 'inv_') === 0)
+        {
+            if($columnName == 'inv_photo' && file_exists(SERVER_PATH. '/adm_my_files/invent_profile_photos/'.$this->getValue('inv_id').'.jpg'))
+            {
+                return file_get_contents(SERVER_PATH. '/adm_my_files/invent_profile_photos/'.$this->getValue('inv_id').'.jpg');
+            }
+            else
+            {
+                return parent::getValue($columnName, $format);
+            }
+        }
+        else
+        {
+            return $this->mInventoryFieldsData->getValue($columnName, $format);
+        }
+    }
+
+    /**
+     * If this method is called than all further calls of method @b setValue will not check the values.
+     * The values will be stored in database without any inspections !
+     */
+    public function noValueCheck()
+    {
+        $this->mInventoryFieldsData->noValueCheck();
+    }
+
+    /**
+     * Reads a user record out of the table adm_users in database selected by the unique user id.
+     * Also all profile fields of the object @b mProfileFieldsData will be read.
+     * @param $userId Unique id of the user that should be read
+     * @return bool Returns @b true if one record is found
+     */
+    public function readDataById($itemId)
+    {
+        if(parent::readDataById($itemId))
+        {
+            // read data of all user fields from current user
+            $this->mInventoryFieldsData->readInventoryData($itemId, $this->organizationId);
+            return true;
+        }
+
+        return false;
+    }
+
+    /**
+     * Save all changed columns of the recordset in table of database. Therefore the class remembers if it's
+     * a new record or if only an update is necessary. The update statement will only update
+     * the changed columns. If the table has columns for creator or editor than these column
+     * with their timestamp will be updated.
+     * First save recordset and then save all user fields. After that the session of this got a renew for the user object.
+     * If the user doesn't have the right to save data of this user than an exception will be thrown.
+     * @param bool $updateFingerPrint Default @b true. Will update the creator or editor of the recordset if
+     *                                table has columns like @b usr_id_create or @b usr_id_changed
+     * @throw AdmException
+     */
+    public function save($updateFingerPrint = true)
+    {
+        $fields_changed = $this->columnsValueChanged;
+        global $gCurrentUser;
+
+        // if current user is new or is allowed to edit this user than save data
+        if($gCurrentUser->editUsers())
+        {
+            $this->db->startTransaction();
+
+            // if value of a field changed then update timestamp of user object
+            if($this->mInventoryFieldsData->columnsValueChanged)
+            {
+                $this->columnsValueChanged = true;
+            }
+
+            parent::save($updateFingerPrint);
+
+            // save data of all user fields
+            $this->mInventoryFieldsData->saveInventoryData($this->getValue('inv_id'));
+
+            $this->db->endTransaction();
+        }
+        else
+        {
+            throw new AdmException('The inventory-data for item ', $this->getValue('FIRST_NAME').' '.$this->getValue('LAST_NAME').' could not be saved because you don\'t have the right to do this.');
+        }
+    }
+
+    /**
+     * Set the id of the organization which should be used in this user object.
+     * The organization is used to read the rights of the user. If @b setOrganization isn't called
+     * than the default organization @b gCurrentOrganization is set for the current user object.
+     * @param int $organizationId Id of the organization
+     */
+    public function setOrganization($organizationId)
+    {
+        if(is_numeric($organizationId))
+        {
+            $this->organizationId = intval($organizationId);
+        }
+    }
+
+    /**
+     * Set a new value for a column of the database table if the column has the praefix @b usr_
+     * otherwise the value of the profile field of the table adm_user_data will set.
+     * If the user log is activated than the change of the value will be logged in @b adm_user_log.
+     * The value is only saved in the object. You must call the method @b save to store the new value to the database
+     * @param string $columnName The name of the database column whose value should get a new value or the internal unique profile field name
+     * @param $newValue The new value that should be stored in the database field
+     * @return bool Returns @b true if the value is stored in the current object and @b false if a check failed
+     * @par Examples
+     * @code  // set data of adm_users column
+     * $gCurrentUser->getValue('usr_login_name', 'Admidio');
+     * // reads data of adm_user_fields
+     * $gCurrentUser->getValue('EMAIL', 'webmaster@admidio.org'); @endcode
+     */
+    public function setValue($columnName, $newValue)
+    {
+        global $gCurrentUser, $gPreferences;
+
+        $returnCode    = true;
+        $oldFieldValue = $this->mInventoryFieldsData->getValue($columnName, 'database');
+
+        if(strpos($columnName, 'inv_') !== 0)
+        {
+            // user data from adm_user_fields table
+
+            // only to a update if value has changed
+            if(strcmp($newValue, $oldFieldValue) != 0)
+            {
+                // Disabled fields can only be edited by users with the right "edit_users" except on registration.
+                // Here is no need to check hidden fields because we check on save() method that only users who
+                // can edit the profile are allowed to save and change data.
+                if(($this->mInventoryFieldsData->getProperty($columnName, 'inf_disabled') == 1
+                   && $gCurrentUser->editUsers())
+                || $this->mInventoryFieldsData->getProperty($columnName, 'inf_disabled') == 0
+                || ($gCurrentUser->getValue('inv_id') == 0 && $this->getValue('inv_id') == 0))
+                {
+                    $returnCode = $this->mInventoryFieldsData->setValue($columnName, $newValue);
+                }
+            }
+        }
+        else
+        {
+            // users data from adm_users table
+            $returnCode = parent::setValue($columnName, $newValue);
+        }
+
+        $newFieldValue = $this->mInventoryFieldsData->getValue($columnName, 'database');
+
+        return $returnCode;
+    }
+
+    /**
+     * Checks if the current user is allowed to view the profile of the user of the parameter.
+     * If will check if user has edit rights with method editProfile or if the user is a member
+     * of a role where the current user has the right to view profiles.
+     * @param $user User object of the user that should be checked if the current user can view his profile.
+     * @return Return @b true if the current user is allowed to view the profile of the user from @b $user.
+     */
+    public function hasRightViewItem($item)
+    {
+        $viewProfile = false;
+
+        if(is_object($item))
+        {
+            //Hat ein User Profileedit rechte, darf er es natuerlich auch sehen
+            if($gCurrentUser->editInventory($item) == 0)
+            {
+                $viewProfile = true;
+            }
+            else
+            {
+                // Benutzer, die alle Listen einsehen duerfen, koennen auch alle Profile sehen
+                if($this->checkRolesRight('rol_inventory'))
+                {
+                    $viewProfile = true;
+                }
+                else
+                {
+                    $sql    = 'SELECT rol_id, rol_this_list_view
+                                 FROM '. TBL_INVENTORY. ', '. TBL_ROLES. ', '. TBL_CATEGORIES. '
+                                WHERE mem_usr_id = '.$item->getValue('inv_id'). '
+                                  AND mem_begin <= \''.DATE_NOW.'\'
+                                  AND mem_end    > \''.DATE_NOW.'\'
+                                  AND mem_rol_id = rol_id
+                                  AND rol_valid  = 1
+                                  AND rol_cat_id = cat_id
+                                  AND (  cat_org_id = '.$this->organizationId.'
+                                      OR cat_org_id IS NULL ) ';
+                    $this->db->query($sql);
+
+                    if($this->db->num_rows() > 0)
+                    {
+                        while($row = $this->db->fetch_array())
+                        {
+                            if($row['rol_this_list_view'] == 2)
+                            {
+                                // alle angemeldeten Benutzer duerfen Rollenlisten/-profile sehen
+                                $viewProfile = true;
+                            }
+                            elseif($row['rol_this_list_view'] == 1
+                            && isset($this->list_view_rights[$row['rol_id']]))
+                            {
+                                // nur Rollenmitglieder duerfen Rollenlisten/-profile sehen
+                                $viewProfile = true;
+                            }
+                        }
+                    }
+                }
+            }
+        }
+        return $viewProfile;
+    }
+
+}
+?>