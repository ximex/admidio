--- conflicted
+++ resolved
@@ -1,570 +1,562 @@
-<?php
-/*****************************************************************************
- *
- *  Copyright    : (c) 2004 - 2015 The Admidio Team
- *  Homepage     : http://www.admidio.org
- *  License      : GNU Public License 2 https://www.gnu.org/licenses/gpl-2.0.html
- *
- *****************************************************************************/
-/**
- * @class InventoryFields
- * @brief Reads the Inventory fields structure out of database and give access to it
- *
- * When an object is created than the actual inventory fields structure will
- * be read. In addition to this structure you can read the item values for
- * all fields if you call @c readItemData . If you read field values than
- * you will get the formated output. It's also possible to set item data and
- * save this data to the database
- */
-class InventoryFields
-{
-    public $mInventoryFields = array(); ///< Array with all inventory fields objects
-    public $mInventoryData = array();   ///< Array with all inventory data objects
-
-    protected $mItemId;                 ///< ItemId of the current item of this object
-    public $mDb;                        ///< db object must public because of session handling
-    protected $noValueCheck;            ///< if true, than no value will be checked if method setValue is called
-    public $columnsValueChanged;        ///< flag if a value of one field had changed
-
-<<<<<<< HEAD
-    /** constructor that will initialize variables and read the inventory field structure
-     *  @param $database       Object of the class Database. This should be the default global object @b $gDb.
-     *  @param $organizationId The id of the organization for which the
-     *                         profile field structure should be read
-=======
-    /**
-     * constructor that will initialize variables and read the inventory field structure
-     * @param object $db Database object (should be @b $gDb)
-     * @param $organizationId The id of the organization for which the
-     *                        profile field structure should be read
->>>>>>> e20148f2
-     */
-    public function __construct(&$database, $organizationId)
-    {
-        $this->mDb =& $database;
-        $this->readInventoryFields($organizationId);
-        $this->mItemId = 0;
-        $this->noValueCheck = false;
-        $this->columnsValueChanged = false;
-    }
-
-    /**
-     * item data of all inventory fields will be initialized the fields array will not be renewed
-     */
-    public function clearInventoryData()
-    {
-        $this->mInventoryData = array();
-        $this->mItemId = 0;
-        $this->columnsValueChanged = false;
-    }
-
-    /**
-     * returns for a fieldname intern (inf_name_intern) the value of the column from table adm_user_fields
-     * @param string $fieldNameIntern Expects the @b inf_name_intern of table @b adm_user_fields
-     * @param string $column The column name of @b adm_user_field for which you want the value
-     * @param string $format Optional the format (is necessary for timestamps)
-     * @return
-     */
-    public function getProperty($fieldNameIntern, $column, $format = '')
-    {
-        if(array_key_exists($fieldNameIntern, $this->mInventoryFields))
-        {
-            return $this->mInventoryFields[$fieldNameIntern]->getValue($column, $format);
-        }
-
-        // if id-field not exists then return zero
-        if(strpos($column, '_id') > 0)
-        {
-            return 0;
-        }
-        return null;
-    }
-
-    /**
-     * returns for field id (usf_id) the value of the column from table adm_user_fields
-     * @param $fieldId Expects the @b usf_id of table @b adm_user_fields
-     * @param string $column The column name of @b adm_user_field for which you want the value
-     * @param string $format Optional the format (is necessary for timestamps)
-     * @return
-     */
-    public function getPropertyById($fieldId, $column, $format = '')
-    {
-        foreach($this->mInventoryFields as $field)
-        {
-            if($field->getValue('inf_id') == $fieldId)
-            {
-                return $field->getValue($column, $format);
-            }
-        }
-        return null;
-    }
-
-    /**
-     * Returns the value of the field in html format with consideration of all layout parameters
-     * @param string      $fieldNameIntern Internal profile field name of the field that should be html formated
-     * @param string|bool $value           The value that should be formated must be commited so that layout is also possible for values that aren't stored in database
-     * @param string      $value2          An optional parameter that is necessary for some special fields like email to commit the user id
-     * @return string Returns an html formated string that considered the profile field settings
-     */
-    public function getHtmlValue($fieldNameIntern, $value, $value2 = '')
-    {
-        global $gPreferences, $g_root_path, $gL10n;
-
-        if($value !== '' && array_key_exists($fieldNameIntern, $this->mInventoryFields))
-        {
-            // create html for each field type
-            $htmlValue = $value;
-
-            $infType = $this->mInventoryFields[$fieldNameIntern]->getValue('inf_type');
-
-            switch ($infType) {
-                case 'CHECKBOX':
-                    if($value == 1)
-                    {
-                        $htmlValue = '<img src="'.THEME_PATH.'/icons/checkbox_checked.gif" alt="on" />';
-                    }
-                    else
-                    {
-                        $htmlValue = '<img src="'.THEME_PATH.'/icons/checkbox.gif" alt="off" />';
-                    }
-                    break;
-
-                case 'EMAIL':
-                    // the value in db is only the position, now search for the text
-                    if($value !== '')
-                    {
-                        if($gPreferences['enable_mail_module'] != 1)
-                        {
-                            $emailLink = 'mailto:'.$value;
-                        }
-                        else
-                        {
-                            // set value2 to user id because we need a second parameter in the link to mail module
-                            if($value2 === '')
-                            {
-                                $value2 = $this->mItemId;
-                            }
-
-                            $emailLink = $g_root_path.'/adm_program/modules/messages/messages_write.php?usr_id='. $value2;
-                        }
-                        if(strlen($value) > 30)
-                        {
-                            $htmlValue = '<a href="'.$emailLink.'" title="'.$value.'">'.substr($value, 0, 30).'...</a>';
-                        }
-                        else
-                        {
-                            $htmlValue = '<a href="'.$emailLink.'" style="overflow: visible; display: inline;" title="'.$value.'">'.$value.'</a>';
-                        }
-                    }
-                    break;
-
-                case 'DROPDOWN':
-                    case 'RADIO_BUTTON':
-                    $arrListValues = explode("\r\n", $this->mInventoryFields[$fieldNameIntern]->getValue('inf_value_list', 'database'));
-                    $arrListValuesWithKeys = array(); // array with list values and keys that represents the internal value
-
-                    foreach($arrListValues as $key => &$listValue)
-                    {
-                        if($infType === 'RADIO_BUTTON')
-                        {
-                            // if value is imagefile or imageurl then show image
-                            if(strpos(admStrToLower($listValue), '.png') > 0 || strpos(admStrToLower($listValue), '.jpg') > 0)
-                            {
-                                // if there is imagefile and text separated by | then explode them
-                                if(strpos($listValue, '|') > 0)
-                                {
-                                    $listValueImage = substr($listValue, 0, strpos($listValue, '|'));
-                                    $listValueText  = substr($listValue, strpos($listValue, '|') + 1);
-                                }
-                                else
-                                {
-                                    $listValueImage = $listValue;
-                                    $listValueText  = $this->getValue('inf_name');
-                                }
-
-                                // if text is a translation-id then translate it
-                                if(strpos($listValueText, '_') === 3)
-                                {
-                                    $listValueText = $gL10n->get(admStrToUpper($listValueText));
-                                }
-
-                                try
-                                {
-                                    // create html for optionbox entry
-                                    if(strpos(admStrToLower($listValueImage), 'http') === 0 && strValidCharacters($listValueImage, 'url'))
-                                    {
-                                        $listValue = '<img class="admidio-icon-info" src="'.$listValueImage.'" title="'.$listValueText.'" alt="'.$listValueText.'" />';
-                                    }
-                                    elseif(admStrIsValidFileName($listValueImage, true))
-                                    {
-                                        $listValue = '<img class="admidio-icon-info" src="'.THEME_PATH.'/icons/'.$listValueImage.'" title="'.$listValueText.'" alt="'.$listValueText.'" />';
-                                    }
-                                }
-                                catch(AdmException $e)
-                                {
-                                    $e->showText();
-                                }
-                            }
-                        }
-
-                        // if text is a translation-id then translate it
-                        if(strpos($listValue, '_') === 3)
-                        {
-                            $listValue = $gL10n->get(admStrToUpper($listValue));
-                        }
-
-                        // save values in new array that starts with key = 1
-                        $arrListValuesWithKeys[++$key] = $listValue;
-                    }
-                    $htmlValue = $arrListValuesWithKeys[$value];
-                    break;
-
-                case 'URL':
-                    if($value !== '')
-                    {
-                        if(strlen($value) > 35)
-                        {
-                            $htmlValue = '<a href="'. $value.'" target="_blank" title="'. $value.'">'. substr($value, strpos($value, '//') + 2, 35). '...</a>';
-                        }
-                        else
-                        {
-                            $htmlValue = '<a href="'. $value.'" target="_blank" title="'. $value.'">'. substr($value, strpos($value, '//') + 2). '</a>';
-                        }
-                    }
-                    break;
-
-                case 'TEXT_BIG':
-                    $htmlValue = nl2br($value);
-                    break;
-            }
-
-            // if field has url then create a link
-            $infUrl = $this->mInventoryFields[$fieldNameIntern]->getValue('inf_url');
-            if(strlen($infUrl) > 0)
-            {
-                if($fieldNameIntern === 'FACEBOOK' && is_numeric($value))
-                {
-                    // facebook has two different profile urls (id and facebook name),
-                    // we could only store one way in database (facebook name) and the other (id) is defined here :)
-                    $htmlValue = '<a href="https://www.facebook.com/profile.php?id='.$value.'" target="_blank">'.$htmlValue.'</a>';
-                }
-                else
-                {
-                    $htmlValue = '<a href="'.$infUrl.'" target="_blank">'.$htmlValue.'</a>';
-                }
-
-                // replace a variable in url with user value
-                if(strpos($infUrl, '%user_content%') !== false)
-                {
-                    $htmlValue = preg_replace('/%user_content%/', $value, $htmlValue);
-
-                }
-            }
-            $value = $htmlValue;
-        }
-        else
-        {
-            // special case for type CHECKBOX and no value is there, then show unchecked checkbox
-            if(array_key_exists($fieldNameIntern, $this->mInventoryFields)
-            && $this->mInventoryFields[$fieldNameIntern]->getValue('inf_type') === 'CHECKBOX')
-            {
-                $value = '<img src="'.THEME_PATH.'/icons/checkbox.gif" alt="off" />';
-            }
-        }
-        return $value;
-    }
-
-    /**
-     * Returns the user value for this column @n
-     * format = 'd.m.Y' : a date or timestamp field accepts the format of the PHP date() function @n
-     * format = 'html'  : returns the value in html-format if this is necessary for that field type @n
-     * format = 'database' : returns the value that is stored in database with no format applied
-     * @param string $fieldNameIntern Expects the @b inf_name_intern of table @b adm_user_fields
-     * @param string $format Returns the field value in a special format @b text, @b html, @b database or datetime (detailed description in method description)
-     * @return mixed
-     */
-    public function getValue($fieldNameIntern, $format = '')
-    {
-        global $gL10n, $gPreferences;
-        $value = '';
-
-        // exists a profile field with that name ?
-        // then check if user has a data object for this field and then read value of this object
-        if(array_key_exists($fieldNameIntern, $this->mInventoryFields)
-        && array_key_exists($this->mInventoryFields[$fieldNameIntern]->getValue('inf_id'), $this->mInventoryData))
-        {
-            $invType = $this->mInventoryFields[$fieldNameIntern]->getValue('inf_type');
-
-            $value = $this->mInventoryData[$this->mInventoryFields[$fieldNameIntern]->getValue('inf_id')]->getValue('ind_value', $format);
-
-            if($format !== 'database')
-            {
-                if($invType === 'DATE' && $value !== '')
-                {
-                    // if no format or html is set then show date format from Admidio settings
-                    if($format === '' || $format === 'html')
-                    {
-                        $dateFormat = $gPreferences['system_date'];
-                    }
-                    else
-                    {
-                        $dateFormat = $format;
-                    }
-
-                    // if date field then the current date format must be used
-                    $date = new DateTimeExtended($value, 'Y-m-d');
-                    if(!$date->isValid())
-                    {
-                        return $value;
-                    }
-                    $value = $date->format($dateFormat);
-                }
-                elseif($invType === 'DROPDOWN' || $invType === 'RADIO_BUTTON')
-                {
-                    // the value in db is only the position, now search for the text
-                    if($value > 0 && $format !== 'html')
-                    {
-                        $arrListValues = $this->mInventoryFields[$fieldNameIntern]->getValue('inf_value_list');
-                        $value = $arrListValues[$value];
-
-                    }
-                }
-                elseif($fieldNameIntern === 'COUNTRY' && $value !== '')
-                {
-                    // read the language name of the country
-                    $value = $gL10n->getCountryByCode($value);
-                }
-            }
-        }
-
-        // get html output for that field type and value
-        if($format === 'html')
-        {
-            $value = $this->getHtmlValue($fieldNameIntern, $value);
-        }
-
-        return $value;
-    }
-
-    /**
-     * If this method is called than all further calls of method @b setValue will not check the values.
-     * The values will be stored in database without any inspections !
-     */
-    public function noValueCheck()
-    {
-        $this->noValueCheck = true;
-    }
-
-
-    /**
-     * Reads the profile fields structure out of database table @b adm_user_fields
-     * and adds an object for each field structure to the @b mInventoryFields array.
-     * @param $organizationId The id of the organization for which the profile fields
-     *                        structure should be read.
-     */
-    public function readInventoryFields($organizationId)
-    {
-        // first initialize existing data
-        $this->mInventoryFields = array();
-        $this->clearInventoryData();
-
-        // read all user fields and belonging category data of organization
-        $sql = 'SELECT * FROM '. TBL_CATEGORIES. ', '. TBL_INVENT_FIELDS. '
-                 WHERE inf_cat_id = cat_id
-                   AND (  cat_org_id IS NULL
-                       OR cat_org_id  = '.$organizationId.' )
-                 ORDER BY cat_sequence ASC, inf_sequence ASC ';
-        $usfResult = $this->mDb->query($sql);
-
-        while($row = $this->mDb->fetch_array($usfResult))
-        {
-            if(!isset($this->mInventoryFields[$row['inf_name_intern']]))
-            {
-                $this->mInventoryFields[$row['inf_name_intern']] = new TableInventoryField($this->mDb);
-            }
-            $this->mInventoryFields[$row['inf_name_intern']]->setArray($row);
-        }
-    }
-
-    /**
-     * Reads the user data of all profile fields out of database table @b adm_user_data
-     * and adds an object for each field data to the @b mInventoryData array.
-     * If profile fields structure wasn't read, this will be done before.
-     * @param $itemId         The id of the user for which the user data should be read.
-     * @param $organizationId The id of the organization for which the profile fields
-     *                        structure should be read if necessary.
-     */
-    public function readInventoryData($itemId, $organizationId)
-    {
-        if(count($this->mInventoryFields) === 0)
-        {
-            $this->readInventoryFields($organizationId);
-        }
-
-        if($itemId > 0)
-        {
-            // remember the user
-            $this->mItemId = $itemId;
-
-            // read all user data of user
-            $sql = 'SELECT * FROM '.TBL_INVENT_DATA.', '. TBL_INVENT_FIELDS. '
-                     WHERE ind_inf_id = inf_id
-                       AND ind_itm_id = '.$itemId;
-            $usdResult = $this->mDb->query($sql);
-
-            while($row = $this->mDb->fetch_array($usdResult))
-            {
-                if(!isset($this->mInventoryData[$row['ind_inf_id']]))
-                {
-                    $this->mInventoryData[$row['ind_inf_id']] = new TableAccess($this->mDb, TBL_INVENT_DATA, 'ind');
-                }
-                $this->mInventoryData[$row['ind_inf_id']]->setArray($row);
-            }
-        }
-    }
-
-    /**
-     * save data of every user field
-     * @param $itemId id is necessary if new user, that id was not known before
-     */
-    public function saveInventoryData($itemId)
-    {
-        $this->mDb->startTransaction();
-
-        foreach($this->mInventoryData as $value)
-        {
-            // if new user than set user id
-            if($this->mItemId == 0)
-            {
-                $value->setValue('ind_itm_id', $itemId);
-            }
-
-            // if value exists and new value is empty then delete entry
-            if($value->getValue('ind_id') > 0 && $value->getValue('ind_value') === '')
-            {
-                $value->delete();
-            }
-            else
-            {
-                $value->save();
-            }
-        }
-
-        $this->columnsValueChanged = false;
-        $this->mItemId = $itemId;
-        $this->mDb->endTransaction();
-    }
-
-    /**
-     * set value for column usd_value of field
-     * @param $fieldNameIntern
-     * @param $fieldValue
-     * @return bool
-     */
-    public function setValue($fieldNameIntern, $fieldValue)
-    {
-        global $gPreferences;
-        $returnCode = false;
-
-        if($fieldValue !== '')
-        {
-            switch ($this->mInventoryFields[$fieldNameIntern]->getValue('inf_type')) {
-                case 'CHECKBOX':
-                    // Checkbox darf nur 1 oder 0 haben
-                    if($fieldValue != 0 && $fieldValue != 1 && !$this->noValueCheck)
-                    {
-                        return false;
-                    }
-                    break;
-
-                case 'DATE':
-                    // Datum muss gueltig sein und formatiert werden
-                    $date = new DateTimeExtended($fieldValue, $gPreferences['system_date']);
-                    if(!$date->isValid())
-                    {
-                        if(!$this->noValueCheck)
-                        {
-                            return false;
-                        }
-                    }
-                    else
-                    {
-                        $fieldValue = $date->format('Y-m-d');
-                    }
-                    break;
-
-                case 'EMAIL':
-                    // Email darf nur gueltige Zeichen enthalten und muss einem festen Schema entsprechen
-                    $fieldValue = admStrToLower($fieldValue);
-                    if (!strValidCharacters($fieldValue, 'email') && !$this->noValueCheck)
-                    {
-                        return false;
-                    }
-                    break;
-
-                case 'NUMBER':
-                    // A number must be numeric
-                    if(!is_numeric($fieldValue) && !$this->noValueCheck)
-                    {
-                        return false;
-                    }
-                    else
-                    {
-                        // numbers don't have leading zero
-                        $fieldValue = ltrim($fieldValue, '0');
-                    }
-                    break;
-
-                case 'DECIMAL':
-                    // A number must be numeric
-                    if(!is_numeric(strtr($fieldValue, ',.', '00')) && !$this->noValueCheck)
-                    {
-                        return false;
-                    }
-                    else
-                    {
-                        // numbers don't have leading zero
-                        $fieldValue = ltrim($fieldValue, '0');
-                    }
-                    break;
-
-                case 'URL':
-                    // Homepage darf nur gueltige Zeichen enthalten
-                    if (!strValidCharacters($fieldValue, 'url') && !$this->noValueCheck)
-                    {
-                        return false;
-                    }
-                    // Homepage noch mit http vorbelegen
-                    if(strpos(admStrToLower($fieldValue), 'http://')  === false
-                    && strpos(admStrToLower($fieldValue), 'https://') === false)
-                    {
-                        $fieldValue = 'http://'. $fieldValue;
-                    }
-                    break;
-            }
-        }
-
-        $infId = $this->mInventoryFields[$fieldNameIntern]->getValue('inf_id');
-
-        // first check if user has a data object for this field and then set value of this user field
-        if(array_key_exists($infId, $this->mInventoryData))
-        {
-            $returnCode = $this->mInventoryData[$infId]->setValue('ind_value', $fieldValue);
-        }
-        elseif(isset($this->mInventoryFields[$fieldNameIntern]) && $fieldValue !== '')
-        {
-            $this->mInventoryData[$infId] = new TableAccess($this->mDb, TBL_INVENT_DATA, 'ind');
-            $this->mInventoryData[$infId]->setValue('ind_inf_id', $this->mInventoryFields[$fieldNameIntern]->getValue('inf_id'));
-            $this->mInventoryData[$infId]->setValue('ind_itm_id', $this->mItemId);
-            $returnCode = $this->mInventoryData[$infId]->setValue('ind_value', $fieldValue);
-        }
-
-        if($returnCode && $this->mInventoryData[$infId]->hasColumnsValueChanged())
-        {
-            $this->columnsValueChanged = true;
-        }
-
-        return $returnCode;
-    }
-}
-?>
+<?php
+/*****************************************************************************
+ *
+ *  Copyright    : (c) 2004 - 2015 The Admidio Team
+ *  Homepage     : http://www.admidio.org
+ *  License      : GNU Public License 2 https://www.gnu.org/licenses/gpl-2.0.html
+ *
+ *****************************************************************************/
+/**
+ * @class InventoryFields
+ * @brief Reads the Inventory fields structure out of database and give access to it
+ *
+ * When an object is created than the actual inventory fields structure will
+ * be read. In addition to this structure you can read the item values for
+ * all fields if you call @c readItemData . If you read field values than
+ * you will get the formated output. It's also possible to set item data and
+ * save this data to the database
+ */
+class InventoryFields
+{
+    public $mInventoryFields = array(); ///< Array with all inventory fields objects
+    public $mInventoryData = array();   ///< Array with all inventory data objects
+
+    protected $mItemId;                 ///< ItemId of the current item of this object
+    public $mDb;                        ///< db object must public because of session handling
+    protected $noValueCheck;            ///< if true, than no value will be checked if method setValue is called
+    public $columnsValueChanged;        ///< flag if a value of one field had changed
+
+    /** constructor that will initialize variables and read the inventory field structure
+     *  @param $database       Object of the class Database. This should be the default global object @b $gDb.
+     *  @param $organizationId The id of the organization for which the
+     *                         profile field structure should be read
+     */
+    public function __construct(&$database, $organizationId)
+    {
+        $this->mDb =& $database;
+        $this->readInventoryFields($organizationId);
+        $this->mItemId = 0;
+        $this->noValueCheck = false;
+        $this->columnsValueChanged = false;
+    }
+
+    /**
+     * item data of all inventory fields will be initialized the fields array will not be renewed
+     */
+    public function clearInventoryData()
+    {
+        $this->mInventoryData = array();
+        $this->mItemId = 0;
+        $this->columnsValueChanged = false;
+    }
+
+    /**
+     * returns for a fieldname intern (inf_name_intern) the value of the column from table adm_user_fields
+     * @param string $fieldNameIntern Expects the @b inf_name_intern of table @b adm_user_fields
+     * @param string $column The column name of @b adm_user_field for which you want the value
+     * @param string $format Optional the format (is necessary for timestamps)
+     * @return
+     */
+    public function getProperty($fieldNameIntern, $column, $format = '')
+    {
+        if(array_key_exists($fieldNameIntern, $this->mInventoryFields))
+        {
+            return $this->mInventoryFields[$fieldNameIntern]->getValue($column, $format);
+        }
+
+        // if id-field not exists then return zero
+        if(strpos($column, '_id') > 0)
+        {
+            return 0;
+        }
+        return null;
+    }
+
+    /**
+     * returns for field id (usf_id) the value of the column from table adm_user_fields
+     * @param $fieldId Expects the @b usf_id of table @b adm_user_fields
+     * @param string $column The column name of @b adm_user_field for which you want the value
+     * @param string $format Optional the format (is necessary for timestamps)
+     * @return
+     */
+    public function getPropertyById($fieldId, $column, $format = '')
+    {
+        foreach($this->mInventoryFields as $field)
+        {
+            if($field->getValue('inf_id') == $fieldId)
+            {
+                return $field->getValue($column, $format);
+            }
+        }
+        return null;
+    }
+
+    /**
+     * Returns the value of the field in html format with consideration of all layout parameters
+     * @param string      $fieldNameIntern Internal profile field name of the field that should be html formated
+     * @param string|bool $value           The value that should be formated must be commited so that layout is also possible for values that aren't stored in database
+     * @param string      $value2          An optional parameter that is necessary for some special fields like email to commit the user id
+     * @return string Returns an html formated string that considered the profile field settings
+     */
+    public function getHtmlValue($fieldNameIntern, $value, $value2 = '')
+    {
+        global $gPreferences, $g_root_path, $gL10n;
+
+        if($value !== '' && array_key_exists($fieldNameIntern, $this->mInventoryFields))
+        {
+            // create html for each field type
+            $htmlValue = $value;
+
+            $infType = $this->mInventoryFields[$fieldNameIntern]->getValue('inf_type');
+
+            switch ($infType) {
+                case 'CHECKBOX':
+                    if($value == 1)
+                    {
+                        $htmlValue = '<img src="'.THEME_PATH.'/icons/checkbox_checked.gif" alt="on" />';
+                    }
+                    else
+                    {
+                        $htmlValue = '<img src="'.THEME_PATH.'/icons/checkbox.gif" alt="off" />';
+                    }
+                    break;
+
+                case 'EMAIL':
+                    // the value in db is only the position, now search for the text
+                    if($value !== '')
+                    {
+                        if($gPreferences['enable_mail_module'] != 1)
+                        {
+                            $emailLink = 'mailto:'.$value;
+                        }
+                        else
+                        {
+                            // set value2 to user id because we need a second parameter in the link to mail module
+                            if($value2 === '')
+                            {
+                                $value2 = $this->mItemId;
+                            }
+
+                            $emailLink = $g_root_path.'/adm_program/modules/messages/messages_write.php?usr_id='. $value2;
+                        }
+                        if(strlen($value) > 30)
+                        {
+                            $htmlValue = '<a href="'.$emailLink.'" title="'.$value.'">'.substr($value, 0, 30).'...</a>';
+                        }
+                        else
+                        {
+                            $htmlValue = '<a href="'.$emailLink.'" style="overflow: visible; display: inline;" title="'.$value.'">'.$value.'</a>';
+                        }
+                    }
+                    break;
+
+                case 'DROPDOWN':
+                    case 'RADIO_BUTTON':
+                    $arrListValues = explode("\r\n", $this->mInventoryFields[$fieldNameIntern]->getValue('inf_value_list', 'database'));
+                    $arrListValuesWithKeys = array(); // array with list values and keys that represents the internal value
+
+                    foreach($arrListValues as $key => &$listValue)
+                    {
+                        if($infType === 'RADIO_BUTTON')
+                        {
+                            // if value is imagefile or imageurl then show image
+                            if(strpos(admStrToLower($listValue), '.png') > 0 || strpos(admStrToLower($listValue), '.jpg') > 0)
+                            {
+                                // if there is imagefile and text separated by | then explode them
+                                if(strpos($listValue, '|') > 0)
+                                {
+                                    $listValueImage = substr($listValue, 0, strpos($listValue, '|'));
+                                    $listValueText  = substr($listValue, strpos($listValue, '|') + 1);
+                                }
+                                else
+                                {
+                                    $listValueImage = $listValue;
+                                    $listValueText  = $this->getValue('inf_name');
+                                }
+
+                                // if text is a translation-id then translate it
+                                if(strpos($listValueText, '_') === 3)
+                                {
+                                    $listValueText = $gL10n->get(admStrToUpper($listValueText));
+                                }
+
+                                try
+                                {
+                                    // create html for optionbox entry
+                                    if(strpos(admStrToLower($listValueImage), 'http') === 0 && strValidCharacters($listValueImage, 'url'))
+                                    {
+                                        $listValue = '<img class="admidio-icon-info" src="'.$listValueImage.'" title="'.$listValueText.'" alt="'.$listValueText.'" />';
+                                    }
+                                    elseif(admStrIsValidFileName($listValueImage, true))
+                                    {
+                                        $listValue = '<img class="admidio-icon-info" src="'.THEME_PATH.'/icons/'.$listValueImage.'" title="'.$listValueText.'" alt="'.$listValueText.'" />';
+                                    }
+                                }
+                                catch(AdmException $e)
+                                {
+                                    $e->showText();
+                                }
+                            }
+                        }
+
+                        // if text is a translation-id then translate it
+                        if(strpos($listValue, '_') === 3)
+                        {
+                            $listValue = $gL10n->get(admStrToUpper($listValue));
+                        }
+
+                        // save values in new array that starts with key = 1
+                        $arrListValuesWithKeys[++$key] = $listValue;
+                    }
+                    $htmlValue = $arrListValuesWithKeys[$value];
+                    break;
+
+                case 'URL':
+                    if($value !== '')
+                    {
+                        if(strlen($value) > 35)
+                        {
+                            $htmlValue = '<a href="'. $value.'" target="_blank" title="'. $value.'">'. substr($value, strpos($value, '//') + 2, 35). '...</a>';
+                        }
+                        else
+                        {
+                            $htmlValue = '<a href="'. $value.'" target="_blank" title="'. $value.'">'. substr($value, strpos($value, '//') + 2). '</a>';
+                        }
+                    }
+                    break;
+
+                case 'TEXT_BIG':
+                    $htmlValue = nl2br($value);
+                    break;
+            }
+
+            // if field has url then create a link
+            $infUrl = $this->mInventoryFields[$fieldNameIntern]->getValue('inf_url');
+            if(strlen($infUrl) > 0)
+            {
+                if($fieldNameIntern === 'FACEBOOK' && is_numeric($value))
+                {
+                    // facebook has two different profile urls (id and facebook name),
+                    // we could only store one way in database (facebook name) and the other (id) is defined here :)
+                    $htmlValue = '<a href="https://www.facebook.com/profile.php?id='.$value.'" target="_blank">'.$htmlValue.'</a>';
+                }
+                else
+                {
+                    $htmlValue = '<a href="'.$infUrl.'" target="_blank">'.$htmlValue.'</a>';
+                }
+
+                // replace a variable in url with user value
+                if(strpos($infUrl, '%user_content%') !== false)
+                {
+                    $htmlValue = preg_replace('/%user_content%/', $value, $htmlValue);
+
+                }
+            }
+            $value = $htmlValue;
+        }
+        else
+        {
+            // special case for type CHECKBOX and no value is there, then show unchecked checkbox
+            if(array_key_exists($fieldNameIntern, $this->mInventoryFields)
+            && $this->mInventoryFields[$fieldNameIntern]->getValue('inf_type') === 'CHECKBOX')
+            {
+                $value = '<img src="'.THEME_PATH.'/icons/checkbox.gif" alt="off" />';
+            }
+        }
+        return $value;
+    }
+
+    /**
+     * Returns the user value for this column @n
+     * format = 'd.m.Y' : a date or timestamp field accepts the format of the PHP date() function @n
+     * format = 'html'  : returns the value in html-format if this is necessary for that field type @n
+     * format = 'database' : returns the value that is stored in database with no format applied
+     * @param string $fieldNameIntern Expects the @b inf_name_intern of table @b adm_user_fields
+     * @param string $format Returns the field value in a special format @b text, @b html, @b database or datetime (detailed description in method description)
+     * @return mixed
+     */
+    public function getValue($fieldNameIntern, $format = '')
+    {
+        global $gL10n, $gPreferences;
+        $value = '';
+
+        // exists a profile field with that name ?
+        // then check if user has a data object for this field and then read value of this object
+        if(array_key_exists($fieldNameIntern, $this->mInventoryFields)
+        && array_key_exists($this->mInventoryFields[$fieldNameIntern]->getValue('inf_id'), $this->mInventoryData))
+        {
+            $invType = $this->mInventoryFields[$fieldNameIntern]->getValue('inf_type');
+
+            $value = $this->mInventoryData[$this->mInventoryFields[$fieldNameIntern]->getValue('inf_id')]->getValue('ind_value', $format);
+
+            if($format !== 'database')
+            {
+                if($invType === 'DATE' && $value !== '')
+                {
+                    // if no format or html is set then show date format from Admidio settings
+                    if($format === '' || $format === 'html')
+                    {
+                        $dateFormat = $gPreferences['system_date'];
+                    }
+                    else
+                    {
+                        $dateFormat = $format;
+                    }
+
+                    // if date field then the current date format must be used
+                    $date = new DateTimeExtended($value, 'Y-m-d');
+                    if(!$date->isValid())
+                    {
+                        return $value;
+                    }
+                    $value = $date->format($dateFormat);
+                }
+                elseif($invType === 'DROPDOWN' || $invType === 'RADIO_BUTTON')
+                {
+                    // the value in db is only the position, now search for the text
+                    if($value > 0 && $format !== 'html')
+                    {
+                        $arrListValues = $this->mInventoryFields[$fieldNameIntern]->getValue('inf_value_list');
+                        $value = $arrListValues[$value];
+
+                    }
+                }
+                elseif($fieldNameIntern === 'COUNTRY' && $value !== '')
+                {
+                    // read the language name of the country
+                    $value = $gL10n->getCountryByCode($value);
+                }
+            }
+        }
+
+        // get html output for that field type and value
+        if($format === 'html')
+        {
+            $value = $this->getHtmlValue($fieldNameIntern, $value);
+        }
+
+        return $value;
+    }
+
+    /**
+     * If this method is called than all further calls of method @b setValue will not check the values.
+     * The values will be stored in database without any inspections !
+     */
+    public function noValueCheck()
+    {
+        $this->noValueCheck = true;
+    }
+
+
+    /**
+     * Reads the profile fields structure out of database table @b adm_user_fields
+     * and adds an object for each field structure to the @b mInventoryFields array.
+     * @param $organizationId The id of the organization for which the profile fields
+     *                        structure should be read.
+     */
+    public function readInventoryFields($organizationId)
+    {
+        // first initialize existing data
+        $this->mInventoryFields = array();
+        $this->clearInventoryData();
+
+        // read all user fields and belonging category data of organization
+        $sql = 'SELECT * FROM '. TBL_CATEGORIES. ', '. TBL_INVENT_FIELDS. '
+                 WHERE inf_cat_id = cat_id
+                   AND (  cat_org_id IS NULL
+                       OR cat_org_id  = '.$organizationId.' )
+                 ORDER BY cat_sequence ASC, inf_sequence ASC ';
+        $usfResult = $this->mDb->query($sql);
+
+        while($row = $this->mDb->fetch_array($usfResult))
+        {
+            if(!isset($this->mInventoryFields[$row['inf_name_intern']]))
+            {
+                $this->mInventoryFields[$row['inf_name_intern']] = new TableInventoryField($this->mDb);
+            }
+            $this->mInventoryFields[$row['inf_name_intern']]->setArray($row);
+        }
+    }
+
+    /**
+     * Reads the user data of all profile fields out of database table @b adm_user_data
+     * and adds an object for each field data to the @b mInventoryData array.
+     * If profile fields structure wasn't read, this will be done before.
+     * @param $itemId         The id of the user for which the user data should be read.
+     * @param $organizationId The id of the organization for which the profile fields
+     *                        structure should be read if necessary.
+     */
+    public function readInventoryData($itemId, $organizationId)
+    {
+        if(count($this->mInventoryFields) === 0)
+        {
+            $this->readInventoryFields($organizationId);
+        }
+
+        if($itemId > 0)
+        {
+            // remember the user
+            $this->mItemId = $itemId;
+
+            // read all user data of user
+            $sql = 'SELECT * FROM '.TBL_INVENT_DATA.', '. TBL_INVENT_FIELDS. '
+                     WHERE ind_inf_id = inf_id
+                       AND ind_itm_id = '.$itemId;
+            $usdResult = $this->mDb->query($sql);
+
+            while($row = $this->mDb->fetch_array($usdResult))
+            {
+                if(!isset($this->mInventoryData[$row['ind_inf_id']]))
+                {
+                    $this->mInventoryData[$row['ind_inf_id']] = new TableAccess($this->mDb, TBL_INVENT_DATA, 'ind');
+                }
+                $this->mInventoryData[$row['ind_inf_id']]->setArray($row);
+            }
+        }
+    }
+
+    /**
+     * save data of every user field
+     * @param $itemId id is necessary if new user, that id was not known before
+     */
+    public function saveInventoryData($itemId)
+    {
+        $this->mDb->startTransaction();
+
+        foreach($this->mInventoryData as $value)
+        {
+            // if new user than set user id
+            if($this->mItemId == 0)
+            {
+                $value->setValue('ind_itm_id', $itemId);
+            }
+
+            // if value exists and new value is empty then delete entry
+            if($value->getValue('ind_id') > 0 && $value->getValue('ind_value') === '')
+            {
+                $value->delete();
+            }
+            else
+            {
+                $value->save();
+            }
+        }
+
+        $this->columnsValueChanged = false;
+        $this->mItemId = $itemId;
+        $this->mDb->endTransaction();
+    }
+
+    /**
+     * set value for column usd_value of field
+     * @param $fieldNameIntern
+     * @param $fieldValue
+     * @return bool
+     */
+    public function setValue($fieldNameIntern, $fieldValue)
+    {
+        global $gPreferences;
+        $returnCode = false;
+
+        if($fieldValue !== '')
+        {
+            switch ($this->mInventoryFields[$fieldNameIntern]->getValue('inf_type')) {
+                case 'CHECKBOX':
+                    // Checkbox darf nur 1 oder 0 haben
+                    if($fieldValue != 0 && $fieldValue != 1 && !$this->noValueCheck)
+                    {
+                        return false;
+                    }
+                    break;
+
+                case 'DATE':
+                    // Datum muss gueltig sein und formatiert werden
+                    $date = new DateTimeExtended($fieldValue, $gPreferences['system_date']);
+                    if(!$date->isValid())
+                    {
+                        if(!$this->noValueCheck)
+                        {
+                            return false;
+                        }
+                    }
+                    else
+                    {
+                        $fieldValue = $date->format('Y-m-d');
+                    }
+                    break;
+
+                case 'EMAIL':
+                    // Email darf nur gueltige Zeichen enthalten und muss einem festen Schema entsprechen
+                    $fieldValue = admStrToLower($fieldValue);
+                    if (!strValidCharacters($fieldValue, 'email') && !$this->noValueCheck)
+                    {
+                        return false;
+                    }
+                    break;
+
+                case 'NUMBER':
+                    // A number must be numeric
+                    if(!is_numeric($fieldValue) && !$this->noValueCheck)
+                    {
+                        return false;
+                    }
+                    else
+                    {
+                        // numbers don't have leading zero
+                        $fieldValue = ltrim($fieldValue, '0');
+                    }
+                    break;
+
+                case 'DECIMAL':
+                    // A number must be numeric
+                    if(!is_numeric(strtr($fieldValue, ',.', '00')) && !$this->noValueCheck)
+                    {
+                        return false;
+                    }
+                    else
+                    {
+                        // numbers don't have leading zero
+                        $fieldValue = ltrim($fieldValue, '0');
+                    }
+                    break;
+
+                case 'URL':
+                    // Homepage darf nur gueltige Zeichen enthalten
+                    if (!strValidCharacters($fieldValue, 'url') && !$this->noValueCheck)
+                    {
+                        return false;
+                    }
+                    // Homepage noch mit http vorbelegen
+                    if(strpos(admStrToLower($fieldValue), 'http://')  === false
+                    && strpos(admStrToLower($fieldValue), 'https://') === false)
+                    {
+                        $fieldValue = 'http://'. $fieldValue;
+                    }
+                    break;
+            }
+        }
+
+        $infId = $this->mInventoryFields[$fieldNameIntern]->getValue('inf_id');
+
+        // first check if user has a data object for this field and then set value of this user field
+        if(array_key_exists($infId, $this->mInventoryData))
+        {
+            $returnCode = $this->mInventoryData[$infId]->setValue('ind_value', $fieldValue);
+        }
+        elseif(isset($this->mInventoryFields[$fieldNameIntern]) && $fieldValue !== '')
+        {
+            $this->mInventoryData[$infId] = new TableAccess($this->mDb, TBL_INVENT_DATA, 'ind');
+            $this->mInventoryData[$infId]->setValue('ind_inf_id', $this->mInventoryFields[$fieldNameIntern]->getValue('inf_id'));
+            $this->mInventoryData[$infId]->setValue('ind_itm_id', $this->mItemId);
+            $returnCode = $this->mInventoryData[$infId]->setValue('ind_value', $fieldValue);
+        }
+
+        if($returnCode && $this->mInventoryData[$infId]->hasColumnsValueChanged())
+        {
+            $this->columnsValueChanged = true;
+        }
+
+        return $returnCode;
+    }
+}
+?>