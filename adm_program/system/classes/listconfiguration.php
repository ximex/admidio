<?php
/**
 ***********************************************************************************************
 * Class manages the list configuration
 *
 * @copyright 2004-2016 The Admidio Team
 * @see http://www.admidio.org/
 * @license https://www.gnu.org/licenses/gpl-2.0.html GNU General Public License v2.0 only
 ***********************************************************************************************
 */

/**
 * @class ListConfiguration
 * This class creates a list configuration object. With this object it's possible
 * to manage the configuration in the database. You can easily create new lists,
 * add new columns or remove columns.
 *
 * Beside the methods of the parent class there are the following additional methods:
 *
 * readColumns()         - Daten der zugehoerigen Spalten einlesen und in Objekten speichern
 * addColumn($number, $field, $sort = "", $condition = "")
 *                       - fuegt eine neue Spalte dem Spaltenarray hinzu
 * deleteColumn($number, $all = false)
 *                       - entfernt die entsprechende Spalte aus der Konfiguration
 * countColumns()        - Anzahl der Spalten der Liste zurueckgeben
 * getSQL($roleIds, $memberStatus = 0)
 *                       - gibt das passende SQL-Statement zu der Liste zurueck
 */
class ListConfiguration extends TableLists
{
    protected $columns = array(); // Array with all Listenspaltenobjekte

    /**
     * Constructor that will create an object to handle the configuration of lists.
     * @param \Database $database Object of the class Database. This should be the default global object @b $gDb.
     * @param int       $lstId    The id of the recordset that should be loaded. If id isn't set than an empty object of the table is created.
     */
    public function __construct(&$database, $lstId = 0)
    {
        parent::__construct($database, $lstId);

        if($lstId > 0)
        {
            $this->readColumns();
        }
    }

    /**
     * Add new column to column array
     * @param int        $number
     * @param int|string $field
     * @param string     $sort
     * @param string     $filter
     * @return bool
     */
    public function addColumn($number, $field, $sort = '', $filter = '')
    {
        // can join max. 61 tables
        // Passed parameters must be set carefully
        if($number === 0 || $field === '' || count($this->columns) >= 57)
        {
            return false;
        }

        // If column doesn't exist create object
        if(!array_key_exists($number, $this->columns))
        {
            $this->columns[$number] = new TableAccess($this->db, TBL_LIST_COLUMNS, 'lsc');
            $this->columns[$number]->setValue('lsc_lsf_id', $this->getValue('lst_id'));
        }

        // Assign content of column
        if(is_numeric($field))
        {
            $this->columns[$number]->setValue('lsc_usf_id', $field);
            $this->columns[$number]->setValue('lsc_special_field', '');
        }
        else
        {
            $this->columns[$number]->setValue('lsc_usf_id', '');
            $this->columns[$number]->setValue('lsc_special_field', $field);
        }

        $this->columns[$number]->setValue('lsc_number', $number);
        $this->columns[$number]->setValue('lsc_sort', $sort);
        $this->columns[$number]->setValue('lsc_filter', $filter);

        return true;
    }

    public function clear()
    {
        $this->columns = array();

        parent::clear();
    }

    /**
     * Return count of columns
     * @return int
     */
    public function countColumns()
    {
        return count($this->columns);
    }

    /**
     * Delete pointed columns out of configuration
     * @param int  $number
     * @param bool $all Define all columns to be deleted
     * @return bool
     */
    public function deleteColumn($number, $all = false)
    {
        if($number > $this->countColumns()) {
            return false;
        }

        if($all)
        {
            // Delete all columns starting with number
            for($newColumnNumber = $this->countColumns(); $newColumnNumber >= $number; --$newColumnNumber)
            {
                $this->columns[$newColumnNumber]->delete();
                array_pop($this->columns);
            }
        }
        else
        {
            // only 1 columns is deleted and following are going 1 step up
            for($newColumnNumber = $number, $max = $this->countColumns(); $newColumnNumber < $max; ++$newColumnNumber)
            {
                $newColumn = $this->columns[$newColumnNumber];
                $oldColumn = $this->columns[$newColumnNumber + 1];
                $newColumn->setValue('lsc_usf_id',        $oldColumn->getValue('lsc_usf_id'));
                $newColumn->setValue('lsc_special_field', $oldColumn->getValue('lsc_special_field'));
                $newColumn->setValue('lsc_sort',          $oldColumn->getValue('lsc_sort'));
                $newColumn->setValue('lsc_filter',        $oldColumn->getValue('lsc_filter'));
                $newColumn->save();
            }
            $this->columns[$newColumnNumber]->delete();
            array_pop($this->columns);
        }

        return true;
    }

    /**
     * Returns the column object with the corresponding number.
     * If that column doesn't exists the method try to repair the
     * column list. If that won't help then @b null will be returned.
     * @param int $number The internal number of the column.
     *                    This will be the position of the column in the list.
     * @return \TableAccess|null Returns a TableAccess object of the database table @b adm_list_columns.
     */
    public function getColumnObject($number)
    {
        if(array_key_exists($number, $this->columns))
        {
            return $this->columns[$number];
        }

        // column not found, then try to repair list
        $this->repair();
        if(array_key_exists($number, $this->columns))
        {
            return $this->columns[$number];
        }

        return null;
    }

    /**
     * prepare SQL to list configuration
     * @param int[]  $roleIds Array with all roles, which members are shown
     * @param int    $memberStatus 0 - Only active members of a role
     *                             1 - Only former members
     *                             2 - Active and former members of a role
     * @param string $startDate
     * @param string $endDate
     * @return string
     */
    public function getSQL(array $roleIds, $memberStatus = 0, $startDate = null, $endDate = null)
    {
        global $gL10n, $gProfileFields, $gCurrentOrganization, $gDbType;

        $sqlColumnNames = array();
        $sqlOrderBys    = array();
        $sqlJoin  = '';
        $sqlWhere = '';

        foreach($this->columns as $listColumn)
        {
            $lscUsfId = (int) $listColumn->getValue('lsc_usf_id');

            $tableAlias = '';
            if($lscUsfId > 0)
            {
                // dynamic profile field
                $tableAlias = 'row'. $listColumn->getValue('lsc_number'). 'id'. $lscUsfId;

                // define JOIN - Syntax
                $sqlJoin .= ' LEFT JOIN '.TBL_USER_DATA.' '.$tableAlias.'
                                     ON '.$tableAlias.'.usd_usr_id = usr_id
                                    AND '.$tableAlias.'.usd_usf_id = '.$lscUsfId;

                // usf_id is prefix for the table
                $dbColumnName = $tableAlias.'.usd_value';
            }
            else
            {
                // Special fields like usr_photo, mem_begin ...
                $dbColumnName = $listColumn->getValue('lsc_special_field');
            }

            $sqlColumnNames[] = $dbColumnName;

            $userFieldType = $gProfileFields->getPropertyById($lscUsfId, 'usf_type');

            // create a valid sort
            $lscSort = $listColumn->getValue('lsc_sort');
            if($lscSort !== '')
            {
                if($userFieldType === 'NUMBER' || $userFieldType === 'DECIMAL')
                {
                    // if a field has numeric values then there must be a cast because database
                    // column is varchar. A varchar sort of 1,10,2 will be with cast 1,2,10
                    if($gDbType === 'pgsql' || $gDbType === 'postgresql') // for backwards compatibility "postgresql"
                    {
                        $columnType = 'numeric';
                    }
                    else
                    {
                        // mysql
                        $columnType = 'unsigned';
                    }
                    $sqlOrderBys[] = ' CAST('.$dbColumnName.' AS '.$columnType.') '.$lscSort;
                }
                else
                {
                    $sqlOrderBys[] = $dbColumnName.' '.$lscSort;
                }
            }

            // Handle the conditions for the columns
            if($listColumn->getValue('lsc_filter') !== '')
            {
                $value = $listColumn->getValue('lsc_filter');
                $type = '';

                // custom profile field
                if($lscUsfId > 0)
                {
                    switch ($userFieldType)
                    {
                        case 'CHECKBOX':
                            $type = 'checkbox';

                            // 'yes' or 'no' will be replaced with 1 or 0, so that you can compare it with the database value
                            $arrCheckboxValues = array($gL10n->get('SYS_YES'), $gL10n->get('SYS_NO'), 'true', 'false');
                            $arrCheckboxKeys   = array(1, 0, 1, 0);
                            $value = str_replace(array_map('admStrToLower', $arrCheckboxValues), $arrCheckboxKeys, admStrToLower($value));
                            break;

                        case 'DROPDOWN':
                        case 'RADIO_BUTTON':
                            $type = 'int';

                            // replace all field values with their internal numbers
                            $arrListValues = $gProfileFields->getPropertyById($lscUsfId, 'usf_value_list', 'text');
                            $value = array_search(admStrToLower($value), array_map('admStrToLower', $arrListValues), true);
                            break;

                        case 'NUMBER':
                        case 'DECIMAL':
                            $type = 'int';
                            break;

                        case 'DATE':
                            $type = 'date';
                            break;

                        default:
                            $type = 'string';
                    }
                }
                else
                {
                    switch ($listColumn->getValue('lsc_special_field'))
                    {
                        case 'mem_begin':
                        case 'mem_end':
                            $type = 'date';
                            break;

                        case 'usr_login_name':
                            $type = 'string';
                            break;

                        case 'usr_photo':
                            $type = '';
                            break;
                    }
                }

                $parser = new ConditionParser();

                // if profile field then add not exists condition
                if($lscUsfId > 0)
                {
                    $parser->setNotExistsStatement('SELECT 1
                                                      FROM '.TBL_USER_DATA.' '.$tableAlias.'s
                                                     WHERE '.$tableAlias.'s.usd_usr_id = usr_id
                                                       AND '.$tableAlias.'s.usd_usf_id = '.$lscUsfId);
                }

                // now transform condition into SQL
                $sqlWhere .= $parser->makeSqlStatement($value, $dbColumnName, $type, $gProfileFields->getPropertyById($lscUsfId, 'usf_name')); // TODO Exception handling
            }
        }

        $sqlColumnNames = implode(', ', $sqlColumnNames);
        $sqlOrderBys    = implode(', ', $sqlOrderBys);
        $sqlRoleIds     = implode(', ', $roleIds);

        // Set state of membership
        $sqlMemberStatus = '';
        if ($memberStatus === 0)
        {
            if ($startDate === null)
            {
                $sqlMemberStatus = 'AND mem_begin <= \''.DATE_NOW.'\'';
            }
            else
            {
                $sqlMemberStatus = 'AND mem_begin <= \''.$endDate.' 23:59:59\'';
            }

            if ($endDate === null)
            {
                $sqlMemberStatus .= 'AND mem_end >= \''.DATE_NOW.'\'';
            }
            else
            {
                $sqlMemberStatus .= 'AND mem_end >= \''.$startDate.' 00:00:00\'';
            }
        }
        elseif ($memberStatus === 1)
        {
            $sqlMemberStatus = 'AND mem_end < \''.DATE_NOW.'\'';
        }

        // Set SQL-Statement
<<<<<<< HEAD
        $sql = 'SELECT mem_leader, usr_id, '.$sqlColumnNames.'
=======
        $sql = 'SELECT DISTINCT mem_leader, usr_id, '.$sqlSelect.'
>>>>>>> a92b0203
                  FROM '.TBL_MEMBERS.'
            INNER JOIN '.TBL_ROLES.'
                    ON rol_id = mem_rol_id
            INNER JOIN '.TBL_CATEGORIES.'
                    ON cat_id = rol_cat_id
            INNER JOIN '.TBL_USERS.'
                    ON usr_id = mem_usr_id
                       '.$sqlJoin.'
                 WHERE usr_valid = 1
                   AND rol_id IN ('.$sqlRoleIds.')
                   AND (  cat_org_id = '. $gCurrentOrganization->getValue('org_id'). '
                       OR cat_org_id IS NULL )
                       '.$sqlMemberStatus.'
                       '.$sqlWhere.'
              ORDER BY mem_leader DESC';
        if($sqlOrderBys !== '')
        {
            $sql .= ', '.$sqlOrderBys;
        }

        return $sql;
    }

    /**
     * Read data of responsible columns and store in object
     */
    public function readColumns()
    {
        $sql = 'SELECT *
                  FROM '.TBL_LIST_COLUMNS.'
                 WHERE lsc_lst_id = '.$this->getValue('lst_id').'
              ORDER BY lsc_number ASC';
        $lscStatement = $this->db->query($sql);

        while($lscRow = $lscStatement->fetch())
        {
            $lscNumber = (int) $lscRow['lsc_number'];
            $this->columns[$lscNumber] = new TableAccess($this->db, TBL_LIST_COLUMNS, 'lsc');
            $this->columns[$lscNumber]->setArray($lscRow);
        }
    }

    /**
     * The method will clear all column data of this object and restore all
     * columns from the database. Then the column number will be renewed for all columns.
     * This is in some cases a necessary fix if a column number was lost.
     */
    public function repair()
    {
        // restore columns from database
        $this->columns = array();
        $this->readColumns();
        $newColumnNumber = 1;

        // check for every column if the number is expected otherwise set new number
        foreach($this->columns as $number => $listColumn)
        {
            if($number !== $newColumnNumber)
            {
                $this->columns[$number]->setValue('lsc_number', $newColumnNumber);
                $this->columns[$number]->save();
            }
            ++$newColumnNumber;
        }

        // now restore columns with new numbers
        $this->columns = array();
        $this->readColumns();
    }

    /**
     * @param bool $updateFingerPrint
     * @return bool
     */
    public function save($updateFingerPrint = true)
    {
        $this->db->startTransaction();

        $returnValue = parent::save($updateFingerPrint);

        // save columns
        foreach($this->columns as $number => $listColumn)
        {
            if($listColumn->getValue('lsc_lst_id') == 0)
            {
                $listColumn->setValue('lsc_lst_id', $this->getValue('lst_id'));
            }
            $listColumn->save($updateFingerPrint);
        }

        $this->db->endTransaction();

        return $returnValue;
    }
}<|MERGE_RESOLUTION|>--- conflicted
+++ resolved
@@ -351,11 +351,7 @@
         }
 
         // Set SQL-Statement
-<<<<<<< HEAD
-        $sql = 'SELECT mem_leader, usr_id, '.$sqlColumnNames.'
-=======
-        $sql = 'SELECT DISTINCT mem_leader, usr_id, '.$sqlSelect.'
->>>>>>> a92b0203
+        $sql = 'SELECT DISTINCT mem_leader, usr_id, '.$sqlColumnNames.'
                   FROM '.TBL_MEMBERS.'
             INNER JOIN '.TBL_ROLES.'
                     ON rol_id = mem_rol_id
