--- conflicted
+++ resolved
@@ -1,463 +1,456 @@
-<?php
-/******************************************************************************
- * Class manages the list configuration
- *
- * Copyright    : (c) 2004 - 2015 The Admidio Team
- * Homepage     : http://www.admidio.org
- * License      : GNU Public License 2 https://www.gnu.org/licenses/gpl-2.0.html
- *
- * This class creates a list configuration object. With this object it's possible
- * to manage the configuration in the database. You can easily create new lists,
- * add new columns or remove columns.
- *
- * Beside the methods of the parent class there are the following additional methods:
- *
- * readColumns()         - Daten der zugehoerigen Spalten einlesen und in Objekten speichern
- * addColumn($number, $field, $sort = "", $condition = "")
- *                       - fuegt eine neue Spalte dem Spaltenarray hinzu
- * deleteColumn($number, $all = false)
- *                       - entfernt die entsprechende Spalte aus der Konfiguration
- * countColumns()        - Anzahl der Spalten der Liste zurueckgeben
- * getSQL($roleIds, $memberStatus = 0)
- *                       - gibt das passende SQL-Statement zu der Liste zurueck
- *
- *****************************************************************************/
-
-/**
- * Class ListConfiguration
- */
-class ListConfiguration extends TableLists
-{
-    protected $columns = array(); // Array ueber alle Listenspaltenobjekte
-
-    /**
-<<<<<<< HEAD
-     * Constructor that will create an object to handle the configuration of lists.
-     * @param object $database Object of the class Database. This should be the default global object @b $gDb.
-     * @param int    $lst_id   The id of the recordset that should be loaded. If id isn't set than an empty object of the table is created.
-     */
-    public function __construct(&$database, $lst_id = 0)
-=======
-     * @param object $db
-     * @param int    $lst_id
-     */
-    public function __construct(&$db, $lst_id = 0)
->>>>>>> e20148f2
-    {
-        parent::__construct($database, $lst_id);
-
-        if($lst_id > 0)
-        {
-            $this->readColumns();
-        }
-    }
-
-    /**
-     * fuegt eine neue Spalte dem Spaltenarray hinzu
-     * @param int    $number
-     * @param        $field
-     * @param string $sort
-     * @param string $filter
-     * @return bool
-     */
-    public function addColumn($number, $field, $sort = '', $filter = '')
-    {
-        // MySQL kann nicht mehr als 61 Tabellen joinen
-        // Uebergaben muessen sinnvoll gefuellt sein
-        if(count($this->columns) < 57 && $number > 0 && $field !== '')
-        {
-            // falls Spalte noch nicht existiert, dann Objekt anlegen
-            if(!isset($this->columns[$number]))
-            {
-                $this->columns[$number] = new TableAccess($this->db, TBL_LIST_COLUMNS, 'lsc');
-                $this->columns[$number]->setValue('lsc_lsf_id', $this->getValue('lst_id'));
-            }
-
-            // Spalteninhalte belegen
-            $this->columns[$number]->setValue('lsc_number', $number);
-            if(is_numeric($field))
-            {
-                $this->columns[$number]->setValue('lsc_usf_id', $field);
-                $this->columns[$number]->setValue('lsc_special_field', '');
-            }
-            else
-            {
-                $this->columns[$number]->setValue('lsc_usf_id', '');
-                $this->columns[$number]->setValue('lsc_special_field', $field);
-            }
-            $this->columns[$number]->setValue('lsc_sort', $sort);
-            $this->columns[$number]->setValue('lsc_filter', $filter);
-            return true;
-        }
-        return false;
-    }
-
-    public function clear()
-    {
-        $this->columns = array();
-
-        parent::clear();
-    }
-
-    /**
-     * Anzahl der Spalten der Liste zurueckgeben
-     * @return int
-     */
-    public function countColumns()
-    {
-        return count($this->columns);
-    }
-
-    /**
-     * @return true
-     */
-    public function delete()
-    {
-        $this->db->startTransaction();
-
-        // first delete all columns
-        foreach($this->columns as $number => $listColumn)
-        {
-            $listColumn->delete();
-        }
-
-        $return = parent::delete();
-
-        $this->db->endTransaction();
-        return $return;
-    }
-
-    /**
-     * entfernt die entsprechende Spalte aus der Konfiguration
-     * @param int  $number
-     * @param bool $all gibt an, ob alle folgenden Spalten auch geloescht werden sollen
-     */
-    public function deleteColumn($number, $all = false)
-    {
-        if($number <= $this->countColumns())
-        {
-            if($all)
-            {
-                // alle Spalten ab der Nummer werden entfernt
-                for($newColumnNumber = $this->countColumns(); $newColumnNumber >= $number; $newColumnNumber--)
-                {
-                    $this->columns[$newColumnNumber]->delete();
-                    array_pop($this->columns);
-                }
-            }
-            else
-            {
-                // es wird nur die einzelne Spalte entfernt und alle folgenden Spalten ruecken eins nach vorne
-                for($newColumnNumber = $number; $newColumnNumber < $this->countColumns(); $newColumnNumber++)
-                {
-                    $this->columns[$newColumnNumber]->setValue('lsc_usf_id', $this->columns[$newColumnNumber+1]->getValue('lsc_usf_id'));
-                    $this->columns[$newColumnNumber]->setValue('lsc_special_field', $this->columns[$newColumnNumber+1]->getValue('lsc_special_field'));
-                    $this->columns[$newColumnNumber]->setValue('lsc_sort',   $this->columns[$newColumnNumber+1]->getValue('lsc_sort'));
-                    $this->columns[$newColumnNumber]->setValue('lsc_filter', $this->columns[$newColumnNumber+1]->getValue('lsc_filter'));
-                    $this->columns[$newColumnNumber]->save();
-                }
-                $this->columns[$newColumnNumber]->delete();
-                array_pop($this->columns);
-            }
-        }
-    }
-
-    /**
-     * Returns the column object with the corresponding number.
-     * If that column doesn't exists the method try to repair the
-     * column list. If that won't help then @b null will be returned.
-     * @param int $number The internal number of the column.
-     *                    This will be the position of the column in the list.
-     * @return object|null Returns a TableAccess object of the database table @b adm_list_columns.
-     */
-    public function getColumnObject($number)
-    {
-        if(isset($this->columns[$number]))
-        {
-            return $this->columns[$number];
-        }
-        else
-        {
-            // column not found, then try to repair list
-            $this->repair();
-            if(isset($this->columns[$number]))
-            {
-                return $this->columns[$number];
-            }
-            else
-            {
-                return null;
-            }
-        }
-    }
-
-    /**
-     * gibt das passende SQL-Statement zu der Liste zurueck
-     * @param $roleIds Array ueber alle Rollen-IDs, von denen Mitglieder in der Liste angezeigt werden sollen
-     * @param int $memberStatus 0 - Nur aktive Rollenmitglieder
-     *                          1 - Nur ehemalige Rollenmitglieder
-     *                          2 - Aktive und ehemalige Rollenmitglieder
-     * @return string
-     * @throws AdmException
-     */
-    public function getSQL($roleIds, $memberStatus = 0)
-    {
-        global $gL10n, $gProfileFields, $gCurrentOrganization, $gDbType;
-        $sql = '';
-        $sqlSelect  = '';
-        $sqlJoin    = '';
-        $sqlWhere   = '';
-        $sqlOrderBy = '';
-        $sqlRoleIds = '';
-        $sqlMemberStatus = '';
-
-        foreach($this->columns as $number => $listColumn)
-        {
-            // Spalte anhaengen
-            if($sqlSelect !== '')
-            {
-                $sqlSelect = $sqlSelect . ', ';
-            }
-
-            if($listColumn->getValue('lsc_usf_id') > 0)
-            {
-                // dynamisches Profilfeld
-                $tableAlias = 'row'. $listColumn->getValue('lsc_number'). 'id'. $listColumn->getValue('lsc_usf_id');
-
-                // JOIN - Syntax erstellen
-                $sqlJoin = $sqlJoin. ' LEFT JOIN '. TBL_USER_DATA .' '.$tableAlias.'
-                                           ON '.$tableAlias.'.usd_usr_id = usr_id
-                                          AND '.$tableAlias.'.usd_usf_id = '.$listColumn->getValue('lsc_usf_id');
-
-                // hierbei wird die usf_id als Tabellen-Alias benutzt und vorangestellt
-                $dbColumnName = $tableAlias.'.usd_value';
-            }
-            else
-            {
-                // Spezialfelder z.B. usr_photo, mem_begin ...
-                $dbColumnName = $listColumn->getValue('lsc_special_field');
-            }
-
-            $sqlSelect = $sqlSelect. $dbColumnName;
-
-
-            $userFieldType = $gProfileFields->getPropertyById($listColumn->getValue('lsc_usf_id'), 'usf_type');
-
-            // create a valid sort
-            if(strlen($listColumn->getValue('lsc_sort')) > 0)
-            {
-                if($sqlOrderBy !== '')
-                {
-                    $sqlOrderBy = $sqlOrderBy. ', ';
-                }
-
-                if($userFieldType === 'NUMBER' || $userFieldType === 'DECIMAL')
-                {
-                    // if a field has numeric values then there must be a cast because database
-                    // column is varchar. A varchar sort of 1,10,2 will be with cast 1,2,10
-                    if($gDbType === 'postgresql')
-                    {
-                        $columnType = 'numeric';
-                    }
-                    else
-                    {
-                        // mysql
-                        $columnType = 'unsigned';
-                    }
-                    $sqlOrderBy = $sqlOrderBy. ' CAST('.$dbColumnName. ' AS '.$columnType.') '. $listColumn->getValue('lsc_sort');
-                }
-                else
-                {
-                    $sqlOrderBy = $sqlOrderBy. $dbColumnName. ' '. $listColumn->getValue('lsc_sort');
-                }
-            }
-
-
-            // Handle the conditions for the columns
-            if(strlen($listColumn->getValue('lsc_filter')) > 0)
-            {
-                $value = $listColumn->getValue('lsc_filter');
-
-                // custom profile field
-                if($listColumn->getValue('lsc_usf_id') > 0)
-                {
-                    switch ($userFieldType) {
-                        case 'CHECKBOX':
-                            $type = 'checkbox';
-
-                            // 'yes' or 'no' will be replaced with 1 or 0, so that you can compare it with the database value
-                            $arrCheckboxValues = array($gL10n->get('SYS_YES'), $gL10n->get('SYS_NO'), 'true', 'false');
-                            $arrCheckboxKeys   = array(1, 0, 1, 0);
-                            $value = str_replace(array_map('admStrToLower', $arrCheckboxValues), $arrCheckboxKeys, admStrToLower($value));
-                            break;
-
-                        case 'DROPDOWN':
-                        case 'RADIO_BUTTON':
-                            $type = 'int';
-
-                            // replace all field values with their internal numbers
-                            $arrListValues = $gProfileFields->getPropertyById($listColumn->getValue('lsc_usf_id'), 'usf_value_list', 'text');
-                            $value = array_search(admStrToLower($value), array_map('admStrToLower', $arrListValues));
-                            break;
-
-                        case 'NUMBER':
-                        case 'DECIMAL':
-                            $type = 'int';
-                            break;
-
-                        case 'DATE':
-                            $type = 'date';
-                            break;
-
-                        default:
-                            $type = 'string';
-                    }
-                }
-                else
-                {
-                    switch ($listColumn->getValue('lsc_special_field')) {
-                        case 'mem_begin':
-                        case 'mem_end':
-                            $type = 'date';
-                            break;
-
-                        case 'usr_login_name':
-                            $type = 'string';
-                            break;
-
-                        case 'usr_photo':
-                            $type = '';
-                            break;
-                    }
-                }
-
-                $parser = new ConditionParser();
-
-                // if profile field then add not exists condition
-                if($listColumn->getValue('lsc_usf_id') > 0)
-                {
-                    $parser->setNotExistsStatement('SELECT 1 FROM '.TBL_USER_DATA.' '.$tableAlias.'s
-                                                     WHERE '.$tableAlias.'s.usd_usr_id = usr_id
-                                                       AND '.$tableAlias.'s.usd_usf_id = '.$listColumn->getValue('lsc_usf_id'));
-                }
-
-                // now transform condition into SQL
-                $condition = $parser->makeSqlStatement($value, $dbColumnName, $type, $gProfileFields->getPropertyById($listColumn->getValue('lsc_usf_id'), 'usf_name'));
-                $sqlWhere = $sqlWhere. $condition;
-            }
-        }
-
-        // Rollen-IDs zusammensetzen
-        foreach($roleIds as $key => $value)
-        {
-            if(is_numeric($key))
-            {
-                if($sqlRoleIds !== '')
-                {
-                    $sqlRoleIds = $sqlRoleIds. ', ';
-                }
-                $sqlRoleIds = $sqlRoleIds. $value;
-            }
-        }
-
-        // Status der Mitgliedschaft setzen
-        if($memberStatus === 0)
-        {
-            $sqlMemberStatus = ' AND mem_begin <= \''.DATE_NOW.'\'
-                                 AND mem_end   >= \''.DATE_NOW.'\' ';
-        }
-        elseif($memberStatus === 1)
-        {
-            $sqlMemberStatus = ' AND mem_end < \''.DATE_NOW.'\' ';
-        }
-
-        // SQL-Statement zusammenbasteln
-        $sql = 'SELECT mem_leader, usr_id, '.$sqlSelect.'
-                  FROM '. TBL_ROLES. ', '. TBL_CATEGORIES. ', '. TBL_MEMBERS. ', '. TBL_USERS. '
-                       '.$sqlJoin.'
-                 WHERE rol_id    IN ('.$sqlRoleIds.')
-                   AND rol_cat_id = cat_id
-                   AND (  cat_org_id = '. $gCurrentOrganization->getValue('org_id'). '
-                       OR cat_org_id IS NULL )
-                   AND mem_rol_id = rol_id
-                       '.$sqlMemberStatus.'
-                   AND mem_usr_id = usr_id
-                   AND usr_valid  = 1
-                       '.$sqlWhere.'
-                 ORDER BY mem_leader DESC ';
-        if($sqlOrderBy !== '')
-        {
-            $sql = $sql. ', '. $sqlOrderBy;
-        }
-
-        return $sql;
-    }
-
-    /**
-     * Daten der zugehoerigen Spalten einlesen und in Objekten speichern
-     */
-    public function readColumns()
-    {
-        $sql = 'SELECT * FROM '. TBL_LIST_COLUMNS. '
-                 WHERE lsc_lst_id = '. $this->getValue('lst_id'). '
-                 ORDER BY lsc_number ASC ';
-        $lsc_result = $this->db->query($sql);
-
-        while($lsc_row = $this->db->fetch_array($lsc_result))
-        {
-            $this->columns[$lsc_row['lsc_number']] = new TableAccess($this->db, TBL_LIST_COLUMNS, 'lsc');
-            $this->columns[$lsc_row['lsc_number']]->setArray($lsc_row);
-        }
-    }
-
-    /**
-     * The method will clear all column data of this object and restore all
-     * columns from the database. Then the column number will be renewed for all columns.
-     * This is in some cases a necessary fix if a column number was lost.
-     */
-    public function repair()
-    {
-        // restore columns from database
-        $this->columns = array();
-        $this->readColumns();
-        $newColumnNumber = 1;
-
-        // check for every column if the number is expected otherwise set new number
-        foreach($this->columns as $number => $listColumn)
-        {
-            if($number != $newColumnNumber)
-            {
-                $this->columns[$number]->setValue('lsc_number', $newColumnNumber);
-                $this->columns[$number]->save();
-            }
-            $newColumnNumber++;
-        }
-
-        // now restore columns with new numbers
-        $this->columns = array();
-        $this->readColumns();
-    }
-
-    /**
-     * @param bool $updateFingerPrint
-     */
-    public function save($updateFingerPrint = true)
-    {
-        $this->db->startTransaction();
-
-        parent::save($updateFingerPrint);
-
-        // jetzt noch die einzelnen Spalten sichern
-        foreach($this->columns as $number => $listColumn)
-        {
-            if($listColumn->getValue('lsc_lst_id') == 0)
-            {
-                $listColumn->setValue('lsc_lst_id', $this->getValue('lst_id'));
-            }
-            $listColumn->save($updateFingerPrint);
-        }
-
-        $this->db->endTransaction();
-    }
-}
-?>
+<?php
+/******************************************************************************
+ * Class manages the list configuration
+ *
+ * Copyright    : (c) 2004 - 2015 The Admidio Team
+ * Homepage     : http://www.admidio.org
+ * License      : GNU Public License 2 https://www.gnu.org/licenses/gpl-2.0.html
+ *
+ * This class creates a list configuration object. With this object it's possible
+ * to manage the configuration in the database. You can easily create new lists,
+ * add new columns or remove columns.
+ *
+ * Beside the methods of the parent class there are the following additional methods:
+ *
+ * readColumns()         - Daten der zugehoerigen Spalten einlesen und in Objekten speichern
+ * addColumn($number, $field, $sort = "", $condition = "")
+ *                       - fuegt eine neue Spalte dem Spaltenarray hinzu
+ * deleteColumn($number, $all = false)
+ *                       - entfernt die entsprechende Spalte aus der Konfiguration
+ * countColumns()        - Anzahl der Spalten der Liste zurueckgeben
+ * getSQL($roleIds, $memberStatus = 0)
+ *                       - gibt das passende SQL-Statement zu der Liste zurueck
+ *
+ *****************************************************************************/
+
+/**
+ * Class ListConfiguration
+ */
+class ListConfiguration extends TableLists
+{
+    protected $columns = array(); // Array ueber alle Listenspaltenobjekte
+
+    /**
+     * Constructor that will create an object to handle the configuration of lists.
+     * @param object $database Object of the class Database. This should be the default global object @b $gDb.
+     * @param int    $lst_id   The id of the recordset that should be loaded. If id isn't set than an empty object of the table is created.
+     */
+    public function __construct(&$database, $lst_id = 0)
+    {
+        parent::__construct($database, $lst_id);
+
+        if($lst_id > 0)
+        {
+            $this->readColumns();
+        }
+    }
+
+    /**
+     * fuegt eine neue Spalte dem Spaltenarray hinzu
+     * @param int    $number
+     * @param        $field
+     * @param string $sort
+     * @param string $filter
+     * @return bool
+     */
+    public function addColumn($number, $field, $sort = '', $filter = '')
+    {
+        // MySQL kann nicht mehr als 61 Tabellen joinen
+        // Uebergaben muessen sinnvoll gefuellt sein
+        if(count($this->columns) < 57 && $number > 0 && $field !== '')
+        {
+            // falls Spalte noch nicht existiert, dann Objekt anlegen
+            if(!isset($this->columns[$number]))
+            {
+                $this->columns[$number] = new TableAccess($this->db, TBL_LIST_COLUMNS, 'lsc');
+                $this->columns[$number]->setValue('lsc_lsf_id', $this->getValue('lst_id'));
+            }
+
+            // Spalteninhalte belegen
+            $this->columns[$number]->setValue('lsc_number', $number);
+            if(is_numeric($field))
+            {
+                $this->columns[$number]->setValue('lsc_usf_id', $field);
+                $this->columns[$number]->setValue('lsc_special_field', '');
+            }
+            else
+            {
+                $this->columns[$number]->setValue('lsc_usf_id', '');
+                $this->columns[$number]->setValue('lsc_special_field', $field);
+            }
+            $this->columns[$number]->setValue('lsc_sort', $sort);
+            $this->columns[$number]->setValue('lsc_filter', $filter);
+            return true;
+        }
+        return false;
+    }
+
+    public function clear()
+    {
+        $this->columns = array();
+
+        parent::clear();
+    }
+
+    /**
+     * Anzahl der Spalten der Liste zurueckgeben
+     * @return int
+     */
+    public function countColumns()
+    {
+        return count($this->columns);
+    }
+
+    /**
+     * @return true
+     */
+    public function delete()
+    {
+        $this->db->startTransaction();
+
+        // first delete all columns
+        foreach($this->columns as $number => $listColumn)
+        {
+            $listColumn->delete();
+        }
+
+        $return = parent::delete();
+
+        $this->db->endTransaction();
+        return $return;
+    }
+
+    /**
+     * entfernt die entsprechende Spalte aus der Konfiguration
+     * @param int  $number
+     * @param bool $all gibt an, ob alle folgenden Spalten auch geloescht werden sollen
+     */
+    public function deleteColumn($number, $all = false)
+    {
+        if($number <= $this->countColumns())
+        {
+            if($all)
+            {
+                // alle Spalten ab der Nummer werden entfernt
+                for($newColumnNumber = $this->countColumns(); $newColumnNumber >= $number; $newColumnNumber--)
+                {
+                    $this->columns[$newColumnNumber]->delete();
+                    array_pop($this->columns);
+                }
+            }
+            else
+            {
+                // es wird nur die einzelne Spalte entfernt und alle folgenden Spalten ruecken eins nach vorne
+                for($newColumnNumber = $number; $newColumnNumber < $this->countColumns(); $newColumnNumber++)
+                {
+                    $this->columns[$newColumnNumber]->setValue('lsc_usf_id', $this->columns[$newColumnNumber+1]->getValue('lsc_usf_id'));
+                    $this->columns[$newColumnNumber]->setValue('lsc_special_field', $this->columns[$newColumnNumber+1]->getValue('lsc_special_field'));
+                    $this->columns[$newColumnNumber]->setValue('lsc_sort',   $this->columns[$newColumnNumber+1]->getValue('lsc_sort'));
+                    $this->columns[$newColumnNumber]->setValue('lsc_filter', $this->columns[$newColumnNumber+1]->getValue('lsc_filter'));
+                    $this->columns[$newColumnNumber]->save();
+                }
+                $this->columns[$newColumnNumber]->delete();
+                array_pop($this->columns);
+            }
+        }
+    }
+
+    /**
+     * Returns the column object with the corresponding number.
+     * If that column doesn't exists the method try to repair the
+     * column list. If that won't help then @b null will be returned.
+     * @param int $number The internal number of the column.
+     *                    This will be the position of the column in the list.
+     * @return object|null Returns a TableAccess object of the database table @b adm_list_columns.
+     */
+    public function getColumnObject($number)
+    {
+        if(isset($this->columns[$number]))
+        {
+            return $this->columns[$number];
+        }
+        else
+        {
+            // column not found, then try to repair list
+            $this->repair();
+            if(isset($this->columns[$number]))
+            {
+                return $this->columns[$number];
+            }
+            else
+            {
+                return null;
+            }
+        }
+    }
+
+    /**
+     * gibt das passende SQL-Statement zu der Liste zurueck
+     * @param $roleIds Array ueber alle Rollen-IDs, von denen Mitglieder in der Liste angezeigt werden sollen
+     * @param int $memberStatus 0 - Nur aktive Rollenmitglieder
+     *                          1 - Nur ehemalige Rollenmitglieder
+     *                          2 - Aktive und ehemalige Rollenmitglieder
+     * @return string
+     * @throws AdmException
+     */
+    public function getSQL($roleIds, $memberStatus = 0)
+    {
+        global $gL10n, $gProfileFields, $gCurrentOrganization, $gDbType;
+        $sql = '';
+        $sqlSelect  = '';
+        $sqlJoin    = '';
+        $sqlWhere   = '';
+        $sqlOrderBy = '';
+        $sqlRoleIds = '';
+        $sqlMemberStatus = '';
+
+        foreach($this->columns as $number => $listColumn)
+        {
+            // Spalte anhaengen
+            if($sqlSelect !== '')
+            {
+                $sqlSelect = $sqlSelect . ', ';
+            }
+
+            if($listColumn->getValue('lsc_usf_id') > 0)
+            {
+                // dynamisches Profilfeld
+                $tableAlias = 'row'. $listColumn->getValue('lsc_number'). 'id'. $listColumn->getValue('lsc_usf_id');
+
+                // JOIN - Syntax erstellen
+                $sqlJoin = $sqlJoin. ' LEFT JOIN '. TBL_USER_DATA .' '.$tableAlias.'
+                                           ON '.$tableAlias.'.usd_usr_id = usr_id
+                                          AND '.$tableAlias.'.usd_usf_id = '.$listColumn->getValue('lsc_usf_id');
+
+                // hierbei wird die usf_id als Tabellen-Alias benutzt und vorangestellt
+                $dbColumnName = $tableAlias.'.usd_value';
+            }
+            else
+            {
+                // Spezialfelder z.B. usr_photo, mem_begin ...
+                $dbColumnName = $listColumn->getValue('lsc_special_field');
+            }
+
+            $sqlSelect = $sqlSelect. $dbColumnName;
+
+
+            $userFieldType = $gProfileFields->getPropertyById($listColumn->getValue('lsc_usf_id'), 'usf_type');
+
+            // create a valid sort
+            if(strlen($listColumn->getValue('lsc_sort')) > 0)
+            {
+                if($sqlOrderBy !== '')
+                {
+                    $sqlOrderBy = $sqlOrderBy. ', ';
+                }
+
+                if($userFieldType === 'NUMBER' || $userFieldType === 'DECIMAL')
+                {
+                    // if a field has numeric values then there must be a cast because database
+                    // column is varchar. A varchar sort of 1,10,2 will be with cast 1,2,10
+                    if($gDbType === 'postgresql')
+                    {
+                        $columnType = 'numeric';
+                    }
+                    else
+                    {
+                        // mysql
+                        $columnType = 'unsigned';
+                    }
+                    $sqlOrderBy = $sqlOrderBy. ' CAST('.$dbColumnName. ' AS '.$columnType.') '. $listColumn->getValue('lsc_sort');
+                }
+                else
+                {
+                    $sqlOrderBy = $sqlOrderBy. $dbColumnName. ' '. $listColumn->getValue('lsc_sort');
+                }
+            }
+
+
+            // Handle the conditions for the columns
+            if(strlen($listColumn->getValue('lsc_filter')) > 0)
+            {
+                $value = $listColumn->getValue('lsc_filter');
+
+                // custom profile field
+                if($listColumn->getValue('lsc_usf_id') > 0)
+                {
+                    switch ($userFieldType) {
+                        case 'CHECKBOX':
+                            $type = 'checkbox';
+
+                            // 'yes' or 'no' will be replaced with 1 or 0, so that you can compare it with the database value
+                            $arrCheckboxValues = array($gL10n->get('SYS_YES'), $gL10n->get('SYS_NO'), 'true', 'false');
+                            $arrCheckboxKeys   = array(1, 0, 1, 0);
+                            $value = str_replace(array_map('admStrToLower', $arrCheckboxValues), $arrCheckboxKeys, admStrToLower($value));
+                            break;
+
+                        case 'DROPDOWN':
+                        case 'RADIO_BUTTON':
+                            $type = 'int';
+
+                            // replace all field values with their internal numbers
+                            $arrListValues = $gProfileFields->getPropertyById($listColumn->getValue('lsc_usf_id'), 'usf_value_list', 'text');
+                            $value = array_search(admStrToLower($value), array_map('admStrToLower', $arrListValues));
+                            break;
+
+                        case 'NUMBER':
+                        case 'DECIMAL':
+                            $type = 'int';
+                            break;
+
+                        case 'DATE':
+                            $type = 'date';
+                            break;
+
+                        default:
+                            $type = 'string';
+                    }
+                }
+                else
+                {
+                    switch ($listColumn->getValue('lsc_special_field')) {
+                        case 'mem_begin':
+                        case 'mem_end':
+                            $type = 'date';
+                            break;
+
+                        case 'usr_login_name':
+                            $type = 'string';
+                            break;
+
+                        case 'usr_photo':
+                            $type = '';
+                            break;
+                    }
+                }
+
+                $parser = new ConditionParser();
+
+                // if profile field then add not exists condition
+                if($listColumn->getValue('lsc_usf_id') > 0)
+                {
+                    $parser->setNotExistsStatement('SELECT 1 FROM '.TBL_USER_DATA.' '.$tableAlias.'s
+                                                     WHERE '.$tableAlias.'s.usd_usr_id = usr_id
+                                                       AND '.$tableAlias.'s.usd_usf_id = '.$listColumn->getValue('lsc_usf_id'));
+                }
+
+                // now transform condition into SQL
+                $condition = $parser->makeSqlStatement($value, $dbColumnName, $type, $gProfileFields->getPropertyById($listColumn->getValue('lsc_usf_id'), 'usf_name'));
+                $sqlWhere = $sqlWhere. $condition;
+            }
+        }
+
+        // Rollen-IDs zusammensetzen
+        foreach($roleIds as $key => $value)
+        {
+            if(is_numeric($key))
+            {
+                if($sqlRoleIds !== '')
+                {
+                    $sqlRoleIds = $sqlRoleIds. ', ';
+                }
+                $sqlRoleIds = $sqlRoleIds. $value;
+            }
+        }
+
+        // Status der Mitgliedschaft setzen
+        if($memberStatus === 0)
+        {
+            $sqlMemberStatus = ' AND mem_begin <= \''.DATE_NOW.'\'
+                                 AND mem_end   >= \''.DATE_NOW.'\' ';
+        }
+        elseif($memberStatus === 1)
+        {
+            $sqlMemberStatus = ' AND mem_end < \''.DATE_NOW.'\' ';
+        }
+
+        // SQL-Statement zusammenbasteln
+        $sql = 'SELECT mem_leader, usr_id, '.$sqlSelect.'
+                  FROM '. TBL_ROLES. ', '. TBL_CATEGORIES. ', '. TBL_MEMBERS. ', '. TBL_USERS. '
+                       '.$sqlJoin.'
+                 WHERE rol_id    IN ('.$sqlRoleIds.')
+                   AND rol_cat_id = cat_id
+                   AND (  cat_org_id = '. $gCurrentOrganization->getValue('org_id'). '
+                       OR cat_org_id IS NULL )
+                   AND mem_rol_id = rol_id
+                       '.$sqlMemberStatus.'
+                   AND mem_usr_id = usr_id
+                   AND usr_valid  = 1
+                       '.$sqlWhere.'
+                 ORDER BY mem_leader DESC ';
+        if($sqlOrderBy !== '')
+        {
+            $sql = $sql. ', '. $sqlOrderBy;
+        }
+
+        return $sql;
+    }
+
+    /**
+     * Daten der zugehoerigen Spalten einlesen und in Objekten speichern
+     */
+    public function readColumns()
+    {
+        $sql = 'SELECT * FROM '. TBL_LIST_COLUMNS. '
+                 WHERE lsc_lst_id = '. $this->getValue('lst_id'). '
+                 ORDER BY lsc_number ASC ';
+        $lsc_result = $this->db->query($sql);
+
+        while($lsc_row = $this->db->fetch_array($lsc_result))
+        {
+            $this->columns[$lsc_row['lsc_number']] = new TableAccess($this->db, TBL_LIST_COLUMNS, 'lsc');
+            $this->columns[$lsc_row['lsc_number']]->setArray($lsc_row);
+        }
+    }
+
+    /**
+     * The method will clear all column data of this object and restore all
+     * columns from the database. Then the column number will be renewed for all columns.
+     * This is in some cases a necessary fix if a column number was lost.
+     */
+    public function repair()
+    {
+        // restore columns from database
+        $this->columns = array();
+        $this->readColumns();
+        $newColumnNumber = 1;
+
+        // check for every column if the number is expected otherwise set new number
+        foreach($this->columns as $number => $listColumn)
+        {
+            if($number != $newColumnNumber)
+            {
+                $this->columns[$number]->setValue('lsc_number', $newColumnNumber);
+                $this->columns[$number]->save();
+            }
+            $newColumnNumber++;
+        }
+
+        // now restore columns with new numbers
+        $this->columns = array();
+        $this->readColumns();
+    }
+
+    /**
+     * @param bool $updateFingerPrint
+     */
+    public function save($updateFingerPrint = true)
+    {
+        $this->db->startTransaction();
+
+        parent::save($updateFingerPrint);
+
+        // jetzt noch die einzelnen Spalten sichern
+        foreach($this->columns as $number => $listColumn)
+        {
+            if($listColumn->getValue('lsc_lst_id') == 0)
+            {
+                $listColumn->setValue('lsc_lst_id', $this->getValue('lst_id'));
+            }
+            $listColumn->save($updateFingerPrint);
+        }
+
+        $this->db->endTransaction();
+    }
+}
+?>