--- conflicted
+++ resolved
@@ -1,334 +1,323 @@
-<?php
-/*****************************************************************************
- *
- *  Copyright    : (c) 2004 - 2015 The Admidio Team
- *  Homepage     : http://www.admidio.org
- *  License      : GNU Public License 2 http://www.gnu.org/licenses/gpl-2.0.html
- *
- *****************************************************************************/
-
-/**
- * @class ModuleMenu
- * @brief Class manages display of menus in modules
- *
- * This class manage the presentation of a module menu. You can add as many
- * items to the menu and the class tries to display them in the perfect
- * way for the module. If there are to many items to display all than it
- * will create a menu button where you can find all the other menu items.
- * The position of the items is important. Only the first items will display
- * permanently in the module. The other items are summarized in a submenu.
- * @par Examples
- * @code   // get module menu
- * $myModuleMenu = new ModuleMenu('admMenuMyModule');
- *
- * // show link to create new announcement
- * $myModuleMenu->addItem('admMenuItemNewEntry', $g_root_path.'/adm_program/modules/mymodule/mymodule_new.php',
- *                         $gL10n->get('SYS_CREATE'), 'add.png');
- * $myModuleMenu->show(); @endcode
- */
-class ModuleMenu
-{
-<<<<<<< HEAD
-    /**
-     * creates the object of the module menu and initialize all class parameters
-     * @param string $id              Html id of the module menu
-     * @param int    $maxMenuLinkItem
-=======
-    protected $customCssClass;
-    
-    /** creates the object of the module menu and initialize all class parameters
-     *  @param $id Html id of the module menu
->>>>>>> d7cfea18
-     */
-    public function __construct($id, $maxMenuLinkItem = 6)
-    {
-        global $g_root_path;
-<<<<<<< HEAD
-
-        $this->id              = $id;
-        $this->items           = array();
-        $this->root_path       = $g_root_path;
-=======
-        
-        $this->id        = $id;
-        $this->items     = array();
-        $this->root_path = $g_root_path;
-        $this->customCssClass  = '';
->>>>>>> d7cfea18
-        $this->maxMenuLinkItem = $maxMenuLinkItem;
-    }
-
-    /**
-     * Creates a selectbox with all categories of a category type. If an category of this selectbox is selected
-     * than the link is called and where you can select entries of this category
-     * @param bool   $id              Html id of the element
-     * @param string $categoryType    Type of category ('DAT', 'LNK', 'ROL', 'USF') that should be shown
-     * @param        $defaultCategory Id of selected category (if id = -1 then no default category will be selected)
-     * @param string $link            Link to the page that will be called if menu item is clicked. At the end of
-     *                                this link the ID if the category will be added automatically, so you can add a
-     *                                category parameter at last
-     * @param string $text            Text of the selectbox
-     * @param bool   $admin           Set to @b true if user has admin rights in this category, than a link to
-     *                                administrate the catories is shown.
-     */
-    public function addCategoryItem($id, $categoryType, $defaultCategory, $link, $text, $admin = false)
-    {
-        $this->items[$id] = array('id'=>$id, 'type'=>'category', 'categoryType'=>$categoryType,
-                                  'defaultCategory'=>$defaultCategory, 'link'=>$link, 'text'=>$text,
-                                  'admin'=>$admin, 'subitems'=>array());
-    }
-    
-    /* This method adds an additional css class to the main nav tag of the menu.
-     * @param $className The name of a css class that should be add to the main nav tag of the manu       
-     */
-    public function addCssClass($className)
-    {
-        $this->customCssClass = ' '. $className;
-    }
-
-    /**
-     * add a drop down item
-     * @param array $menuEntry menu entry element which was added with addItem
-     * @param bool  $selected  determines if drop down element should be pre selected
-     */
-    private function addDropDownItem(&$menuEntry, $selected = false)
-    {
-        if (!empty($this->ddJS))
-        {
-            $this->ddJS .= ',';
-        }
-
-        $selectedText = $selected ? 'true' : 'false';
-        $this->ddJS .= '
-            {
-                text: "'.$menuEntry['text'].'",
-                value: '.++$this->ddItemCnt.',
-                selected: '.$selectedText.',
-                imageSrc: "'.$menuEntry['icon'].'",
-                link: "'.$menuEntry['link'].'",
-                js: "'.$menuEntry['js'].'"
-            }
-        ';
-    }
-
-    /**
-     * add a new entry to menu that contains the html as content
-     * @param string $id       Html id of the element
-     * @param string $formHtml A html code that will be added to the menu
-     */
-    public function addForm($id, $formHtml)
-    {
-        $this->items[$id] = array('id'=>$id, 'type'=>'form', 'content'=>$formHtml);
-    }
-
-    /**
-     * add a new entry to menu that contains the html as content
-     * @param string $id   Html id of the element
-     * @param string $html A html code that will be added to the menu
-     */
-    public function addHtml($id, $html)
-    {
-        $this->items[$id] = array('id'=>$id, 'type'=>'html', 'content'=>$html);
-    }
-
-    /**
-     * add new entry to menu
-     * @param string $id   Html id of the element
-     * @param string $link Link to the page that will be called if menu item is clicked
-     * @param string $text Link text
-     * @param string $icon Icon of the menu item, that will also be linked
-     * @param string $js   Javascript to be executed
-     */
-    public function addItem($id, $link, $text, $icon, $js = '')
-    {
-        $this->items[$id] = $this->mkItem($id, 'link', $link, $text, $icon, $js);
-    }
-
-    /**
-     * Count the number of menu items.
-     * @return int Returns the number of menu items.
-     */
-    public function countItems()
-    {
-        return count($this->items);
-    }
-
-    /**
-     * creates an text link icon
-     * @param  array  $menuEntry menu entry element which was added with addItem
-     * @return string HTML of created item
-     */
-    private function createIconTextLink(&$menuEntry)
-    {
-        $html = '';
-
-        // if javascript was set then add this script to click event of this menu item
-        if(isset($menuEntry['js']) && $menuEntry['js'] !== '')
-        {
-            $html .= '
-                <script type="text/javascript"><!--
-                    $(document).ready(function() {
-                        $("#'.$menuEntry['id'].'").click(function () {
-                            '.$menuEntry['js'].'
-                        });
-                    });
-                //--></script>';
-        }
-
-        // add html of menu item
-        $html .= '
-            <li id="'.$menuEntry['id'].'">
-                <a class="navbar-link" href="'.$menuEntry['link'].'">
-                    <img src="'.$menuEntry['icon'].'" alt="'.strip_tags($menuEntry['text']).'" />'.$menuEntry['text'].'
-                </a>
-            </li>';
-
-        return $html;
-    }
-
-    /**
-     * gets the position of a given ID in the menu
-     * @param  string    $id
-     * @return int|false Position of the element; Returns false of no element is found
-     */
-    public function getPosition($id)
-    {
-        $keys = array_keys($this->items);
-        $key = array_search($id, $keys, true);
-
-        return $key;
-    }
-
-    /**
-     * inserts a new menu entry before the named position
-     * @param  int    $position
-     * @param  string $id
-     * @param  string $link
-     * @param  string $text
-     * @param  string $icon
-     * @param  string $desc
-     * @return bool
-     */
-    public function insertItem($position, $id, $link, $text, $icon, $desc = '')
-    {
-        if (!is_numeric($position))
-        {
-            return false;
-        }
-        else
-        {
-            $head = array_slice($this->items, 0, $position);
-            $insert = array($id => $this->mkItem($id, $link, $text, $icon, $desc));
-            $tail = array_slice($this->items, $position);
-            $this->items = array_merge($head, $insert, $tail);
-
-            return true;
-        }
-    }
-
-    /**
-     * add new entry to array and do some checks before so that link and icon get a valid url
-     * @param  string $id   Html id of the element
-     * @param  string $type The different type of menu that should be shown: @b link normal link with icon; @b category category select box
-     * @param  string $link Link to the page that will be called if menu item is clicked
-     * @param  string $text Link text
-     * @param  string $icon Icon of the menu item, that will also be linked
-     * @param  string $js   Javascript to be executed
-     * @return array
-     */
-    private function mkItem($id, $type, $link, $text, $icon, $js = '')
-    {
-        if(strlen($link) > 1)
-        {
-            // add root path to link unless the full URL is given
-            if (preg_match('/^http(s?):\/\//', $link) !== 1)
-            {
-                $link = $this->root_path.$link;
-            }
-        }
-        else
-        {
-            $link = '#';
-        }
-
-        // add THEME_PATH to images unless the full URL is given
-        if (preg_match('/^http(s?):\/\//', $icon) !== 1)
-        {
-            $icon = THEME_PATH.'/icons/'.$icon;
-        }
-
-        return array('id'=>$id, 'type'=>$type, 'link'=>$link, 'text'=>$text,
-                     'icon'=>$icon, 'subitems'=>array(), 'js'=>$js);
-    }
-
-    /**
-     * Creates the html output of the module menu. Each added menu item will be displayed.
-     * If there are more menu items then in @b maxMenuLinkItem defined a dropdown menu
-     * will be displayed and all other items will be displayed there.
-     * @return string|false Returns the html output for the complete menu
-     */
-    public function show()
-    {
-        if (count($this->items) === 0)
-        {
-            return false;
-        }
-
-        global $gL10n;
-
-        $formHtml = '';
-
-        $html = '
-        <nav class="navbar navbar-default'.$this->customCssClass.'" role="navigation">
-            <div class="container-fluid">
-                <!-- Brand and toggle get grouped for better mobile display -->
-                <div class="navbar-header">
-                  <button type="button" class="navbar-toggle" data-toggle="collapse" data-target="#bs-example-navbar-collapse-1">
-                    <span class="sr-only">Toggle navigation</span>
-                    <span class="icon-bar"></span>
-                    <span class="icon-bar"></span>
-                    <span class="icon-bar"></span>
-                  </button>
-                  <a class="navbar-brand" href="#">Menu</a>
-                </div>
-                <div class="collapse navbar-collapse" id="bs-example-navbar-collapse-1">
-                    <ul class="nav navbar-nav" id="'.$this->id.'">';
-
-        $linkCnt = 0;
-
-        foreach($this->items as $menuEntry)
-        {
-            ++$linkCnt;
-
-            if($menuEntry['type'] === 'html')
-            {
-                $html .= $menuEntry['content'];
-            }
-            elseif($menuEntry['type'] === 'link')
-            {
-                // if the count of link elements greater equal then the maxMenuLinkItem variable add drop down entry
-                if (count($this->items) > $this->maxMenuLinkItem && $linkCnt >= $this->maxMenuLinkItem)
-                {
-                    $this->addDropDownItem($menuEntry);
-                }
-                else // if not display link entry as default
-                {
-                    $html .= $this->createIconTextLink($menuEntry);
-                }
-            }
-        }
-
-        $html .= '</ul>';
-
-        if($formHtml !== '')
-        {
-            $html .= $formHtml;
-        }
-
-        $html .= '</div></div></nav>';
-
-        // now return the complete html of the menu
-        return $html;
-    }
-}
-?>
+<?php
+/*****************************************************************************
+ *
+ *  Copyright    : (c) 2004 - 2015 The Admidio Team
+ *  Homepage     : http://www.admidio.org
+ *  License      : GNU Public License 2 http://www.gnu.org/licenses/gpl-2.0.html
+ *
+ *****************************************************************************/
+
+/**
+ * @class ModuleMenu
+ * @brief Class manages display of menus in modules
+ *
+ * This class manage the presentation of a module menu. You can add as many
+ * items to the menu and the class tries to display them in the perfect
+ * way for the module. If there are to many items to display all than it
+ * will create a menu button where you can find all the other menu items.
+ * The position of the items is important. Only the first items will display
+ * permanently in the module. The other items are summarized in a submenu.
+ * @par Examples
+ * @code   // get module menu
+ * $myModuleMenu = new ModuleMenu('admMenuMyModule');
+ *
+ * // show link to create new announcement
+ * $myModuleMenu->addItem('admMenuItemNewEntry', $g_root_path.'/adm_program/modules/mymodule/mymodule_new.php',
+ *                         $gL10n->get('SYS_CREATE'), 'add.png');
+ * $myModuleMenu->show(); @endcode
+ */
+class ModuleMenu
+{
+    protected $customCssClass;
+
+    /**
+     * creates the object of the module menu and initialize all class parameters
+     * @param string $id              Html id of the module menu
+     * @param int    $maxMenuLinkItem
+     */
+    public function __construct($id, $maxMenuLinkItem = 6)
+    {
+        global $g_root_path;
+
+        $this->id        = $id;
+        $this->items     = array();
+        $this->root_path = $g_root_path;
+        $this->customCssClass  = '';
+        $this->maxMenuLinkItem = $maxMenuLinkItem;
+    }
+
+    /**
+     * Creates a selectbox with all categories of a category type. If an category of this selectbox is selected
+     * than the link is called and where you can select entries of this category
+     * @param bool   $id              Html id of the element
+     * @param string $categoryType    Type of category ('DAT', 'LNK', 'ROL', 'USF') that should be shown
+     * @param        $defaultCategory Id of selected category (if id = -1 then no default category will be selected)
+     * @param string $link            Link to the page that will be called if menu item is clicked. At the end of
+     *                                this link the ID if the category will be added automatically, so you can add a
+     *                                category parameter at last
+     * @param string $text            Text of the selectbox
+     * @param bool   $admin           Set to @b true if user has admin rights in this category, than a link to
+     *                                administrate the catories is shown.
+     */
+    public function addCategoryItem($id, $categoryType, $defaultCategory, $link, $text, $admin = false)
+    {
+        $this->items[$id] = array('id'=>$id, 'type'=>'category', 'categoryType'=>$categoryType,
+                                  'defaultCategory'=>$defaultCategory, 'link'=>$link, 'text'=>$text,
+                                  'admin'=>$admin, 'subitems'=>array());
+    }
+
+    /**
+     * This method adds an additional css class to the main nav tag of the menu.
+     * @param $className The name of a css class that should be add to the main nav tag of the manu
+     */
+    public function addCssClass($className)
+    {
+        $this->customCssClass = ' '. $className;
+    }
+
+    /**
+     * add a drop down item
+     * @param array $menuEntry menu entry element which was added with addItem
+     * @param bool  $selected  determines if drop down element should be pre selected
+     */
+    private function addDropDownItem(&$menuEntry, $selected = false)
+    {
+        if (!empty($this->ddJS))
+        {
+            $this->ddJS .= ',';
+        }
+
+        $selectedText = $selected ? 'true' : 'false';
+        $this->ddJS .= '
+            {
+                text: "'.$menuEntry['text'].'",
+                value: '.++$this->ddItemCnt.',
+                selected: '.$selectedText.',
+                imageSrc: "'.$menuEntry['icon'].'",
+                link: "'.$menuEntry['link'].'",
+                js: "'.$menuEntry['js'].'"
+            }
+        ';
+    }
+
+    /**
+     * add a new entry to menu that contains the html as content
+     * @param string $id       Html id of the element
+     * @param string $formHtml A html code that will be added to the menu
+     */
+    public function addForm($id, $formHtml)
+    {
+        $this->items[$id] = array('id'=>$id, 'type'=>'form', 'content'=>$formHtml);
+    }
+
+    /**
+     * add a new entry to menu that contains the html as content
+     * @param string $id   Html id of the element
+     * @param string $html A html code that will be added to the menu
+     */
+    public function addHtml($id, $html)
+    {
+        $this->items[$id] = array('id'=>$id, 'type'=>'html', 'content'=>$html);
+    }
+
+    /**
+     * add new entry to menu
+     * @param string $id   Html id of the element
+     * @param string $link Link to the page that will be called if menu item is clicked
+     * @param string $text Link text
+     * @param string $icon Icon of the menu item, that will also be linked
+     * @param string $js   Javascript to be executed
+     */
+    public function addItem($id, $link, $text, $icon, $js = '')
+    {
+        $this->items[$id] = $this->mkItem($id, 'link', $link, $text, $icon, $js);
+    }
+
+    /**
+     * Count the number of menu items.
+     * @return int Returns the number of menu items.
+     */
+    public function countItems()
+    {
+        return count($this->items);
+    }
+
+    /**
+     * creates an text link icon
+     * @param  array  $menuEntry menu entry element which was added with addItem
+     * @return string HTML of created item
+     */
+    private function createIconTextLink(&$menuEntry)
+    {
+        $html = '';
+
+        // if javascript was set then add this script to click event of this menu item
+        if(isset($menuEntry['js']) && $menuEntry['js'] !== '')
+        {
+            $html .= '
+                <script type="text/javascript"><!--
+                    $(document).ready(function() {
+                        $("#'.$menuEntry['id'].'").click(function () {
+                            '.$menuEntry['js'].'
+                        });
+                    });
+                //--></script>';
+        }
+
+        // add html of menu item
+        $html .= '
+            <li id="'.$menuEntry['id'].'">
+                <a class="navbar-link" href="'.$menuEntry['link'].'">
+                    <img src="'.$menuEntry['icon'].'" alt="'.strip_tags($menuEntry['text']).'" />'.$menuEntry['text'].'
+                </a>
+            </li>';
+
+        return $html;
+    }
+
+    /**
+     * gets the position of a given ID in the menu
+     * @param  string    $id
+     * @return int|false Position of the element; Returns false of no element is found
+     */
+    public function getPosition($id)
+    {
+        $keys = array_keys($this->items);
+        $key = array_search($id, $keys, true);
+
+        return $key;
+    }
+
+    /**
+     * inserts a new menu entry before the named position
+     * @param  int    $position
+     * @param  string $id
+     * @param  string $link
+     * @param  string $text
+     * @param  string $icon
+     * @param  string $desc
+     * @return bool
+     */
+    public function insertItem($position, $id, $link, $text, $icon, $desc = '')
+    {
+        if (!is_numeric($position))
+        {
+            return false;
+        }
+        else
+        {
+            $head = array_slice($this->items, 0, $position);
+            $insert = array($id => $this->mkItem($id, $link, $text, $icon, $desc));
+            $tail = array_slice($this->items, $position);
+            $this->items = array_merge($head, $insert, $tail);
+
+            return true;
+        }
+    }
+
+    /**
+     * add new entry to array and do some checks before so that link and icon get a valid url
+     * @param  string $id   Html id of the element
+     * @param  string $type The different type of menu that should be shown: @b link normal link with icon; @b category category select box
+     * @param  string $link Link to the page that will be called if menu item is clicked
+     * @param  string $text Link text
+     * @param  string $icon Icon of the menu item, that will also be linked
+     * @param  string $js   Javascript to be executed
+     * @return array
+     */
+    private function mkItem($id, $type, $link, $text, $icon, $js = '')
+    {
+        if(strlen($link) > 1)
+        {
+            // add root path to link unless the full URL is given
+            if (preg_match('/^http(s?):\/\//', $link) !== 1)
+            {
+                $link = $this->root_path.$link;
+            }
+        }
+        else
+        {
+            $link = '#';
+        }
+
+        // add THEME_PATH to images unless the full URL is given
+        if (preg_match('/^http(s?):\/\//', $icon) !== 1)
+        {
+            $icon = THEME_PATH.'/icons/'.$icon;
+        }
+
+        return array('id'=>$id, 'type'=>$type, 'link'=>$link, 'text'=>$text,
+                     'icon'=>$icon, 'subitems'=>array(), 'js'=>$js);
+    }
+
+    /**
+     * Creates the html output of the module menu. Each added menu item will be displayed.
+     * If there are more menu items then in @b maxMenuLinkItem defined a dropdown menu
+     * will be displayed and all other items will be displayed there.
+     * @return string|false Returns the html output for the complete menu
+     */
+    public function show()
+    {
+        if (count($this->items) === 0)
+        {
+            return false;
+        }
+
+        global $gL10n;
+
+        $formHtml = '';
+
+        $html = '
+            <nav class="navbar navbar-default'.$this->customCssClass.'" role="navigation">
+                <div class="container-fluid">
+                    <!-- Brand and toggle get grouped for better mobile display -->
+                    <div class="navbar-header">
+                        <button type="button" class="navbar-toggle" data-toggle="collapse" data-target="#bs-example-navbar-collapse-1">
+                            <span class="sr-only">Toggle navigation</span>
+                            <span class="icon-bar"></span>
+                            <span class="icon-bar"></span>
+                            <span class="icon-bar"></span>
+                        </button>
+                        <a class="navbar-brand" href="#">Menu</a>
+                    </div>
+                    <div class="collapse navbar-collapse" id="bs-example-navbar-collapse-1">
+                        <ul class="nav navbar-nav" id="'.$this->id.'">';
+
+        $linkCnt = 0;
+
+        foreach($this->items as $menuEntry)
+        {
+            ++$linkCnt;
+
+            if($menuEntry['type'] === 'html')
+            {
+                $html .= $menuEntry['content'];
+            }
+            elseif($menuEntry['type'] === 'link')
+            {
+                // if the count of link elements greater equal then the maxMenuLinkItem variable add drop down entry
+                if (count($this->items) > $this->maxMenuLinkItem && $linkCnt >= $this->maxMenuLinkItem)
+                {
+                    $this->addDropDownItem($menuEntry);
+                }
+                else // if not display link entry as default
+                {
+                    $html .= $this->createIconTextLink($menuEntry);
+                }
+            }
+        }
+
+        $html .= '</ul>';
+
+        if($formHtml !== '')
+        {
+            $html .= $formHtml;
+        }
+
+        $html .= '</div></div></nav>';
+
+        // now return the complete html of the menu
+        return $html;
+    }
+}
+?>