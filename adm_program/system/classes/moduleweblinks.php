<?php
/*****************************************************************************/
/** @class ModuleWeblinks
 *  @brief Class manages weblinks viewable for user
 *
 *  This class reads all available recordsets from table links.
 *  and returns an Array with results, recordsets and validated parameters from $_GET Array.
 *  @par Returned Array
 *  @code
 *  Array(
 *          [numResults] => 4
 *          [limit] => 0
 *          [totalCount] => 4
 *          [recordset] => Array
 *          (
 *              [0] => Array
 *                  (
 *                      [0] => 7
 *                      [cat_id] => 7
 *                      [1] => 1
 *                      [cat_org_id] => 1
 *                      [2] => LNK
 *                      [cat_type] => LNK
 *                      [3] => COMMON
 *                      [cat_name_intern] => COMMON
 *                      [4] => Allgemein
 *                      [cat_name] => Allgemein
 *                      [5] => 0
 *                      [cat_hidden] => 0
 *                      [6] => 0
 *                      [cat_system] => 0
 *                      [7] => 0
 *                      [cat_default] => 0
 *                      [8] => 1
 *                      [cat_sequence] => 1
 *                      [9] => 1
 *                      [cat_usr_id_create] => 1
 *                      [10] => 2012-01-08 11:12:05
 *                      [cat_timestamp_create] => 2012-01-08 11:12:05
 *                      [11] =>
 *                      [cat_usr_id_change] =>
 *                      [12] =>
 *                      [cat_timestamp_change] =>
 *                      [13] => 1
 *                      [lnk_id] => 1
 *                      [14] => 7
 *                      [lnk_cat_id] => 7
 *                      [15] => Beispielseite
 *                      [lnk_name] => Beispielseite
 *                      [16] => Auf dieser Seite gibt es nicht viele Neuigkeiten :(
 *                      [lnk_description] => Auf dieser Seite gibt es nicht viele Neuigkeiten :(
 *                      [17] => http://www.example.com
 *                      [lnk_url] => http://www.example.com
 *                      [18] => 6
 *                      [lnk_counter] => 6
 *                      [19] => 1
 *                      [lnk_usr_id_create] => 1
 *                      [20] => 2013-07-14 00:00:00
 *                      [lnk_timestamp_create] => 2013-07-14 00:00:00
 *                      [21] => 1
 *                      [lnk_usr_id_change] => 1
 *                      [22] => 2013-07-15 00:00:00
 *                      [lnk_timestamp_change] => 2013-07-15 00:00:00
 *                  )
 *      [parameter] => Array
 *          (
 *              [active_role] => 1
 *              [calendar-selection] => 1
 *              [cat_id] => 0
 *              [category-selection] => 1
 *              [date] =>
 *              [daterange] => Array
 *                                  (
 *                                      [english] => Array
 *                                                       (
 *                                                          [start_date] => 2013-09-25
 *                                                          [end_date] => 9999-12-31
 *                                                       )
 *
 *                                      [system] => Array
 *                                                      (
 *                                                          [start_date] => 25.09.2013
 *                                                          [end_date] => 31.12.9999
 *                                                      )
 *                                  )
 *              [headline] => Weblinks
 *              [id] => 0
 *              [mode] => Default
 *              [order] => ASC
 *              [startelement] => 0
 *              [view_mode] => Default
 *          )
 *  )
 *  @endcode
 */
/*****************************************************************************
 *
 *  Copyright    : (c) 2004 - 2015 The Admidio Team
 *  Homepage     : http://www.admidio.org
 *  License      : GNU Public License 2 https://www.gnu.org/licenses/gpl-2.0.html
 *
 *****************************************************************************/

class ModuleWeblinks extends Modules
{
    protected $getConditions;       ///< String with SQL condition

    /**
     *  creates an new ModuleWeblink object
     */
    public function __construct()
    {
        global $gValidLogin;
        global $gL10n;

        // get parent instance with all parameters from $_GET Array
        parent::__construct();
    }

    /** Function returns a set of links with corresponding informations
     *  @param $startElement Start element of result. First (and default) is 0.
     *  @param $limit Number of elements returned max. Default NULL will take number from peferences.
     *  @return array with links and corresponding informations
     */

    public function getDataSet($startElement=0, $limit=NULL)
    {
        global $gCurrentOrganization, $gPreferences, $gProfileFields, $gDb, $gValidLogin;

        //Parameter
        if($limit == NULL)
        {
            $limit = $gPreferences['weblinks_per_page'];
        }

        //Bedingungen
        if($this->getParameter('id') > 0)
        {
            $this->getConditions = ' AND lnk_id = '. $this->getParameter('id');
        }
        if($this->getParameter('cat_id') > 0)
        {
            $this->getConditions = ' AND cat_id = '. $this->getParameter('cat_id');
        }
        if($gValidLogin == false)
        {
            // if user isn't logged in, then don't show hidden categories
            $this->getConditions .= ' AND cat_hidden = 0 ';
        }

        //Weblinks aus der DB fischen...
        $sql = 'SELECT cat.*, lnk.*
                  FROM '. TBL_CATEGORIES .' cat, '. TBL_LINKS. ' lnk
                 WHERE lnk_cat_id = cat_id
                   AND cat_org_id = '. $gCurrentOrganization->getValue('org_id'). '
                   AND cat_type = \'LNK\'
                   '.$this->getConditions.'
                 ORDER BY cat_sequence, lnk_name, lnk_timestamp_create DESC';
        if($limit > 0)
        {
            $sql .= ' LIMIT '.$limit;
        }
        if($startElement != 0)
        {
            $sql .= ' OFFSET '.$startElement;
        }

<<<<<<< HEAD
        $weblinksStatement = $gDb->query($sql);
=======
        $result = $gDb->query($sql);

        //array für Ergbenisse
        $weblinks= array('numResults' => $gDb->num_rows($result), 'limit' => $limit, 'totalCount' => $this->getDataSetCount());
>>>>>>> e20148f2

        //array for results
        $weblinks['recordset']  = $weblinksStatement->fetchAll();
        $weblinks['numResults'] = $weblinksStatement->rowCount();
        $weblinks['limit']      = $limit;
        $weblinks['totalCount'] = $this->getDataSetCount();

        // Push parameter to array
        $weblinks['parameter'] = $this->getParameters();

        return $weblinks;
    }

    /** Function to get total number of links filtered by current conditions.
     *  @return int Number of links.
     */
    public function getDataSetCount()
    {
        global $gCurrentOrganization;
        global $gDb;

        $sql = 'SELECT COUNT(*) AS count FROM '. TBL_LINKS. ', '. TBL_CATEGORIES .'
                WHERE lnk_cat_id = cat_id
                AND cat_org_id = '. $gCurrentOrganization->getValue('org_id'). '
                AND cat_type = \'LNK\'
        '.$this->getConditions;
        $result = $gDb->query($sql);
        $row    = $gDb->fetch_array($result);
        return $row['count'];
    }

    /** Returns a module specific headline
     *  @param $headline  The initiale headline of the module.
     *  @return Returns the full headline of the module
     */
    public function getHeadline($headline)
    {
        global $gDb;

        // set headline with category name
        if($this->getParameter('cat_id') > 0)
        {
            $category  = new TableCategory($gDb, $this->getParameter('cat_id'));
            $headline .= ' - '. $category->getValue('cat_name');
        }
        return $headline;
    }
}
?>
<|MERGE_RESOLUTION|>--- conflicted
+++ resolved
@@ -1,224 +1,217 @@
-<?php
-/*****************************************************************************/
-/** @class ModuleWeblinks
- *  @brief Class manages weblinks viewable for user
- *
- *  This class reads all available recordsets from table links.
- *  and returns an Array with results, recordsets and validated parameters from $_GET Array.
- *  @par Returned Array
- *  @code
- *  Array(
- *          [numResults] => 4
- *          [limit] => 0
- *          [totalCount] => 4
- *          [recordset] => Array
- *          (
- *              [0] => Array
- *                  (
- *                      [0] => 7
- *                      [cat_id] => 7
- *                      [1] => 1
- *                      [cat_org_id] => 1
- *                      [2] => LNK
- *                      [cat_type] => LNK
- *                      [3] => COMMON
- *                      [cat_name_intern] => COMMON
- *                      [4] => Allgemein
- *                      [cat_name] => Allgemein
- *                      [5] => 0
- *                      [cat_hidden] => 0
- *                      [6] => 0
- *                      [cat_system] => 0
- *                      [7] => 0
- *                      [cat_default] => 0
- *                      [8] => 1
- *                      [cat_sequence] => 1
- *                      [9] => 1
- *                      [cat_usr_id_create] => 1
- *                      [10] => 2012-01-08 11:12:05
- *                      [cat_timestamp_create] => 2012-01-08 11:12:05
- *                      [11] =>
- *                      [cat_usr_id_change] =>
- *                      [12] =>
- *                      [cat_timestamp_change] =>
- *                      [13] => 1
- *                      [lnk_id] => 1
- *                      [14] => 7
- *                      [lnk_cat_id] => 7
- *                      [15] => Beispielseite
- *                      [lnk_name] => Beispielseite
- *                      [16] => Auf dieser Seite gibt es nicht viele Neuigkeiten :(
- *                      [lnk_description] => Auf dieser Seite gibt es nicht viele Neuigkeiten :(
- *                      [17] => http://www.example.com
- *                      [lnk_url] => http://www.example.com
- *                      [18] => 6
- *                      [lnk_counter] => 6
- *                      [19] => 1
- *                      [lnk_usr_id_create] => 1
- *                      [20] => 2013-07-14 00:00:00
- *                      [lnk_timestamp_create] => 2013-07-14 00:00:00
- *                      [21] => 1
- *                      [lnk_usr_id_change] => 1
- *                      [22] => 2013-07-15 00:00:00
- *                      [lnk_timestamp_change] => 2013-07-15 00:00:00
- *                  )
- *      [parameter] => Array
- *          (
- *              [active_role] => 1
- *              [calendar-selection] => 1
- *              [cat_id] => 0
- *              [category-selection] => 1
- *              [date] =>
- *              [daterange] => Array
- *                                  (
- *                                      [english] => Array
- *                                                       (
- *                                                          [start_date] => 2013-09-25
- *                                                          [end_date] => 9999-12-31
- *                                                       )
- *
- *                                      [system] => Array
- *                                                      (
- *                                                          [start_date] => 25.09.2013
- *                                                          [end_date] => 31.12.9999
- *                                                      )
- *                                  )
- *              [headline] => Weblinks
- *              [id] => 0
- *              [mode] => Default
- *              [order] => ASC
- *              [startelement] => 0
- *              [view_mode] => Default
- *          )
- *  )
- *  @endcode
- */
-/*****************************************************************************
- *
- *  Copyright    : (c) 2004 - 2015 The Admidio Team
- *  Homepage     : http://www.admidio.org
- *  License      : GNU Public License 2 https://www.gnu.org/licenses/gpl-2.0.html
- *
- *****************************************************************************/
-
-class ModuleWeblinks extends Modules
-{
-    protected $getConditions;       ///< String with SQL condition
-
-    /**
-     *  creates an new ModuleWeblink object
-     */
-    public function __construct()
-    {
-        global $gValidLogin;
-        global $gL10n;
-
-        // get parent instance with all parameters from $_GET Array
-        parent::__construct();
-    }
-
-    /** Function returns a set of links with corresponding informations
-     *  @param $startElement Start element of result. First (and default) is 0.
-     *  @param $limit Number of elements returned max. Default NULL will take number from peferences.
-     *  @return array with links and corresponding informations
-     */
-
-    public function getDataSet($startElement=0, $limit=NULL)
-    {
-        global $gCurrentOrganization, $gPreferences, $gProfileFields, $gDb, $gValidLogin;
-
-        //Parameter
-        if($limit == NULL)
-        {
-            $limit = $gPreferences['weblinks_per_page'];
-        }
-
-        //Bedingungen
-        if($this->getParameter('id') > 0)
-        {
-            $this->getConditions = ' AND lnk_id = '. $this->getParameter('id');
-        }
-        if($this->getParameter('cat_id') > 0)
-        {
-            $this->getConditions = ' AND cat_id = '. $this->getParameter('cat_id');
-        }
-        if($gValidLogin == false)
-        {
-            // if user isn't logged in, then don't show hidden categories
-            $this->getConditions .= ' AND cat_hidden = 0 ';
-        }
-
-        //Weblinks aus der DB fischen...
-        $sql = 'SELECT cat.*, lnk.*
-                  FROM '. TBL_CATEGORIES .' cat, '. TBL_LINKS. ' lnk
-                 WHERE lnk_cat_id = cat_id
-                   AND cat_org_id = '. $gCurrentOrganization->getValue('org_id'). '
-                   AND cat_type = \'LNK\'
-                   '.$this->getConditions.'
-                 ORDER BY cat_sequence, lnk_name, lnk_timestamp_create DESC';
-        if($limit > 0)
-        {
-            $sql .= ' LIMIT '.$limit;
-        }
-        if($startElement != 0)
-        {
-            $sql .= ' OFFSET '.$startElement;
-        }
-
-<<<<<<< HEAD
-        $weblinksStatement = $gDb->query($sql);
-=======
-        $result = $gDb->query($sql);
-
-        //array für Ergbenisse
-        $weblinks= array('numResults' => $gDb->num_rows($result), 'limit' => $limit, 'totalCount' => $this->getDataSetCount());
->>>>>>> e20148f2
-
-        //array for results
-        $weblinks['recordset']  = $weblinksStatement->fetchAll();
-        $weblinks['numResults'] = $weblinksStatement->rowCount();
-        $weblinks['limit']      = $limit;
-        $weblinks['totalCount'] = $this->getDataSetCount();
-
-        // Push parameter to array
-        $weblinks['parameter'] = $this->getParameters();
-
-        return $weblinks;
-    }
-
-    /** Function to get total number of links filtered by current conditions.
-     *  @return int Number of links.
-     */
-    public function getDataSetCount()
-    {
-        global $gCurrentOrganization;
-        global $gDb;
-
-        $sql = 'SELECT COUNT(*) AS count FROM '. TBL_LINKS. ', '. TBL_CATEGORIES .'
-                WHERE lnk_cat_id = cat_id
-                AND cat_org_id = '. $gCurrentOrganization->getValue('org_id'). '
-                AND cat_type = \'LNK\'
-        '.$this->getConditions;
-        $result = $gDb->query($sql);
-        $row    = $gDb->fetch_array($result);
-        return $row['count'];
-    }
-
-    /** Returns a module specific headline
-     *  @param $headline  The initiale headline of the module.
-     *  @return Returns the full headline of the module
-     */
-    public function getHeadline($headline)
-    {
-        global $gDb;
-
-        // set headline with category name
-        if($this->getParameter('cat_id') > 0)
-        {
-            $category  = new TableCategory($gDb, $this->getParameter('cat_id'));
-            $headline .= ' - '. $category->getValue('cat_name');
-        }
-        return $headline;
-    }
-}
-?>
+<?php
+/*****************************************************************************/
+/** @class ModuleWeblinks
+ *  @brief Class manages weblinks viewable for user
+ *
+ *  This class reads all available recordsets from table links.
+ *  and returns an Array with results, recordsets and validated parameters from $_GET Array.
+ *  @par Returned Array
+ *  @code
+ *  Array(
+ *          [numResults] => 4
+ *          [limit] => 0
+ *          [totalCount] => 4
+ *          [recordset] => Array
+ *          (
+ *              [0] => Array
+ *                  (
+ *                      [0] => 7
+ *                      [cat_id] => 7
+ *                      [1] => 1
+ *                      [cat_org_id] => 1
+ *                      [2] => LNK
+ *                      [cat_type] => LNK
+ *                      [3] => COMMON
+ *                      [cat_name_intern] => COMMON
+ *                      [4] => Allgemein
+ *                      [cat_name] => Allgemein
+ *                      [5] => 0
+ *                      [cat_hidden] => 0
+ *                      [6] => 0
+ *                      [cat_system] => 0
+ *                      [7] => 0
+ *                      [cat_default] => 0
+ *                      [8] => 1
+ *                      [cat_sequence] => 1
+ *                      [9] => 1
+ *                      [cat_usr_id_create] => 1
+ *                      [10] => 2012-01-08 11:12:05
+ *                      [cat_timestamp_create] => 2012-01-08 11:12:05
+ *                      [11] =>
+ *                      [cat_usr_id_change] =>
+ *                      [12] =>
+ *                      [cat_timestamp_change] =>
+ *                      [13] => 1
+ *                      [lnk_id] => 1
+ *                      [14] => 7
+ *                      [lnk_cat_id] => 7
+ *                      [15] => Beispielseite
+ *                      [lnk_name] => Beispielseite
+ *                      [16] => Auf dieser Seite gibt es nicht viele Neuigkeiten :(
+ *                      [lnk_description] => Auf dieser Seite gibt es nicht viele Neuigkeiten :(
+ *                      [17] => http://www.example.com
+ *                      [lnk_url] => http://www.example.com
+ *                      [18] => 6
+ *                      [lnk_counter] => 6
+ *                      [19] => 1
+ *                      [lnk_usr_id_create] => 1
+ *                      [20] => 2013-07-14 00:00:00
+ *                      [lnk_timestamp_create] => 2013-07-14 00:00:00
+ *                      [21] => 1
+ *                      [lnk_usr_id_change] => 1
+ *                      [22] => 2013-07-15 00:00:00
+ *                      [lnk_timestamp_change] => 2013-07-15 00:00:00
+ *                  )
+ *      [parameter] => Array
+ *          (
+ *              [active_role] => 1
+ *              [calendar-selection] => 1
+ *              [cat_id] => 0
+ *              [category-selection] => 1
+ *              [date] =>
+ *              [daterange] => Array
+ *                                  (
+ *                                      [english] => Array
+ *                                                       (
+ *                                                          [start_date] => 2013-09-25
+ *                                                          [end_date] => 9999-12-31
+ *                                                       )
+ *
+ *                                      [system] => Array
+ *                                                      (
+ *                                                          [start_date] => 25.09.2013
+ *                                                          [end_date] => 31.12.9999
+ *                                                      )
+ *                                  )
+ *              [headline] => Weblinks
+ *              [id] => 0
+ *              [mode] => Default
+ *              [order] => ASC
+ *              [startelement] => 0
+ *              [view_mode] => Default
+ *          )
+ *  )
+ *  @endcode
+ */
+/*****************************************************************************
+ *
+ *  Copyright    : (c) 2004 - 2015 The Admidio Team
+ *  Homepage     : http://www.admidio.org
+ *  License      : GNU Public License 2 https://www.gnu.org/licenses/gpl-2.0.html
+ *
+ *****************************************************************************/
+
+class ModuleWeblinks extends Modules
+{
+    protected $getConditions;       ///< String with SQL condition
+
+    /**
+     *  creates an new ModuleWeblink object
+     */
+    public function __construct()
+    {
+        global $gValidLogin;
+        global $gL10n;
+
+        // get parent instance with all parameters from $_GET Array
+        parent::__construct();
+    }
+
+    /** Function returns a set of links with corresponding informations
+     *  @param $startElement Start element of result. First (and default) is 0.
+     *  @param $limit Number of elements returned max. Default NULL will take number from peferences.
+     *  @return array with links and corresponding informations
+     */
+
+    public function getDataSet($startElement=0, $limit=NULL)
+    {
+        global $gCurrentOrganization, $gPreferences, $gProfileFields, $gDb, $gValidLogin;
+
+        //Parameter
+        if($limit == NULL)
+        {
+            $limit = $gPreferences['weblinks_per_page'];
+        }
+
+        //Bedingungen
+        if($this->getParameter('id') > 0)
+        {
+            $this->getConditions = ' AND lnk_id = '. $this->getParameter('id');
+        }
+        if($this->getParameter('cat_id') > 0)
+        {
+            $this->getConditions = ' AND cat_id = '. $this->getParameter('cat_id');
+        }
+        if($gValidLogin == false)
+        {
+            // if user isn't logged in, then don't show hidden categories
+            $this->getConditions .= ' AND cat_hidden = 0 ';
+        }
+
+        //Weblinks aus der DB fischen...
+        $sql = 'SELECT cat.*, lnk.*
+                  FROM '. TBL_CATEGORIES .' cat, '. TBL_LINKS. ' lnk
+                 WHERE lnk_cat_id = cat_id
+                   AND cat_org_id = '. $gCurrentOrganization->getValue('org_id'). '
+                   AND cat_type = \'LNK\'
+                   '.$this->getConditions.'
+                 ORDER BY cat_sequence, lnk_name, lnk_timestamp_create DESC';
+        if($limit > 0)
+        {
+            $sql .= ' LIMIT '.$limit;
+        }
+        if($startElement != 0)
+        {
+            $sql .= ' OFFSET '.$startElement;
+        }
+
+        $weblinksStatement = $gDb->query($sql);
+
+        //array for results
+        $weblinks['recordset']  = $weblinksStatement->fetchAll();
+        $weblinks['numResults'] = $weblinksStatement->rowCount();
+        $weblinks['limit']      = $limit;
+        $weblinks['totalCount'] = $this->getDataSetCount();
+
+        // Push parameter to array
+        $weblinks['parameter'] = $this->getParameters();
+
+        return $weblinks;
+    }
+
+    /** Function to get total number of links filtered by current conditions.
+     *  @return int Number of links.
+     */
+    public function getDataSetCount()
+    {
+        global $gCurrentOrganization;
+        global $gDb;
+
+        $sql = 'SELECT COUNT(*) AS count FROM '. TBL_LINKS. ', '. TBL_CATEGORIES .'
+                WHERE lnk_cat_id = cat_id
+                AND cat_org_id = '. $gCurrentOrganization->getValue('org_id'). '
+                AND cat_type = \'LNK\'
+        '.$this->getConditions;
+        $result = $gDb->query($sql);
+        $row    = $gDb->fetch_array($result);
+        return $row['count'];
+    }
+
+    /** Returns a module specific headline
+     *  @param $headline  The initiale headline of the module.
+     *  @return Returns the full headline of the module
+     */
+    public function getHeadline($headline)
+    {
+        global $gDb;
+
+        // set headline with category name
+        if($this->getParameter('cat_id') > 0)
+        {
+            $category  = new TableCategory($gDb, $this->getParameter('cat_id'));
+            $headline .= ' - '. $category->getValue('cat_name');
+        }
+        return $headline;
+    }
+}
+?>