--- conflicted
+++ resolved
@@ -290,11 +290,7 @@
      */
     public function refreshSession()
     {
-<<<<<<< HEAD
-        global $gCheckIpAddress;
-=======
         global $gCheckIpAddress, $gLogger;
->>>>>>> 71bc9bae
 
         // read session data from database to update the renew flag
         $this->readDataById($this->getValue('ses_id'));
@@ -304,12 +300,8 @@
         $sesIpAddress = $this->getValue('ses_ip_address');
         if ($sesIpAddress !== '' && $sesIpAddress !== $_SERVER['REMOTE_ADDR'] && isset($gCheckIpAddress) && $gCheckIpAddress === 1)
         {
-<<<<<<< HEAD
-            error_log('Admidio stored session ip address: '.$sesIpAddress. ' :: Remote ip address: '.$_SERVER['REMOTE_ADDR']);
-=======
-            $gLogger->warning('Admidio stored session ip address: '.$this->getValue('ses_ip_address'). ' :: Remote ip address: '.$_SERVER['REMOTE_ADDR']);
+            $gLogger->warning('Admidio stored session ip address: '.$sesIpAddress. ' :: Remote ip address: '.$_SERVER['REMOTE_ADDR']);
             $gLogger->warning('The IP address does not match with the IP address the current session was started! For safety reasons the current session was closed.');
->>>>>>> 71bc9bae
 
             unset($_SESSION['gCurrentSession']);
             $this->mObjectArray = array();
