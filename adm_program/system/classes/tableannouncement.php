<?php
/******************************************************************************
 * Class manages access to database table adm_announcements
 *
 * Copyright    : (c) 2004 - 2015 The Admidio Team
 * Homepage     : http://www.admidio.org
 * License      : GNU Public License 2 https://www.gnu.org/licenses/gpl-2.0.html
 *
 * Diese Klasse dient dazu ein Ankuendigungsobjekt zu erstellen.
 * Eine Ankuendigung kann ueber diese Klasse in der Datenbank verwaltet werden
 *
 * Beside the methods of the parent class there are the following additional methods:
 *
 * editRight()       - prueft, ob die Ankuendigung von der aktuellen Orga bearbeitet werden darf
 *
 *****************************************************************************/

/**
 * Class TableAnnouncement
 */
class TableAnnouncement extends TableAccess
{
<<<<<<< HEAD
    /** Constructor that will create an object of a recordset of the table adm_announcements.
     *  If the id is set than the specific announcement will be loaded.
     *  @param object $database Object of the class Database. This should be the default global object @b $gDb.
     *  @param int    $ann_id   The recordset of the announcement with this id will be loaded. If id isn't set than an empty object of the table is created.
=======
    /**
     * Constructor that will create an object of a recordset of the table adm_announcements.
     * If the id is set than the specific announcement will be loaded.
     * @param object $db Object of the class database. This should be the default object $gDb.
     * @param $ann_id The recordset of the announcement with this id will be loaded. If id isn't set than an empty object of the table is created.
>>>>>>> e20148f2
     */
    public function __construct(&$database, $ann_id = 0)
    {
        parent::__construct($database, TBL_ANNOUNCEMENTS, 'ann', $ann_id);
    }

    /**
     * prueft, ob die Ankuendigung von der aktuellen Orga bearbeitet werden darf
     * @return bool
     */
    public function editRight()
    {
        global $gCurrentOrganization;

        // Ankuendigung der eigenen Orga darf bearbeitet werden
        if($this->getValue('ann_org_shortname') === $gCurrentOrganization->getValue('org_shortname'))
        {
            return true;
        }
        // Ankuendigung von Kinder-Orgas darf bearbeitet werden, wenn diese als global definiert wurden
        elseif($this->getValue('ann_global') == true
        && $gCurrentOrganization->isChildOrganization($this->getValue('ann_org_shortname')))
        {
            return true;
        }

        return false;
    }

    /**
     * Get the value of a column of the database table.
     * If the value was manipulated before with @b setValue than the manipulated value is returned.
     * @param string $columnName The name of the database column whose value should be read
     * @param string $format     For date or timestamp columns the format should be the date/time format e.g. @b d.m.Y = '02.04.2011'. @n
     *                           For text columns the format can be @b database that would return the original database value without any transformations
     * @return mixed Returns the value of the database column.
     *               If the value was manipulated before with @b setValue than the manipulated value is returned.
     */
    public function getValue($columnName, $format = '')
    {
        if($columnName === 'ann_description')
        {
            if(!isset($this->dbColumns['ann_description']))
            {
                $value = '';
            }

            elseif($format === 'database')
            {
                $value = html_entity_decode(strStripTags($this->dbColumns['ann_description']), ENT_QUOTES, 'UTF-8');
            }
            else
            {
                $value = $this->dbColumns['ann_description'];
            }
        }
        else
        {
            $value = parent::getValue($columnName, $format);
        }

        return $value;
    }

    /**
     * Save all changed columns of the recordset in table of database. Therefore the class remembers if it's
     * a new record or if only an update is necessary. The update statement will only update the changed columns.
     * If the table has columns for creator or editor than these column with their timestamp will be updated.
     * The current organization will be set per default.
     * @param bool $updateFingerPrint Default @b true. Will update the creator or editor of the recordset if table has columns like @b usr_id_create or @b usr_id_changed
     */
    public function save($updateFingerPrint = true)
    {
        global $gCurrentOrganization;

        if($this->new_record)
        {
            $this->setValue('ann_org_shortname', $gCurrentOrganization->getValue('org_shortname'));
        }

        parent::save($updateFingerPrint);
    }

    /**
     * Set a new value for a column of the database table.
     * The value is only saved in the object. You must call the method @b save to store the new value to the database
     * @param string $columnName The name of the database column whose value should get a new value
     * @param $newValue The new value that should be stored in the database field
     * @param bool $checkValue The value will be checked if it's valid. If set to @b false than the value will not be checked.
     * @return bool Returns @b true if the value is stored in the current object and @b false if a check failed
     */
    public function setValue($columnName, $newValue, $checkValue = true)
    {
        if($columnName === 'ann_description')
        {
            return parent::setValue($columnName, $newValue, false);
        }
        return parent::setValue($columnName, $newValue, $checkValue);
    }
}
?>
<|MERGE_RESOLUTION|>--- conflicted
+++ resolved
@@ -1,135 +1,127 @@
-<?php
-/******************************************************************************
- * Class manages access to database table adm_announcements
- *
- * Copyright    : (c) 2004 - 2015 The Admidio Team
- * Homepage     : http://www.admidio.org
- * License      : GNU Public License 2 https://www.gnu.org/licenses/gpl-2.0.html
- *
- * Diese Klasse dient dazu ein Ankuendigungsobjekt zu erstellen.
- * Eine Ankuendigung kann ueber diese Klasse in der Datenbank verwaltet werden
- *
- * Beside the methods of the parent class there are the following additional methods:
- *
- * editRight()       - prueft, ob die Ankuendigung von der aktuellen Orga bearbeitet werden darf
- *
- *****************************************************************************/
-
-/**
- * Class TableAnnouncement
- */
-class TableAnnouncement extends TableAccess
-{
-<<<<<<< HEAD
-    /** Constructor that will create an object of a recordset of the table adm_announcements.
-     *  If the id is set than the specific announcement will be loaded.
-     *  @param object $database Object of the class Database. This should be the default global object @b $gDb.
-     *  @param int    $ann_id   The recordset of the announcement with this id will be loaded. If id isn't set than an empty object of the table is created.
-=======
-    /**
-     * Constructor that will create an object of a recordset of the table adm_announcements.
-     * If the id is set than the specific announcement will be loaded.
-     * @param object $db Object of the class database. This should be the default object $gDb.
-     * @param $ann_id The recordset of the announcement with this id will be loaded. If id isn't set than an empty object of the table is created.
->>>>>>> e20148f2
-     */
-    public function __construct(&$database, $ann_id = 0)
-    {
-        parent::__construct($database, TBL_ANNOUNCEMENTS, 'ann', $ann_id);
-    }
-
-    /**
-     * prueft, ob die Ankuendigung von der aktuellen Orga bearbeitet werden darf
-     * @return bool
-     */
-    public function editRight()
-    {
-        global $gCurrentOrganization;
-
-        // Ankuendigung der eigenen Orga darf bearbeitet werden
-        if($this->getValue('ann_org_shortname') === $gCurrentOrganization->getValue('org_shortname'))
-        {
-            return true;
-        }
-        // Ankuendigung von Kinder-Orgas darf bearbeitet werden, wenn diese als global definiert wurden
-        elseif($this->getValue('ann_global') == true
-        && $gCurrentOrganization->isChildOrganization($this->getValue('ann_org_shortname')))
-        {
-            return true;
-        }
-
-        return false;
-    }
-
-    /**
-     * Get the value of a column of the database table.
-     * If the value was manipulated before with @b setValue than the manipulated value is returned.
-     * @param string $columnName The name of the database column whose value should be read
-     * @param string $format     For date or timestamp columns the format should be the date/time format e.g. @b d.m.Y = '02.04.2011'. @n
-     *                           For text columns the format can be @b database that would return the original database value without any transformations
-     * @return mixed Returns the value of the database column.
-     *               If the value was manipulated before with @b setValue than the manipulated value is returned.
-     */
-    public function getValue($columnName, $format = '')
-    {
-        if($columnName === 'ann_description')
-        {
-            if(!isset($this->dbColumns['ann_description']))
-            {
-                $value = '';
-            }
-
-            elseif($format === 'database')
-            {
-                $value = html_entity_decode(strStripTags($this->dbColumns['ann_description']), ENT_QUOTES, 'UTF-8');
-            }
-            else
-            {
-                $value = $this->dbColumns['ann_description'];
-            }
-        }
-        else
-        {
-            $value = parent::getValue($columnName, $format);
-        }
-
-        return $value;
-    }
-
-    /**
-     * Save all changed columns of the recordset in table of database. Therefore the class remembers if it's
-     * a new record or if only an update is necessary. The update statement will only update the changed columns.
-     * If the table has columns for creator or editor than these column with their timestamp will be updated.
-     * The current organization will be set per default.
-     * @param bool $updateFingerPrint Default @b true. Will update the creator or editor of the recordset if table has columns like @b usr_id_create or @b usr_id_changed
-     */
-    public function save($updateFingerPrint = true)
-    {
-        global $gCurrentOrganization;
-
-        if($this->new_record)
-        {
-            $this->setValue('ann_org_shortname', $gCurrentOrganization->getValue('org_shortname'));
-        }
-
-        parent::save($updateFingerPrint);
-    }
-
-    /**
-     * Set a new value for a column of the database table.
-     * The value is only saved in the object. You must call the method @b save to store the new value to the database
-     * @param string $columnName The name of the database column whose value should get a new value
-     * @param $newValue The new value that should be stored in the database field
-     * @param bool $checkValue The value will be checked if it's valid. If set to @b false than the value will not be checked.
-     * @return bool Returns @b true if the value is stored in the current object and @b false if a check failed
-     */
-    public function setValue($columnName, $newValue, $checkValue = true)
-    {
-        if($columnName === 'ann_description')
-        {
-            return parent::setValue($columnName, $newValue, false);
-        }
-        return parent::setValue($columnName, $newValue, $checkValue);
-    }
-}
-?>
+<?php
+/******************************************************************************
+ * Class manages access to database table adm_announcements
+ *
+ * Copyright    : (c) 2004 - 2015 The Admidio Team
+ * Homepage     : http://www.admidio.org
+ * License      : GNU Public License 2 https://www.gnu.org/licenses/gpl-2.0.html
+ *
+ * Diese Klasse dient dazu ein Ankuendigungsobjekt zu erstellen.
+ * Eine Ankuendigung kann ueber diese Klasse in der Datenbank verwaltet werden
+ *
+ * Beside the methods of the parent class there are the following additional methods:
+ *
+ * editRight()       - prueft, ob die Ankuendigung von der aktuellen Orga bearbeitet werden darf
+ *
+ *****************************************************************************/
+
+/**
+ * Class TableAnnouncement
+ */
+class TableAnnouncement extends TableAccess
+{
+    /** Constructor that will create an object of a recordset of the table adm_announcements.
+     *  If the id is set than the specific announcement will be loaded.
+     *  @param object $database Object of the class Database. This should be the default global object @b $gDb.
+     *  @param int    $ann_id   The recordset of the announcement with this id will be loaded. If id isn't set than an empty object of the table is created.
+     */
+    public function __construct(&$database, $ann_id = 0)
+    {
+        parent::__construct($database, TBL_ANNOUNCEMENTS, 'ann', $ann_id);
+    }
+
+    /**
+     * prueft, ob die Ankuendigung von der aktuellen Orga bearbeitet werden darf
+     * @return bool
+     */
+    public function editRight()
+    {
+        global $gCurrentOrganization;
+
+        // Ankuendigung der eigenen Orga darf bearbeitet werden
+        if($this->getValue('ann_org_shortname') === $gCurrentOrganization->getValue('org_shortname'))
+        {
+            return true;
+        }
+        // Ankuendigung von Kinder-Orgas darf bearbeitet werden, wenn diese als global definiert wurden
+        elseif($this->getValue('ann_global') == true
+        && $gCurrentOrganization->isChildOrganization($this->getValue('ann_org_shortname')))
+        {
+            return true;
+        }
+
+        return false;
+    }
+
+    /**
+     * Get the value of a column of the database table.
+     * If the value was manipulated before with @b setValue than the manipulated value is returned.
+     * @param string $columnName The name of the database column whose value should be read
+     * @param string $format     For date or timestamp columns the format should be the date/time format e.g. @b d.m.Y = '02.04.2011'. @n
+     *                           For text columns the format can be @b database that would return the original database value without any transformations
+     * @return mixed Returns the value of the database column.
+     *               If the value was manipulated before with @b setValue than the manipulated value is returned.
+     */
+    public function getValue($columnName, $format = '')
+    {
+        if($columnName === 'ann_description')
+        {
+            if(!isset($this->dbColumns['ann_description']))
+            {
+                $value = '';
+            }
+
+            elseif($format === 'database')
+            {
+                $value = html_entity_decode(strStripTags($this->dbColumns['ann_description']), ENT_QUOTES, 'UTF-8');
+            }
+            else
+            {
+                $value = $this->dbColumns['ann_description'];
+            }
+        }
+        else
+        {
+            $value = parent::getValue($columnName, $format);
+        }
+
+        return $value;
+    }
+
+    /**
+     * Save all changed columns of the recordset in table of database. Therefore the class remembers if it's
+     * a new record or if only an update is necessary. The update statement will only update the changed columns.
+     * If the table has columns for creator or editor than these column with their timestamp will be updated.
+     * The current organization will be set per default.
+     * @param bool $updateFingerPrint Default @b true. Will update the creator or editor of the recordset if table has columns like @b usr_id_create or @b usr_id_changed
+     */
+    public function save($updateFingerPrint = true)
+    {
+        global $gCurrentOrganization;
+
+        if($this->new_record)
+        {
+            $this->setValue('ann_org_shortname', $gCurrentOrganization->getValue('org_shortname'));
+        }
+
+        parent::save($updateFingerPrint);
+    }
+
+    /**
+     * Set a new value for a column of the database table.
+     * The value is only saved in the object. You must call the method @b save to store the new value to the database
+     * @param string $columnName The name of the database column whose value should get a new value
+     * @param $newValue The new value that should be stored in the database field
+     * @param bool $checkValue The value will be checked if it's valid. If set to @b false than the value will not be checked.
+     * @return bool Returns @b true if the value is stored in the current object and @b false if a check failed
+     */
+    public function setValue($columnName, $newValue, $checkValue = true)
+    {
+        if($columnName === 'ann_description')
+        {
+            return parent::setValue($columnName, $newValue, false);
+        }
+        return parent::setValue($columnName, $newValue, $checkValue);
+    }
+}
+?>