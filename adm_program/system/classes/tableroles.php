<?php
/******************************************************************************
 * Class manages access to database table adm_roles
 *
 * Copyright    : (c) 2004 - 2015 The Admidio Team
 * Homepage     : http://www.admidio.org
 * License      : GNU Public License 2 https://www.gnu.org/licenses/gpl-2.0.html
 *
 * Diese Klasse dient dazu einen Rollenobjekt zu erstellen.
 * Eine Rolle kann ueber diese Klasse in der Datenbank verwaltet werden.
 * Dazu werden die Informationen der Rolle sowie der zugehoerigen Kategorie
 * ausgelesen. Geschrieben werden aber nur die Rollendaten
 *
 * Beside the methods of the parent class there are the following additional methods:
 *
 * allowedToAssignMembers - checks if user is allowed to assign members to this role
 *                          requires userObject of user for this should be checked
 * allowedToEditMembers - checks if user is allowed to edit members of this role
 *                        requires userObject of user for this should be checked
 * countVacancies($count_leaders = false) - gibt die freien Plaetze der Rolle zurueck
 *                    dies ist interessant, wenn rol_max_members gesetzt wurde
 * hasFormerMembers() - Methode gibt true zurueck, wenn die Rolle ehemalige Mitglieder besitzt
 * setInactive()    - setzt die Rolle auf inaktiv
 * setActive()      - setzt die Rolle wieder auf aktiv
 * viewRole()       - diese Methode basiert auf viewRole des Usersobjekts, geht aber noch weiter
 *                    und prueft auch Rollen zu Terminen (hier muss man nicht Mitglied der Rolle
 *                    sein, sondern nur in einer Rolle sein, die den Termin sehen darf)
 *
 *****************************************************************************/
/**
 * Class TableRoles
 */
class TableRoles extends TableAccess
{
<<<<<<< HEAD
    protected $countLeaders;    ///< number of leaders of this role
    protected $countMembers;    ///< number of members (without leaders) of this role

    /** Constructor that will create an object of a recordset of the table adm_roles.
     *  If the id is set than the specific role will be loaded.
     *  @param object $database Object of the class Database. This should be the default global object @b $gDb.
     *  @param int    $rol_id   The recordset of the role with this id will be loaded. If id isn't set than an empty object of the table is created.
=======
    protected $countLeaders; ///< number of leaders of this role
    protected $countMembers; ///< number of members (without leaders) of this role

    /**
     * Constructor that will create an object of a recordset of the table adm_roles.
     * If the id is set than the specific role will be loaded.
     * @param object $db Object of the class database. This should be the default object $gDb.
     * @param $rol_id The recordset of the role with this id will be loaded. If id isn't set than an empty object of the table is created.
>>>>>>> e20148f2
     */
    public function __construct(&$database, $rol_id = 0)
    {
        // read also data of assigned category
        $this->connectAdditionalTable(TBL_CATEGORIES, 'cat_id', 'rol_cat_id');

        parent::__construct($database, TBL_ROLES, 'rol', $rol_id);
    }

    /**
     * checks if user is allowed to assign members to this role
     * @param object $user UserObject of user who should be checked
     * @return bool
     */
    public function allowedToAssignMembers($user)
    {
        global $gL10n;

        // you aren't allowed to change membership of not active roles
        if($this->getValue('rol_valid'))
        {
            if($user->manageRoles() == false)
            {
                // leader are allowed to assign members if it's configured in the role
                if($user->isLeaderOfRole($this->getValue('rol_id'))
                && ($this->getValue('rol_leader_rights') == ROLE_LEADER_MEMBERS_ASSIGN
                   || $this->getValue('rol_leader_rights') == ROLE_LEADER_MEMBERS_ASSIGN_EDIT))
                {
                    return true;
                }
            }
            else
            {
                // only webmasters are allowed to assign new members to webmaster role
                if($this->getValue('rol_webmaster') == 0
                || ($this->getValue('rol_webmaster') == 1 && $user->isWebmaster()))
                {
                    return true;
                }
            }
        }
        return false;
    }

    /**
     * checks if user is allowed to edit members of this role
     * @param object $user UserObject of user who should be checked
     * @return bool
     */
    public function allowedToEditMembers($user)
    {
        // you aren't allowed to edit users of not active roles
        if($this->getValue('rol_valid'))
        {
            if($user->editUsers() == false)
            {
                // leader are allowed to assign members if it's configured in the role
                if($user->isMemberOfRole($this->getValue('rol_id'))
                && ($this->getValue('rol_leader_rights') == ROLE_LEADER_MEMBERS_EDIT
                   || $this->getValue('rol_leader_rights') == ROLE_LEADER_MEMBERS_ASSIGN_EDIT))
                {
                    return true;
                }
                return true;
            }
            else
            {
                return true;
            }
        }
        return false;
    }

    /**
     * Calls clear() Method of parent class and initialize child class specific parameters
     */
    public function clear()
    {
        parent::clear();

        // initialize class members
        $this->countLeaders = -1;
        $this->countMembers = -1;
    }

    /**
     * Method determines the number of active leaders of this role
     * @return int Returns the number of leaders of this role
     */
    public function countLeaders()
    {
        if($this->countLeaders === -1)
        {
            $sql = 'SELECT COUNT(mem_id) FROM '. TBL_MEMBERS. '
                     WHERE mem_rol_id = '.$this->getValue('rol_id').'
                       AND mem_leader = 1
                       AND mem_begin <= \''.DATE_NOW.'\'
                       AND mem_end    > \''.DATE_NOW.'\' ';
            $this->db->query($sql);
            $row = $this->db->fetch_array();
            $this->countLeaders = $row[0];
        }
        return $this->countLeaders;
    }

    /**
     * Method determines the number of active members (without leaders) of this role
     * @param exceptUserId UserId witch shoudn't be counted
     * @return int Returns the number of members of this role
     */
    public function countMembers($exceptUserId = null)
    {
        if($this->countMembers === -1)
        {
            $sql = 'SELECT COUNT(mem_id) FROM '. TBL_MEMBERS. '
                     WHERE mem_rol_id = '.$this->getValue('rol_id').'
                       AND mem_usr_id != '.$exceptUserId.'
                       AND mem_leader = 0
                       AND mem_begin <= \''.DATE_NOW.'\'
                       AND mem_end    > \''.DATE_NOW.'\' ';
            $this->db->query($sql);
            $row = $this->db->fetch_array();
            $this->countMembers = $row[0];
        }
        return $this->countMembers;
    }

    /**
     * die Funktion gibt die Anzahl freier Plaetze zurueck
     * ist rol_max_members nicht gesetzt so wird immer 999 zurueckgegeben
     * @param bool $countLeaders
     * @return int
     */
    public function countVacancies($countLeaders = false)
    {
        if($this->getValue('rol_max_members') !== '')
        {
            $sql = 'SELECT mem_usr_id FROM '. TBL_MEMBERS. '
                     WHERE mem_rol_id = '. $this->getValue('rol_id'). '
                       AND mem_begin <= \''.DATE_NOW.'\'
                       AND mem_end    > \''.DATE_NOW.'\'';
            if(!$countLeaders)
            {
                $sql = $sql. ' AND mem_leader = 0 ';
            }
            $this->db->query($sql);

            $num_members = $this->db->num_rows();
            return $this->getValue('rol_max_members') - $num_members;
        }
        return 999;
    }

    /**
     * Deletes the selected role of the table and all references in other tables.
     * After that the class will be initialize.
     * @return bool @b true if no error occurred
     * @throws AdmException
     */
    public function delete()
    {
        global $gCurrentSession, $gL10n, $gCurrentOrganization;

        if($this->getValue('rol_default_registration') == 1)
        {
            // checks if at least one other role has this flag, if not than this role couldn't be deleted
            $sql = 'SELECT COUNT(1) AS count FROM '.TBL_ROLES.', '.TBL_CATEGORIES.'
                     WHERE rol_default_registration = 1
                       AND rol_id    <> '.$this->getValue('rol_id').'
                       AND rol_cat_id = cat_id
                       AND cat_org_id = '.$gCurrentOrganization->getValue('org_id');
            $this->db->query($sql);
            $row = $this->db->fetch_array();

            if($row['count'] == 0)
            {
                throw new AdmException('ROL_DELETE_NO_DEFAULT_ROLE', $this->getValue('rol_name'), $gL10n->get('ROL_DEFAULT_REGISTRATION'));
            }
        }

        // users are not allowed to delete system roles
        if($this->getValue('rol_system'))
        {
            throw new AdmException('ROL_DELETE_SYSTEM_ROLE', $this->getValue('rol_name'));
        }
        elseif($this->getValue('rol_webmaster'))
        {
            throw new AdmException('ROL_DELETE_ROLE', $gL10n->get('SYS_WEBMASTER'));
        }
        else
        {
            $this->db->startTransaction();

            $sql = 'DELETE FROM '. TBL_ROLE_DEPENDENCIES. '
                     WHERE rld_rol_id_parent = '. $this->getValue('rol_id'). '
                        OR rld_rol_id_child  = '. $this->getValue('rol_id');
            $this->db->query($sql);

            $sql = 'DELETE FROM '. TBL_MEMBERS. '
                     WHERE mem_rol_id = '. $this->getValue('rol_id');
            $this->db->query($sql);

            $return = parent::delete();

            $this->db->endTransaction();

            if(isset($gCurrentSession))
            {
                // all active users must renew their user data because maybe their
                // rights have been changed if they where members of this role
                $gCurrentSession->renewUserObject();
            }

            return $return;
        }
    }

    /**
     * Returns an array with all cost periods with full name in the specific language.
     * @param int $costPeriod The number of the cost period for which the name should be returned
     *                        (-1 = unique, 1 = annually, 2 = semiyearly, 4 = quarterly, 12 = monthly)
     * @return array|string Array with all cost or if param costPeriod is set than the full name of that cost period
     */
    public static function getCostPeriods($costPeriod = 0)
    {
        global $gL10n;

        $costPeriods = array(-1 => $gL10n->get('ROL_UNIQUELY'),
                             1  => $gL10n->get('ROL_ANNUALLY'),
                             2  => $gL10n->get('ROL_SEMIYEARLY'),
                             4  => $gL10n->get('ROL_QUARTERLY'),
                             12 => $gL10n->get('ROL_MONTHLY')
        );

        if($costPeriod !== 0)
        {
            return $costPeriods[$costPeriod];
        }
        else
        {
            return $costPeriods;
        }
    }

    /**
     * Read the id of the default list of this role. The list is stored in the column @b rol_lst_id.
     * If there is no list stored then the system default list will be returned
     * @return Returns the default list id of this role
     */
    public function getDefaultList()
    {
        global $gCurrentOrganization;
        $defaultListId = $this->getValue('rol_lst_id');

        //if default list is not set
        if($defaultListId <= 0 || $defaultListId === null)
        {
            // read and set system default list configuration
            $sql = 'SELECT lst_id FROM '. TBL_LISTS. '
                     WHERE lst_org_id  = '. $gCurrentOrganization->getValue('org_id'). '
                       AND lst_default = 1 ';
            $result = $this->db->query($sql);
            $row    = $this->db->fetch_array($result);
            $defaultListId = $row[0];

            if(!is_numeric($defaultListId))
            {
               $defaultListId = 0;
            }
        }
        return $defaultListId;
    }

    /**
     * Get the value of a column of the database table.
     * If the value was manipulated before with @b setValue than the manipulated value is returned.
     * @param string $columnName The name of the database column whose value should be read
     * @param string $format     For date or timestamp columns the format should be the date/time format e.g. @b d.m.Y = '02.04.2011'. @n
     *                           For text columns the format can be @b database that would return the original database value without any transformations
     * @return mixed Returns the value of the database column.
     *         If the value was manipulated before with @b setValue than the manipulated value is returned.
     */
    public function getValue($columnName, $format = '')
    {
        global $gL10n;
        $value = parent::getValue($columnName, $format);

        if($columnName === 'cat_name' && $format !== 'database')
        {
            // if text is a translation-id then translate it
            if(strpos($value, '_') === 3)
            {
                $value = $gL10n->get(admStrToUpper($value));
            }
        }

        return $value;
    }

    /**
     * Checks if this role has former members
     * @return bool Returns @b true if the role has former memberships
     */
    public function hasFormerMembers()
    {
        $sql = 'SELECT COUNT(1) AS count
                  FROM '.TBL_MEMBERS.'
                 WHERE mem_rol_id = '.$this->getValue('rol_id').'
                   AND (  mem_begin > \''.DATE_NOW.'\'
                       OR mem_end   < \''.DATE_NOW.'\')';
        $result = $this->db->query($sql);
        $row    = $this->db->fetch_array($result);

        if($row['count'] > 0)
        {
            return true;
        }
        return false;
    }

    /**
     * Save all changed columns of the recordset in table of database. Therefore the class remembers if it's
     * a new record or if only an update is necessary. The update statement will only update the changed columns.
     * If the table has columns for creator or editor than these column with their timestamp will be updated.
     * For new records the organization and ip address will be set per default.
     * @param bool $updateFingerPrint Default @b true. Will update the creator or editor of the recordset if table has columns like @b usr_id_create or @b usr_id_changed
     */
    public function save($updateFingerPrint = true)
    {
        global $gCurrentSession;
        $fields_changed = $this->columnsValueChanged;

        parent::save($updateFingerPrint);

        // Nach dem Speichern noch pruefen, ob Userobjekte neu eingelesen werden muessen,
        if($fields_changed && is_object($gCurrentSession))
        {
            // all active users must renew their user data because maybe their
            // rights have been changed if they where members of this role
            $gCurrentSession->renewUserObject();
        }
    }

    /**
     * aktuelle Rolle wird auf aktiv gesetzt
     * @return int
     */
    public function setActive()
    {
        global $gCurrentSession;

        // die Systemrollem sind immer aktiv
        if($this->getValue('rol_system') == false)
        {
            $sql = 'UPDATE '. TBL_ROLES. ' SET rol_valid = 1
                     WHERE rol_id = '. $this->getValue('rol_id');
            $this->db->query($sql);

            // all active users must renew their user data because maybe their
            // rights have been changed if they where members of this role
            $gCurrentSession->renewUserObject();

            return 0;
        }
        return -1;
    }

    /**
     * aktuelle Rolle wird auf inaktiv gesetzt
     * @return int
     */
    public function setInactive()
    {
        global $gCurrentSession;

        // die Systemrollem sind immer aktiv
        if($this->getValue('rol_system') == false)
        {
            $sql = 'UPDATE '. TBL_ROLES. ' SET rol_valid = 0
                     WHERE rol_id = '. $this->getValue('rol_id');
            $this->db->query($sql);

            // all active users must renew their user data because maybe their
            // rights have been changed if they where members of this role
            $gCurrentSession->renewUserObject();

            return 0;
        }
        return -1;
    }

    /**
     * Set a new value for a column of the database table. The value is only saved in the object.
     * You must call the method @b save to store the new value to the database.
     * @param string $columnName The name of the database column whose value should get a new value
     * @param mixed  $newValue The new value that should be stored in the database field
     * @param bool   $checkValue The value will be checked if it's valid. If set to @b false than the value will not be checked.
     * @return bool Returns @b true if the value is stored in the current object and @b false if a check failed
     */
    public function setValue($columnName, $newValue, $checkValue = true)
    {
        global $gCurrentOrganization;

        if($columnName === 'rol_default_registration' && $newValue == '0' && $this->dbColumns[$columnName] == '1')
        {
            // checks if at least one other role has this flag
            $sql = 'SELECT COUNT(1) AS count FROM '.TBL_ROLES.', '.TBL_CATEGORIES.'
                     WHERE rol_default_registration = 1
                       AND rol_id    <> '.$this->getValue('rol_id').'
                       AND rol_cat_id = cat_id
                       AND cat_org_id = '.$gCurrentOrganization->getValue('org_id');
            $this->db->query($sql);
            $row = $this->db->fetch_array();

            if($row['count'] == 0)
            {
                return false;
            }
        }
        return parent::setValue($columnName, $newValue, $checkValue);
    }

    /**
     * diese Methode basiert auf viewRole des Usersobjekts, geht aber noch weiter
     * und prueft auch Rollen zu Terminen (hier muss man nicht Mitglied der Rolle
     * sein, sondern nur in einer Rolle sein, die den Termin sehen darf)
     * @return bool
     */
    public function viewRole()
    {
        global $gCurrentUser, $gValidLogin;

        if($gValidLogin)
        {
            if($this->getValue('cat_name_intern') === 'CONFIRMATION_OF_PARTICIPATION')
            {
                if($this->getValue('rol_this_list_view') == 0)
                {
                    return false;
                }
                else
                {
                    // pruefen, ob der Benutzer Mitglied einer Rolle ist, die den Termin sehen darf
                    $sql = 'SELECT dtr_rol_id
                              FROM '.TBL_DATE_ROLE.', '.TBL_DATES.'
                             WHERE dat_rol_id = '.$this->getValue('rol_id').'
                               AND dtr_dat_id = dat_id
                               AND (  dtr_rol_id IS NULL
                                   OR EXISTS (SELECT 1
                                                FROM '.TBL_MEMBERS.'
                                               WHERE mem_rol_id = dtr_rol_id
                                                 AND mem_usr_id = '.$gCurrentUser->getValue('usr_id').'))';
                    $this->db->query($sql);

                    if($this->db->num_rows() > 0)
                    {
                        return true;
                    }
                }
            }
            else
            {
                return $gCurrentUser->hasRightViewRole($this->getValue('rol_id'));
            }
        }
        return false;
    }
}
?>
<|MERGE_RESOLUTION|>--- conflicted
+++ resolved
@@ -1,521 +1,510 @@
-<?php
-/******************************************************************************
- * Class manages access to database table adm_roles
- *
- * Copyright    : (c) 2004 - 2015 The Admidio Team
- * Homepage     : http://www.admidio.org
- * License      : GNU Public License 2 https://www.gnu.org/licenses/gpl-2.0.html
- *
- * Diese Klasse dient dazu einen Rollenobjekt zu erstellen.
- * Eine Rolle kann ueber diese Klasse in der Datenbank verwaltet werden.
- * Dazu werden die Informationen der Rolle sowie der zugehoerigen Kategorie
- * ausgelesen. Geschrieben werden aber nur die Rollendaten
- *
- * Beside the methods of the parent class there are the following additional methods:
- *
- * allowedToAssignMembers - checks if user is allowed to assign members to this role
- *                          requires userObject of user for this should be checked
- * allowedToEditMembers - checks if user is allowed to edit members of this role
- *                        requires userObject of user for this should be checked
- * countVacancies($count_leaders = false) - gibt die freien Plaetze der Rolle zurueck
- *                    dies ist interessant, wenn rol_max_members gesetzt wurde
- * hasFormerMembers() - Methode gibt true zurueck, wenn die Rolle ehemalige Mitglieder besitzt
- * setInactive()    - setzt die Rolle auf inaktiv
- * setActive()      - setzt die Rolle wieder auf aktiv
- * viewRole()       - diese Methode basiert auf viewRole des Usersobjekts, geht aber noch weiter
- *                    und prueft auch Rollen zu Terminen (hier muss man nicht Mitglied der Rolle
- *                    sein, sondern nur in einer Rolle sein, die den Termin sehen darf)
- *
- *****************************************************************************/
-/**
- * Class TableRoles
- */
-class TableRoles extends TableAccess
-{
-<<<<<<< HEAD
-    protected $countLeaders;    ///< number of leaders of this role
-    protected $countMembers;    ///< number of members (without leaders) of this role
-
-    /** Constructor that will create an object of a recordset of the table adm_roles.
-     *  If the id is set than the specific role will be loaded.
-     *  @param object $database Object of the class Database. This should be the default global object @b $gDb.
-     *  @param int    $rol_id   The recordset of the role with this id will be loaded. If id isn't set than an empty object of the table is created.
-=======
-    protected $countLeaders; ///< number of leaders of this role
-    protected $countMembers; ///< number of members (without leaders) of this role
-
-    /**
-     * Constructor that will create an object of a recordset of the table adm_roles.
-     * If the id is set than the specific role will be loaded.
-     * @param object $db Object of the class database. This should be the default object $gDb.
-     * @param $rol_id The recordset of the role with this id will be loaded. If id isn't set than an empty object of the table is created.
->>>>>>> e20148f2
-     */
-    public function __construct(&$database, $rol_id = 0)
-    {
-        // read also data of assigned category
-        $this->connectAdditionalTable(TBL_CATEGORIES, 'cat_id', 'rol_cat_id');
-
-        parent::__construct($database, TBL_ROLES, 'rol', $rol_id);
-    }
-
-    /**
-     * checks if user is allowed to assign members to this role
-     * @param object $user UserObject of user who should be checked
-     * @return bool
-     */
-    public function allowedToAssignMembers($user)
-    {
-        global $gL10n;
-
-        // you aren't allowed to change membership of not active roles
-        if($this->getValue('rol_valid'))
-        {
-            if($user->manageRoles() == false)
-            {
-                // leader are allowed to assign members if it's configured in the role
-                if($user->isLeaderOfRole($this->getValue('rol_id'))
-                && ($this->getValue('rol_leader_rights') == ROLE_LEADER_MEMBERS_ASSIGN
-                   || $this->getValue('rol_leader_rights') == ROLE_LEADER_MEMBERS_ASSIGN_EDIT))
-                {
-                    return true;
-                }
-            }
-            else
-            {
-                // only webmasters are allowed to assign new members to webmaster role
-                if($this->getValue('rol_webmaster') == 0
-                || ($this->getValue('rol_webmaster') == 1 && $user->isWebmaster()))
-                {
-                    return true;
-                }
-            }
-        }
-        return false;
-    }
-
-    /**
-     * checks if user is allowed to edit members of this role
-     * @param object $user UserObject of user who should be checked
-     * @return bool
-     */
-    public function allowedToEditMembers($user)
-    {
-        // you aren't allowed to edit users of not active roles
-        if($this->getValue('rol_valid'))
-        {
-            if($user->editUsers() == false)
-            {
-                // leader are allowed to assign members if it's configured in the role
-                if($user->isMemberOfRole($this->getValue('rol_id'))
-                && ($this->getValue('rol_leader_rights') == ROLE_LEADER_MEMBERS_EDIT
-                   || $this->getValue('rol_leader_rights') == ROLE_LEADER_MEMBERS_ASSIGN_EDIT))
-                {
-                    return true;
-                }
-                return true;
-            }
-            else
-            {
-                return true;
-            }
-        }
-        return false;
-    }
-
-    /**
-     * Calls clear() Method of parent class and initialize child class specific parameters
-     */
-    public function clear()
-    {
-        parent::clear();
-
-        // initialize class members
-        $this->countLeaders = -1;
-        $this->countMembers = -1;
-    }
-
-    /**
-     * Method determines the number of active leaders of this role
-     * @return int Returns the number of leaders of this role
-     */
-    public function countLeaders()
-    {
-        if($this->countLeaders === -1)
-        {
-            $sql = 'SELECT COUNT(mem_id) FROM '. TBL_MEMBERS. '
-                     WHERE mem_rol_id = '.$this->getValue('rol_id').'
-                       AND mem_leader = 1
-                       AND mem_begin <= \''.DATE_NOW.'\'
-                       AND mem_end    > \''.DATE_NOW.'\' ';
-            $this->db->query($sql);
-            $row = $this->db->fetch_array();
-            $this->countLeaders = $row[0];
-        }
-        return $this->countLeaders;
-    }
-
-    /**
-     * Method determines the number of active members (without leaders) of this role
-     * @param exceptUserId UserId witch shoudn't be counted
-     * @return int Returns the number of members of this role
-     */
-    public function countMembers($exceptUserId = null)
-    {
-        if($this->countMembers === -1)
-        {
-            $sql = 'SELECT COUNT(mem_id) FROM '. TBL_MEMBERS. '
-                     WHERE mem_rol_id = '.$this->getValue('rol_id').'
-                       AND mem_usr_id != '.$exceptUserId.'
-                       AND mem_leader = 0
-                       AND mem_begin <= \''.DATE_NOW.'\'
-                       AND mem_end    > \''.DATE_NOW.'\' ';
-            $this->db->query($sql);
-            $row = $this->db->fetch_array();
-            $this->countMembers = $row[0];
-        }
-        return $this->countMembers;
-    }
-
-    /**
-     * die Funktion gibt die Anzahl freier Plaetze zurueck
-     * ist rol_max_members nicht gesetzt so wird immer 999 zurueckgegeben
-     * @param bool $countLeaders
-     * @return int
-     */
-    public function countVacancies($countLeaders = false)
-    {
-        if($this->getValue('rol_max_members') !== '')
-        {
-            $sql = 'SELECT mem_usr_id FROM '. TBL_MEMBERS. '
-                     WHERE mem_rol_id = '. $this->getValue('rol_id'). '
-                       AND mem_begin <= \''.DATE_NOW.'\'
-                       AND mem_end    > \''.DATE_NOW.'\'';
-            if(!$countLeaders)
-            {
-                $sql = $sql. ' AND mem_leader = 0 ';
-            }
-            $this->db->query($sql);
-
-            $num_members = $this->db->num_rows();
-            return $this->getValue('rol_max_members') - $num_members;
-        }
-        return 999;
-    }
-
-    /**
-     * Deletes the selected role of the table and all references in other tables.
-     * After that the class will be initialize.
-     * @return bool @b true if no error occurred
-     * @throws AdmException
-     */
-    public function delete()
-    {
-        global $gCurrentSession, $gL10n, $gCurrentOrganization;
-
-        if($this->getValue('rol_default_registration') == 1)
-        {
-            // checks if at least one other role has this flag, if not than this role couldn't be deleted
-            $sql = 'SELECT COUNT(1) AS count FROM '.TBL_ROLES.', '.TBL_CATEGORIES.'
-                     WHERE rol_default_registration = 1
-                       AND rol_id    <> '.$this->getValue('rol_id').'
-                       AND rol_cat_id = cat_id
-                       AND cat_org_id = '.$gCurrentOrganization->getValue('org_id');
-            $this->db->query($sql);
-            $row = $this->db->fetch_array();
-
-            if($row['count'] == 0)
-            {
-                throw new AdmException('ROL_DELETE_NO_DEFAULT_ROLE', $this->getValue('rol_name'), $gL10n->get('ROL_DEFAULT_REGISTRATION'));
-            }
-        }
-
-        // users are not allowed to delete system roles
-        if($this->getValue('rol_system'))
-        {
-            throw new AdmException('ROL_DELETE_SYSTEM_ROLE', $this->getValue('rol_name'));
-        }
-        elseif($this->getValue('rol_webmaster'))
-        {
-            throw new AdmException('ROL_DELETE_ROLE', $gL10n->get('SYS_WEBMASTER'));
-        }
-        else
-        {
-            $this->db->startTransaction();
-
-            $sql = 'DELETE FROM '. TBL_ROLE_DEPENDENCIES. '
-                     WHERE rld_rol_id_parent = '. $this->getValue('rol_id'). '
-                        OR rld_rol_id_child  = '. $this->getValue('rol_id');
-            $this->db->query($sql);
-
-            $sql = 'DELETE FROM '. TBL_MEMBERS. '
-                     WHERE mem_rol_id = '. $this->getValue('rol_id');
-            $this->db->query($sql);
-
-            $return = parent::delete();
-
-            $this->db->endTransaction();
-
-            if(isset($gCurrentSession))
-            {
-                // all active users must renew their user data because maybe their
-                // rights have been changed if they where members of this role
-                $gCurrentSession->renewUserObject();
-            }
-
-            return $return;
-        }
-    }
-
-    /**
-     * Returns an array with all cost periods with full name in the specific language.
-     * @param int $costPeriod The number of the cost period for which the name should be returned
-     *                        (-1 = unique, 1 = annually, 2 = semiyearly, 4 = quarterly, 12 = monthly)
-     * @return array|string Array with all cost or if param costPeriod is set than the full name of that cost period
-     */
-    public static function getCostPeriods($costPeriod = 0)
-    {
-        global $gL10n;
-
-        $costPeriods = array(-1 => $gL10n->get('ROL_UNIQUELY'),
-                             1  => $gL10n->get('ROL_ANNUALLY'),
-                             2  => $gL10n->get('ROL_SEMIYEARLY'),
-                             4  => $gL10n->get('ROL_QUARTERLY'),
-                             12 => $gL10n->get('ROL_MONTHLY')
-        );
-
-        if($costPeriod !== 0)
-        {
-            return $costPeriods[$costPeriod];
-        }
-        else
-        {
-            return $costPeriods;
-        }
-    }
-
-    /**
-     * Read the id of the default list of this role. The list is stored in the column @b rol_lst_id.
-     * If there is no list stored then the system default list will be returned
-     * @return Returns the default list id of this role
-     */
-    public function getDefaultList()
-    {
-        global $gCurrentOrganization;
-        $defaultListId = $this->getValue('rol_lst_id');
-
-        //if default list is not set
-        if($defaultListId <= 0 || $defaultListId === null)
-        {
-            // read and set system default list configuration
-            $sql = 'SELECT lst_id FROM '. TBL_LISTS. '
-                     WHERE lst_org_id  = '. $gCurrentOrganization->getValue('org_id'). '
-                       AND lst_default = 1 ';
-            $result = $this->db->query($sql);
-            $row    = $this->db->fetch_array($result);
-            $defaultListId = $row[0];
-
-            if(!is_numeric($defaultListId))
-            {
-               $defaultListId = 0;
-            }
-        }
-        return $defaultListId;
-    }
-
-    /**
-     * Get the value of a column of the database table.
-     * If the value was manipulated before with @b setValue than the manipulated value is returned.
-     * @param string $columnName The name of the database column whose value should be read
-     * @param string $format     For date or timestamp columns the format should be the date/time format e.g. @b d.m.Y = '02.04.2011'. @n
-     *                           For text columns the format can be @b database that would return the original database value without any transformations
-     * @return mixed Returns the value of the database column.
-     *         If the value was manipulated before with @b setValue than the manipulated value is returned.
-     */
-    public function getValue($columnName, $format = '')
-    {
-        global $gL10n;
-        $value = parent::getValue($columnName, $format);
-
-        if($columnName === 'cat_name' && $format !== 'database')
-        {
-            // if text is a translation-id then translate it
-            if(strpos($value, '_') === 3)
-            {
-                $value = $gL10n->get(admStrToUpper($value));
-            }
-        }
-
-        return $value;
-    }
-
-    /**
-     * Checks if this role has former members
-     * @return bool Returns @b true if the role has former memberships
-     */
-    public function hasFormerMembers()
-    {
-        $sql = 'SELECT COUNT(1) AS count
-                  FROM '.TBL_MEMBERS.'
-                 WHERE mem_rol_id = '.$this->getValue('rol_id').'
-                   AND (  mem_begin > \''.DATE_NOW.'\'
-                       OR mem_end   < \''.DATE_NOW.'\')';
-        $result = $this->db->query($sql);
-        $row    = $this->db->fetch_array($result);
-
-        if($row['count'] > 0)
-        {
-            return true;
-        }
-        return false;
-    }
-
-    /**
-     * Save all changed columns of the recordset in table of database. Therefore the class remembers if it's
-     * a new record or if only an update is necessary. The update statement will only update the changed columns.
-     * If the table has columns for creator or editor than these column with their timestamp will be updated.
-     * For new records the organization and ip address will be set per default.
-     * @param bool $updateFingerPrint Default @b true. Will update the creator or editor of the recordset if table has columns like @b usr_id_create or @b usr_id_changed
-     */
-    public function save($updateFingerPrint = true)
-    {
-        global $gCurrentSession;
-        $fields_changed = $this->columnsValueChanged;
-
-        parent::save($updateFingerPrint);
-
-        // Nach dem Speichern noch pruefen, ob Userobjekte neu eingelesen werden muessen,
-        if($fields_changed && is_object($gCurrentSession))
-        {
-            // all active users must renew their user data because maybe their
-            // rights have been changed if they where members of this role
-            $gCurrentSession->renewUserObject();
-        }
-    }
-
-    /**
-     * aktuelle Rolle wird auf aktiv gesetzt
-     * @return int
-     */
-    public function setActive()
-    {
-        global $gCurrentSession;
-
-        // die Systemrollem sind immer aktiv
-        if($this->getValue('rol_system') == false)
-        {
-            $sql = 'UPDATE '. TBL_ROLES. ' SET rol_valid = 1
-                     WHERE rol_id = '. $this->getValue('rol_id');
-            $this->db->query($sql);
-
-            // all active users must renew their user data because maybe their
-            // rights have been changed if they where members of this role
-            $gCurrentSession->renewUserObject();
-
-            return 0;
-        }
-        return -1;
-    }
-
-    /**
-     * aktuelle Rolle wird auf inaktiv gesetzt
-     * @return int
-     */
-    public function setInactive()
-    {
-        global $gCurrentSession;
-
-        // die Systemrollem sind immer aktiv
-        if($this->getValue('rol_system') == false)
-        {
-            $sql = 'UPDATE '. TBL_ROLES. ' SET rol_valid = 0
-                     WHERE rol_id = '. $this->getValue('rol_id');
-            $this->db->query($sql);
-
-            // all active users must renew their user data because maybe their
-            // rights have been changed if they where members of this role
-            $gCurrentSession->renewUserObject();
-
-            return 0;
-        }
-        return -1;
-    }
-
-    /**
-     * Set a new value for a column of the database table. The value is only saved in the object.
-     * You must call the method @b save to store the new value to the database.
-     * @param string $columnName The name of the database column whose value should get a new value
-     * @param mixed  $newValue The new value that should be stored in the database field
-     * @param bool   $checkValue The value will be checked if it's valid. If set to @b false than the value will not be checked.
-     * @return bool Returns @b true if the value is stored in the current object and @b false if a check failed
-     */
-    public function setValue($columnName, $newValue, $checkValue = true)
-    {
-        global $gCurrentOrganization;
-
-        if($columnName === 'rol_default_registration' && $newValue == '0' && $this->dbColumns[$columnName] == '1')
-        {
-            // checks if at least one other role has this flag
-            $sql = 'SELECT COUNT(1) AS count FROM '.TBL_ROLES.', '.TBL_CATEGORIES.'
-                     WHERE rol_default_registration = 1
-                       AND rol_id    <> '.$this->getValue('rol_id').'
-                       AND rol_cat_id = cat_id
-                       AND cat_org_id = '.$gCurrentOrganization->getValue('org_id');
-            $this->db->query($sql);
-            $row = $this->db->fetch_array();
-
-            if($row['count'] == 0)
-            {
-                return false;
-            }
-        }
-        return parent::setValue($columnName, $newValue, $checkValue);
-    }
-
-    /**
-     * diese Methode basiert auf viewRole des Usersobjekts, geht aber noch weiter
-     * und prueft auch Rollen zu Terminen (hier muss man nicht Mitglied der Rolle
-     * sein, sondern nur in einer Rolle sein, die den Termin sehen darf)
-     * @return bool
-     */
-    public function viewRole()
-    {
-        global $gCurrentUser, $gValidLogin;
-
-        if($gValidLogin)
-        {
-            if($this->getValue('cat_name_intern') === 'CONFIRMATION_OF_PARTICIPATION')
-            {
-                if($this->getValue('rol_this_list_view') == 0)
-                {
-                    return false;
-                }
-                else
-                {
-                    // pruefen, ob der Benutzer Mitglied einer Rolle ist, die den Termin sehen darf
-                    $sql = 'SELECT dtr_rol_id
-                              FROM '.TBL_DATE_ROLE.', '.TBL_DATES.'
-                             WHERE dat_rol_id = '.$this->getValue('rol_id').'
-                               AND dtr_dat_id = dat_id
-                               AND (  dtr_rol_id IS NULL
-                                   OR EXISTS (SELECT 1
-                                                FROM '.TBL_MEMBERS.'
-                                               WHERE mem_rol_id = dtr_rol_id
-                                                 AND mem_usr_id = '.$gCurrentUser->getValue('usr_id').'))';
-                    $this->db->query($sql);
-
-                    if($this->db->num_rows() > 0)
-                    {
-                        return true;
-                    }
-                }
-            }
-            else
-            {
-                return $gCurrentUser->hasRightViewRole($this->getValue('rol_id'));
-            }
-        }
-        return false;
-    }
-}
-?>
+<?php
+/******************************************************************************
+ * Class manages access to database table adm_roles
+ *
+ * Copyright    : (c) 2004 - 2015 The Admidio Team
+ * Homepage     : http://www.admidio.org
+ * License      : GNU Public License 2 https://www.gnu.org/licenses/gpl-2.0.html
+ *
+ * Diese Klasse dient dazu einen Rollenobjekt zu erstellen.
+ * Eine Rolle kann ueber diese Klasse in der Datenbank verwaltet werden.
+ * Dazu werden die Informationen der Rolle sowie der zugehoerigen Kategorie
+ * ausgelesen. Geschrieben werden aber nur die Rollendaten
+ *
+ * Beside the methods of the parent class there are the following additional methods:
+ *
+ * allowedToAssignMembers - checks if user is allowed to assign members to this role
+ *                          requires userObject of user for this should be checked
+ * allowedToEditMembers - checks if user is allowed to edit members of this role
+ *                        requires userObject of user for this should be checked
+ * countVacancies($count_leaders = false) - gibt die freien Plaetze der Rolle zurueck
+ *                    dies ist interessant, wenn rol_max_members gesetzt wurde
+ * hasFormerMembers() - Methode gibt true zurueck, wenn die Rolle ehemalige Mitglieder besitzt
+ * setInactive()    - setzt die Rolle auf inaktiv
+ * setActive()      - setzt die Rolle wieder auf aktiv
+ * viewRole()       - diese Methode basiert auf viewRole des Usersobjekts, geht aber noch weiter
+ *                    und prueft auch Rollen zu Terminen (hier muss man nicht Mitglied der Rolle
+ *                    sein, sondern nur in einer Rolle sein, die den Termin sehen darf)
+ *
+ *****************************************************************************/
+/**
+ * Class TableRoles
+ */
+class TableRoles extends TableAccess
+{
+    protected $countLeaders;    ///< number of leaders of this role
+    protected $countMembers;    ///< number of members (without leaders) of this role
+
+    /** Constructor that will create an object of a recordset of the table adm_roles.
+     *  If the id is set than the specific role will be loaded.
+     *  @param object $database Object of the class Database. This should be the default global object @b $gDb.
+     *  @param int    $rol_id   The recordset of the role with this id will be loaded. If id isn't set than an empty object of the table is created.
+     */
+    public function __construct(&$database, $rol_id = 0)
+    {
+        // read also data of assigned category
+        $this->connectAdditionalTable(TBL_CATEGORIES, 'cat_id', 'rol_cat_id');
+
+        parent::__construct($database, TBL_ROLES, 'rol', $rol_id);
+    }
+
+    /**
+     * checks if user is allowed to assign members to this role
+     * @param object $user UserObject of user who should be checked
+     * @return bool
+     */
+    public function allowedToAssignMembers($user)
+    {
+        global $gL10n;
+
+        // you aren't allowed to change membership of not active roles
+        if($this->getValue('rol_valid'))
+        {
+            if($user->manageRoles() == false)
+            {
+                // leader are allowed to assign members if it's configured in the role
+                if($user->isLeaderOfRole($this->getValue('rol_id'))
+                && ($this->getValue('rol_leader_rights') == ROLE_LEADER_MEMBERS_ASSIGN
+                   || $this->getValue('rol_leader_rights') == ROLE_LEADER_MEMBERS_ASSIGN_EDIT))
+                {
+                    return true;
+                }
+            }
+            else
+            {
+                // only webmasters are allowed to assign new members to webmaster role
+                if($this->getValue('rol_webmaster') == 0
+                || ($this->getValue('rol_webmaster') == 1 && $user->isWebmaster()))
+                {
+                    return true;
+                }
+            }
+        }
+        return false;
+    }
+
+    /**
+     * checks if user is allowed to edit members of this role
+     * @param object $user UserObject of user who should be checked
+     * @return bool
+     */
+    public function allowedToEditMembers($user)
+    {
+        // you aren't allowed to edit users of not active roles
+        if($this->getValue('rol_valid'))
+        {
+            if($user->editUsers() == false)
+            {
+                // leader are allowed to assign members if it's configured in the role
+                if($user->isMemberOfRole($this->getValue('rol_id'))
+                && ($this->getValue('rol_leader_rights') == ROLE_LEADER_MEMBERS_EDIT
+                   || $this->getValue('rol_leader_rights') == ROLE_LEADER_MEMBERS_ASSIGN_EDIT))
+                {
+                    return true;
+                }
+                return true;
+            }
+            else
+            {
+                return true;
+            }
+        }
+        return false;
+    }
+
+    /**
+     * Calls clear() Method of parent class and initialize child class specific parameters
+     */
+    public function clear()
+    {
+        parent::clear();
+
+        // initialize class members
+        $this->countLeaders = -1;
+        $this->countMembers = -1;
+    }
+
+    /**
+     * Method determines the number of active leaders of this role
+     * @return int Returns the number of leaders of this role
+     */
+    public function countLeaders()
+    {
+        if($this->countLeaders === -1)
+        {
+            $sql = 'SELECT COUNT(mem_id) FROM '. TBL_MEMBERS. '
+                     WHERE mem_rol_id = '.$this->getValue('rol_id').'
+                       AND mem_leader = 1
+                       AND mem_begin <= \''.DATE_NOW.'\'
+                       AND mem_end    > \''.DATE_NOW.'\' ';
+            $this->db->query($sql);
+            $row = $this->db->fetch_array();
+            $this->countLeaders = $row[0];
+        }
+        return $this->countLeaders;
+    }
+
+    /**
+     * Method determines the number of active members (without leaders) of this role
+     * @param exceptUserId UserId witch shoudn't be counted
+     * @return int Returns the number of members of this role
+     */
+    public function countMembers($exceptUserId = null)
+    {
+        if($this->countMembers === -1)
+        {
+            $sql = 'SELECT COUNT(mem_id) FROM '. TBL_MEMBERS. '
+                     WHERE mem_rol_id = '.$this->getValue('rol_id').'
+                       AND mem_usr_id != '.$exceptUserId.'
+                       AND mem_leader = 0
+                       AND mem_begin <= \''.DATE_NOW.'\'
+                       AND mem_end    > \''.DATE_NOW.'\' ';
+            $this->db->query($sql);
+            $row = $this->db->fetch_array();
+            $this->countMembers = $row[0];
+        }
+        return $this->countMembers;
+    }
+
+    /**
+     * die Funktion gibt die Anzahl freier Plaetze zurueck
+     * ist rol_max_members nicht gesetzt so wird immer 999 zurueckgegeben
+     * @param bool $countLeaders
+     * @return int
+     */
+    public function countVacancies($countLeaders = false)
+    {
+        if($this->getValue('rol_max_members') !== '')
+        {
+            $sql = 'SELECT mem_usr_id FROM '. TBL_MEMBERS. '
+                     WHERE mem_rol_id = '. $this->getValue('rol_id'). '
+                       AND mem_begin <= \''.DATE_NOW.'\'
+                       AND mem_end    > \''.DATE_NOW.'\'';
+            if(!$countLeaders)
+            {
+                $sql = $sql. ' AND mem_leader = 0 ';
+            }
+            $this->db->query($sql);
+
+            $num_members = $this->db->num_rows();
+            return $this->getValue('rol_max_members') - $num_members;
+        }
+        return 999;
+    }
+
+    /**
+     * Deletes the selected role of the table and all references in other tables.
+     * After that the class will be initialize.
+     * @return bool @b true if no error occurred
+     * @throws AdmException
+     */
+    public function delete()
+    {
+        global $gCurrentSession, $gL10n, $gCurrentOrganization;
+
+        if($this->getValue('rol_default_registration') == 1)
+        {
+            // checks if at least one other role has this flag, if not than this role couldn't be deleted
+            $sql = 'SELECT COUNT(1) AS count FROM '.TBL_ROLES.', '.TBL_CATEGORIES.'
+                     WHERE rol_default_registration = 1
+                       AND rol_id    <> '.$this->getValue('rol_id').'
+                       AND rol_cat_id = cat_id
+                       AND cat_org_id = '.$gCurrentOrganization->getValue('org_id');
+            $this->db->query($sql);
+            $row = $this->db->fetch_array();
+
+            if($row['count'] == 0)
+            {
+                throw new AdmException('ROL_DELETE_NO_DEFAULT_ROLE', $this->getValue('rol_name'), $gL10n->get('ROL_DEFAULT_REGISTRATION'));
+            }
+        }
+
+        // users are not allowed to delete system roles
+        if($this->getValue('rol_system'))
+        {
+            throw new AdmException('ROL_DELETE_SYSTEM_ROLE', $this->getValue('rol_name'));
+        }
+        elseif($this->getValue('rol_webmaster'))
+        {
+            throw new AdmException('ROL_DELETE_ROLE', $gL10n->get('SYS_WEBMASTER'));
+        }
+        else
+        {
+            $this->db->startTransaction();
+
+            $sql = 'DELETE FROM '. TBL_ROLE_DEPENDENCIES. '
+                     WHERE rld_rol_id_parent = '. $this->getValue('rol_id'). '
+                        OR rld_rol_id_child  = '. $this->getValue('rol_id');
+            $this->db->query($sql);
+
+            $sql = 'DELETE FROM '. TBL_MEMBERS. '
+                     WHERE mem_rol_id = '. $this->getValue('rol_id');
+            $this->db->query($sql);
+
+            $return = parent::delete();
+
+            $this->db->endTransaction();
+
+            if(isset($gCurrentSession))
+            {
+                // all active users must renew their user data because maybe their
+                // rights have been changed if they where members of this role
+                $gCurrentSession->renewUserObject();
+            }
+
+            return $return;
+        }
+    }
+
+    /**
+     * Returns an array with all cost periods with full name in the specific language.
+     * @param int $costPeriod The number of the cost period for which the name should be returned
+     *                        (-1 = unique, 1 = annually, 2 = semiyearly, 4 = quarterly, 12 = monthly)
+     * @return array|string Array with all cost or if param costPeriod is set than the full name of that cost period
+     */
+    public static function getCostPeriods($costPeriod = 0)
+    {
+        global $gL10n;
+
+        $costPeriods = array(-1 => $gL10n->get('ROL_UNIQUELY'),
+                             1  => $gL10n->get('ROL_ANNUALLY'),
+                             2  => $gL10n->get('ROL_SEMIYEARLY'),
+                             4  => $gL10n->get('ROL_QUARTERLY'),
+                             12 => $gL10n->get('ROL_MONTHLY')
+        );
+
+        if($costPeriod !== 0)
+        {
+            return $costPeriods[$costPeriod];
+        }
+        else
+        {
+            return $costPeriods;
+        }
+    }
+
+    /**
+     * Read the id of the default list of this role. The list is stored in the column @b rol_lst_id.
+     * If there is no list stored then the system default list will be returned
+     * @return Returns the default list id of this role
+     */
+    public function getDefaultList()
+    {
+        global $gCurrentOrganization;
+        $defaultListId = $this->getValue('rol_lst_id');
+
+        //if default list is not set
+        if($defaultListId <= 0 || $defaultListId === null)
+        {
+            // read and set system default list configuration
+            $sql = 'SELECT lst_id FROM '. TBL_LISTS. '
+                     WHERE lst_org_id  = '. $gCurrentOrganization->getValue('org_id'). '
+                       AND lst_default = 1 ';
+            $result = $this->db->query($sql);
+            $row    = $this->db->fetch_array($result);
+            $defaultListId = $row[0];
+
+            if(!is_numeric($defaultListId))
+            {
+               $defaultListId = 0;
+            }
+        }
+        return $defaultListId;
+    }
+
+    /**
+     * Get the value of a column of the database table.
+     * If the value was manipulated before with @b setValue than the manipulated value is returned.
+     * @param string $columnName The name of the database column whose value should be read
+     * @param string $format     For date or timestamp columns the format should be the date/time format e.g. @b d.m.Y = '02.04.2011'. @n
+     *                           For text columns the format can be @b database that would return the original database value without any transformations
+     * @return mixed Returns the value of the database column.
+     *         If the value was manipulated before with @b setValue than the manipulated value is returned.
+     */
+    public function getValue($columnName, $format = '')
+    {
+        global $gL10n;
+        $value = parent::getValue($columnName, $format);
+
+        if($columnName === 'cat_name' && $format !== 'database')
+        {
+            // if text is a translation-id then translate it
+            if(strpos($value, '_') === 3)
+            {
+                $value = $gL10n->get(admStrToUpper($value));
+            }
+        }
+
+        return $value;
+    }
+
+    /**
+     * Checks if this role has former members
+     * @return bool Returns @b true if the role has former memberships
+     */
+    public function hasFormerMembers()
+    {
+        $sql = 'SELECT COUNT(1) AS count
+                  FROM '.TBL_MEMBERS.'
+                 WHERE mem_rol_id = '.$this->getValue('rol_id').'
+                   AND (  mem_begin > \''.DATE_NOW.'\'
+                       OR mem_end   < \''.DATE_NOW.'\')';
+        $result = $this->db->query($sql);
+        $row    = $this->db->fetch_array($result);
+
+        if($row['count'] > 0)
+        {
+            return true;
+        }
+        return false;
+    }
+
+    /**
+     * Save all changed columns of the recordset in table of database. Therefore the class remembers if it's
+     * a new record or if only an update is necessary. The update statement will only update the changed columns.
+     * If the table has columns for creator or editor than these column with their timestamp will be updated.
+     * For new records the organization and ip address will be set per default.
+     * @param bool $updateFingerPrint Default @b true. Will update the creator or editor of the recordset if table has columns like @b usr_id_create or @b usr_id_changed
+     */
+    public function save($updateFingerPrint = true)
+    {
+        global $gCurrentSession;
+        $fields_changed = $this->columnsValueChanged;
+
+        parent::save($updateFingerPrint);
+
+        // Nach dem Speichern noch pruefen, ob Userobjekte neu eingelesen werden muessen,
+        if($fields_changed && is_object($gCurrentSession))
+        {
+            // all active users must renew their user data because maybe their
+            // rights have been changed if they where members of this role
+            $gCurrentSession->renewUserObject();
+        }
+    }
+
+    /**
+     * aktuelle Rolle wird auf aktiv gesetzt
+     * @return int
+     */
+    public function setActive()
+    {
+        global $gCurrentSession;
+
+        // die Systemrollem sind immer aktiv
+        if($this->getValue('rol_system') == false)
+        {
+            $sql = 'UPDATE '. TBL_ROLES. ' SET rol_valid = 1
+                     WHERE rol_id = '. $this->getValue('rol_id');
+            $this->db->query($sql);
+
+            // all active users must renew their user data because maybe their
+            // rights have been changed if they where members of this role
+            $gCurrentSession->renewUserObject();
+
+            return 0;
+        }
+        return -1;
+    }
+
+    /**
+     * aktuelle Rolle wird auf inaktiv gesetzt
+     * @return int
+     */
+    public function setInactive()
+    {
+        global $gCurrentSession;
+
+        // die Systemrollem sind immer aktiv
+        if($this->getValue('rol_system') == false)
+        {
+            $sql = 'UPDATE '. TBL_ROLES. ' SET rol_valid = 0
+                     WHERE rol_id = '. $this->getValue('rol_id');
+            $this->db->query($sql);
+
+            // all active users must renew their user data because maybe their
+            // rights have been changed if they where members of this role
+            $gCurrentSession->renewUserObject();
+
+            return 0;
+        }
+        return -1;
+    }
+
+    /**
+     * Set a new value for a column of the database table. The value is only saved in the object.
+     * You must call the method @b save to store the new value to the database.
+     * @param string $columnName The name of the database column whose value should get a new value
+     * @param mixed  $newValue The new value that should be stored in the database field
+     * @param bool   $checkValue The value will be checked if it's valid. If set to @b false than the value will not be checked.
+     * @return bool Returns @b true if the value is stored in the current object and @b false if a check failed
+     */
+    public function setValue($columnName, $newValue, $checkValue = true)
+    {
+        global $gCurrentOrganization;
+
+        if($columnName === 'rol_default_registration' && $newValue == '0' && $this->dbColumns[$columnName] == '1')
+        {
+            // checks if at least one other role has this flag
+            $sql = 'SELECT COUNT(1) AS count FROM '.TBL_ROLES.', '.TBL_CATEGORIES.'
+                     WHERE rol_default_registration = 1
+                       AND rol_id    <> '.$this->getValue('rol_id').'
+                       AND rol_cat_id = cat_id
+                       AND cat_org_id = '.$gCurrentOrganization->getValue('org_id');
+            $this->db->query($sql);
+            $row = $this->db->fetch_array();
+
+            if($row['count'] == 0)
+            {
+                return false;
+            }
+        }
+        return parent::setValue($columnName, $newValue, $checkValue);
+    }
+
+    /**
+     * diese Methode basiert auf viewRole des Usersobjekts, geht aber noch weiter
+     * und prueft auch Rollen zu Terminen (hier muss man nicht Mitglied der Rolle
+     * sein, sondern nur in einer Rolle sein, die den Termin sehen darf)
+     * @return bool
+     */
+    public function viewRole()
+    {
+        global $gCurrentUser, $gValidLogin;
+
+        if($gValidLogin)
+        {
+            if($this->getValue('cat_name_intern') === 'CONFIRMATION_OF_PARTICIPATION')
+            {
+                if($this->getValue('rol_this_list_view') == 0)
+                {
+                    return false;
+                }
+                else
+                {
+                    // pruefen, ob der Benutzer Mitglied einer Rolle ist, die den Termin sehen darf
+                    $sql = 'SELECT dtr_rol_id
+                              FROM '.TBL_DATE_ROLE.', '.TBL_DATES.'
+                             WHERE dat_rol_id = '.$this->getValue('rol_id').'
+                               AND dtr_dat_id = dat_id
+                               AND (  dtr_rol_id IS NULL
+                                   OR EXISTS (SELECT 1
+                                                FROM '.TBL_MEMBERS.'
+                                               WHERE mem_rol_id = dtr_rol_id
+                                                 AND mem_usr_id = '.$gCurrentUser->getValue('usr_id').'))';
+                    $this->db->query($sql);
+
+                    if($this->db->num_rows() > 0)
+                    {
+                        return true;
+                    }
+                }
+            }
+            else
+            {
+                return $gCurrentUser->hasRightViewRole($this->getValue('rol_id'));
+            }
+        }
+        return false;
+    }
+}
+?>