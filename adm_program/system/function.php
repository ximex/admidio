--- conflicted
+++ resolved
@@ -115,14 +115,9 @@
                    AND (  cat_org_id = '.$gCurrentOrganization->getValue('org_id').'
                        OR cat_org_id IS NULL )';
         $statement = $gDb->query($sql);
-
         $row = $statement->fetch();
 
-<<<<<<< HEAD
-        if ($rowCount > 0)
-=======
         if($row['count'] > 0)
->>>>>>> 33e53ce8
         {
             return true;
         }
